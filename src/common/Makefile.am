--- conflicted
+++ resolved
@@ -55,15 +55,9 @@
 
 common_sha1.i: $(libor_SOURCES) $(libor_crypto_a_SOURCES) $(noinst_HEADERS)
 	if test "@SHA1SUM@" != none; then \
-<<<<<<< HEAD
-	  (cd "$(srcdir)" && @SHA1SUM@ $(libor_SOURCES) $(libor_crypto_a_SOURCES) $(noinst_HEADERS)) | @SED@ -n 's/^\(.*\)$$/"\1\\n"/p' > common_sha1.i; \
+	  (cd "$(srcdir)" && "@SHA1SUM@" $(libor_SOURCES) $(libor_crypto_a_SOURCES) $(noinst_HEADERS)) | "@SED@" -n 's/^\(.*\)$$/"\1\\n"/p' > common_sha1.i; \
 	elif test "@OPENSSL@" != none; then \
-	  (cd "$(srcdir)" && @OPENSSL@ sha1 $(libor_SOURCES) $(libor_crypto_a_SOURCES) $(noinst_HEADERS)) | @SED@ -n 's/SHA1(\(.*\))= \(.*\)/"\2  \1\\n"/p' > common_sha1.i; \
-=======
-	  "@SHA1SUM@" $(libor_SOURCES) $(libor_crypto_a_SOURCES) $(noinst_HEADERS) | "@SED@" -n 's/^\(.*\)$$/"\1\\n"/p' > common_sha1.i; \
-	elif test "@OPENSSL@" != none; then \
-	  "@OPENSSL@" sha1 $(libor_SOURCES) $(libor_crypto_a_SOURCES) $(noinst_HEADERS) | "@SED@" -n 's/SHA1(\(.*\))= \(.*\)/"\2  \1\\n"/p' > common_sha1.i; \
->>>>>>> 8ce6722d
+	  (cd "$(srcdir)" && "@OPENSSL@" sha1 $(libor_SOURCES) $(libor_crypto_a_SOURCES) $(noinst_HEADERS)) | "@SED@" -n 's/SHA1(\(.*\))= \(.*\)/"\2  \1\\n"/p' > common_sha1.i; \
 	else \
 	  rm common_sha1.i; \
 	  touch common_sha1.i; \
