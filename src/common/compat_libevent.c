--- conflicted
+++ resolved
@@ -354,30 +354,12 @@
 
   version = tor_get_libevent_version(&v);
 
-<<<<<<< HEAD
-  /* It would be better to disable known-buggy methods than to simply
-     warn about them.  However, it's not trivial to get libevent to change its
-     method once it's initialized, and it's not trivial to tell what method it
-     will use without initializing it.
-
-     If we saw that the version was definitely bad, we could disable all the
-     methods that were bad for that version.  But the issue with that is that
-     if you've found a libevent before 1.1, you are not at all guaranteed to
-     have _any_ good method to use.
-
-     As of Libevent 2, we can do better, and have more control over what
-     methods get used.  But the problem here is that there are no versions of
-     Libevent 2 that have buggy event cores, so there's no point in writing
-     disable code yet.
-  */
-=======
   /* It would be better to disable known-buggy methods rather than warning
    * about them.  But the problem is that with older versions of Libevent,
    * it's not trivial to get them to change their methods once they're
    * initialized... and with newer versions of Libevent, they aren't actually
    * broken.  But we should revisit this if we ever find a post-1.4 version
    * of Libevent where we need to disable a given method. */
->>>>>>> ba0cd809
   if (!strcmp(m, "kqueue")) {
     if (version < V_OLD(1,1,'b'))
       buggy = 1;
