/* Copyright (c) 2020 tevador <tevador@gmail.com> */
/* See LICENSE for licensing information */

#include <string.h>
#include <assert.h>

#include "compiler.h"
#include "program.h"
#include "virtual_memory.h"
#include "unreachable.h"

#define EMIT(p,x) do {           \
        memcpy(p, x, sizeof(x)); \
        p += sizeof(x);          \
    } while (0)
#define EMIT_U32(p,x) *((uint32_t*)(p)) = x; p += sizeof(uint32_t)
#define EMIT_IMM32(p,x)                                              \
    EMIT_U32(p, 0x9280000c           |                               \
        ((x <= INT32_MAX) << 30)     |                               \
        (((x <= INT32_MAX) ? (x & 0xFFFF) : (~x & 0xFFFF)) << 5));   \
    EMIT_U32(p, 0xf2a0000c           |                               \
        (((x >> 16) & 0xFFFF) << 5));

#ifdef HASHX_COMPILER_A64

/* Largest compiled instruction (BRANCH) */
#define COMP_MAX_INSTR_SIZE 24

static const uint8_t a64_prologue[] = {
	0x07, 0x1c, 0x40, 0xf9, /* ldr x7, [x0, #56] */
	0x06, 0x18, 0x40, 0xf9, /* ldr x6, [x0, #48] */
	0x05, 0x14, 0x40, 0xf9, /* ldr x5, [x0, #40] */
	0x04, 0x10, 0x40, 0xf9, /* ldr x4, [x0, #32] */
	0x03, 0x0c, 0x40, 0xf9, /* ldr x3, [x0, #24] */
	0x02, 0x08, 0x40, 0xf9, /* ldr x2, [x0, #16] */
	0x01, 0x04, 0x40, 0xf9, /* ldr x1, [x0, #8]  */
	0xe8, 0x03, 0x00, 0xaa, /* mov x8, x0        */
	0x00, 0x00, 0x40, 0xf9, /* ldr x0, [x0]      */
	0xe9, 0x03, 0x1f, 0x2a, /* mov w9, wzr       */
};

static const uint8_t a64_epilogue[] = {
	0x00, 0x01, 0x00, 0xf9, /* str x0, [x8]      */
	0x01, 0x05, 0x00, 0xf9, /* str x1, [x8, #8]  */
	0x02, 0x09, 0x00, 0xf9, /* str x2, [x8, #16] */
	0x03, 0x0d, 0x00, 0xf9, /* str x3, [x8, #24] */
	0x04, 0x11, 0x00, 0xf9, /* str x4, [x8, #32] */
	0x05, 0x15, 0x00, 0xf9, /* str x5, [x8, #40] */
	0x06, 0x19, 0x00, 0xf9, /* str x6, [x8, #48] */
	0x07, 0x1d, 0x00, 0xf9, /* str x7, [x8, #56] */
	0xc0, 0x03, 0x5f, 0xd6, /* ret               */
};

bool hashx_compile_a64(const hashx_program* program, uint8_t* code) {
	if (!hashx_vm_rw(code, COMP_CODE_SIZE))
		return false;
	uint8_t* pos = code;
	uint8_t* target = NULL;
	int creg = -1;
	EMIT(pos, a64_prologue);
<<<<<<< HEAD
	for (size_t i = 0; i < program->code_size; ++i) {
=======
	for (int i = 0; i < program->code_size; ++i) {
		if (pos + COMP_MAX_INSTR_SIZE > code + COMP_CODE_SIZE)
			return false;
>>>>>>> a94ce252
		const instruction* instr = &program->code[i];
		switch (instr->opcode)
		{
		case INSTR_UMULH_R:
			EMIT_U32(pos, 0x9bc07c00 |
				(instr->src << 16)   |
				(instr->dst << 5)    |
				(instr->dst));
			if (target != NULL) {
				creg = instr->dst;
			}
			break;
		case INSTR_SMULH_R:
			EMIT_U32(pos, 0x9b407c00 |
				(instr->src << 16)   |
				(instr->dst << 5)    |
				(instr->dst));
			if (target != NULL) {
				creg = instr->dst;
			}
			break;
		case INSTR_MUL_R:
			assert(creg != instr->dst);
			EMIT_U32(pos, 0x9b007c00 |
				(instr->src << 16)   |
				(instr->dst << 5)    |
				(instr->dst));
			break;
		case INSTR_SUB_R:
			assert(creg != instr->dst);
			EMIT_U32(pos, 0xcb000000 |
				(instr->src << 16)   |
				(instr->dst << 5)    |
				(instr->dst));
			break;
		case INSTR_XOR_R:
			assert(creg != instr->dst);
			EMIT_U32(pos, 0xca000000 |
				(instr->src << 16)   |
				(instr->dst << 5)    |
				(instr->dst));
			break;
		case INSTR_ADD_RS:
			assert(creg != instr->dst);
			EMIT_U32(pos, 0x8b000000 |
				(instr->src << 16)   |
				(instr->imm32 << 10) |
				(instr->dst << 5)    |
				(instr->dst));
			break;
		case INSTR_ROR_C:
			assert(creg != instr->dst);
			EMIT_U32(pos, 0x93c00000 |
				(instr->dst << 16)   |
				(instr->imm32 << 10) |
				(instr->dst << 5)    |
				(instr->dst));
			break;
		case INSTR_ADD_C:
			assert(creg != instr->dst);
			EMIT_IMM32(pos, instr->imm32);
			EMIT_U32(pos, 0x8b0c0000 |
				(instr->dst << 5) |
				(instr->dst));
			break;
		case INSTR_XOR_C:
			assert(creg != instr->dst);
			EMIT_IMM32(pos, instr->imm32);
			EMIT_U32(pos, 0xca0c0000 |
				(instr->dst << 5) |
				(instr->dst));
			break;
		case INSTR_TARGET:
			target = pos;
			break;
		case INSTR_BRANCH:
			EMIT_IMM32(pos, instr->imm32);
			EMIT_U32(pos, 0x2a00012b | (creg << 16));
			EMIT_U32(pos, 0x6a0c017f);
			EMIT_U32(pos, 0x5a891129);
			EMIT_U32(pos, 0x54000000 |
				((((uint32_t)(target - pos)) >> 2) & 0x7FFFF) << 5);
			target = NULL;
			creg = -1;
			break;
		default:
			UNREACHABLE;
		}
	}
	if (pos + sizeof a64_epilogue > code + COMP_CODE_SIZE)
		return false;
	EMIT(pos, a64_epilogue);
	if (!hashx_vm_rx(code, COMP_CODE_SIZE))
		return false;
#ifdef __GNUC__
	__builtin___clear_cache((void*)code, (void*)pos);
#endif
	return true;
}

#endif<|MERGE_RESOLUTION|>--- conflicted
+++ resolved
@@ -58,13 +58,9 @@
 	uint8_t* target = NULL;
 	int creg = -1;
 	EMIT(pos, a64_prologue);
-<<<<<<< HEAD
 	for (size_t i = 0; i < program->code_size; ++i) {
-=======
-	for (int i = 0; i < program->code_size; ++i) {
 		if (pos + COMP_MAX_INSTR_SIZE > code + COMP_CODE_SIZE)
 			return false;
->>>>>>> a94ce252
 		const instruction* instr = &program->code[i];
 		switch (instr->opcode)
 		{
