--- conflicted
+++ resolved
@@ -525,13 +525,8 @@
   /* We consider a PRNG failure non-survivable. Let's assert so that we get a
    * stack trace about where it happened.
    */
-<<<<<<< HEAD
-  tor_assert(r >= 0);
-#endif /* defined(ENABLE_NSS) */
-=======
   tor_assert(r == 1);
 #endif
->>>>>>> 7fdfc2ea
 }
 
 /**
