--- conflicted
+++ resolved
@@ -571,9 +571,6 @@
 {
   closedir(arg);
 }
-<<<<<<< HEAD
-#endif /* defined(_WIN32) || ... */
-=======
 
 /** Function passed to glob to handle processing errors. <b>epath</b> is the
  * path that caused the error and <b>eerrno</b> is the errno set by the
@@ -588,7 +585,6 @@
     return eerrno == ENOENT || eerrno == ENOTDIR ? 0 : -1;
 }
 #endif /* defined(HAVE_GLOB) */
->>>>>>> 36768b57
 
 /** Return a new list containing the paths that match the pattern
  * <b>pattern</b>. Return NULL on error. On POSIX systems, errno is set by the
