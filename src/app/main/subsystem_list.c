--- conflicted
+++ resolved
@@ -39,13 +39,11 @@
   &sys_compress, /* -70 */
   &sys_crypto, /* -60 */
   &sys_tortls, /* -50 */
-<<<<<<< HEAD
   &sys_process, /* -35 */
-=======
-  &sys_orconn_event, /* -40 */
-  &sys_ocirc_event, /* -39 */
+
+  &sys_orconn_event, /* -33 */
+  &sys_ocirc_event, /* -32 */
   &sys_btrack, /* -30 */
->>>>>>> 2100b35f
 };
 
 const unsigned n_tor_subsystems = ARRAY_LENGTH(tor_subsystems);