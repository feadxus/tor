--- conflicted
+++ resolved
@@ -2112,14 +2112,9 @@
       n_cells += TO_OR_CIRCUIT(c)->p_chan_cells.n;
     ++n_circs;
   }
-<<<<<<< HEAD
   tor_log(severity, LD_MM,
           "%d cells allocated on %d circuits. %d cells leaked.",
-          n_cells, n_circs, total_cells_allocated - n_cells);
-=======
-  log(severity, LD_MM, "%d cells allocated on %d circuits. %d cells leaked.",
-      n_cells, n_circs, (int)total_cells_allocated - n_cells);
->>>>>>> c37fdc2e
+          n_cells, n_circs, (int)total_cells_allocated - n_cells);
   mp_pool_log_status(cell_pool, severity);
 }
 
@@ -2227,11 +2222,6 @@
   return cell;
 }
 
-<<<<<<< HEAD
-/**
- * Update the number of cells available on the circuit's n_chan or p_chan's
- * circuit mux.
-=======
 /** Return the total number of bytes used for each packed_cell in a queue.
  * Approximate. */
 size_t
@@ -2255,133 +2245,9 @@
   return 0;
 }
 
-/** Return a pointer to the "next_active_on_{n,p}_conn" pointer of <b>circ</b>,
- * depending on whether <b>conn</b> matches n_conn or p_conn. */
-static INLINE circuit_t **
-next_circ_on_conn_p(circuit_t *circ, or_connection_t *conn)
-{
-  tor_assert(circ);
-  tor_assert(conn);
-  if (conn == circ->n_conn) {
-    return &circ->next_active_on_n_conn;
-  } else {
-    or_circuit_t *orcirc = TO_OR_CIRCUIT(circ);
-    tor_assert(conn == orcirc->p_conn);
-    return &orcirc->next_active_on_p_conn;
-  }
-}
-
-/** Return a pointer to the "prev_active_on_{n,p}_conn" pointer of <b>circ</b>,
- * depending on whether <b>conn</b> matches n_conn or p_conn. */
-static INLINE circuit_t **
-prev_circ_on_conn_p(circuit_t *circ, or_connection_t *conn)
-{
-  tor_assert(circ);
-  tor_assert(conn);
-  if (conn == circ->n_conn) {
-    return &circ->prev_active_on_n_conn;
-  } else {
-    or_circuit_t *orcirc = TO_OR_CIRCUIT(circ);
-    tor_assert(conn == orcirc->p_conn);
-    return &orcirc->prev_active_on_p_conn;
-  }
-}
-
-/** Helper for sorting cell_ewma_t values in their priority queue. */
-static int
-compare_cell_ewma_counts(const void *p1, const void *p2)
-{
-  const cell_ewma_t *e1=p1, *e2=p2;
-  if (e1->cell_count < e2->cell_count)
-    return -1;
-  else if (e1->cell_count > e2->cell_count)
-    return 1;
-  else
-    return 0;
-}
-
-/** Given a cell_ewma_t, return a pointer to the circuit containing it. */
-static circuit_t *
-cell_ewma_to_circuit(cell_ewma_t *ewma)
-{
-  if (ewma->is_for_p_conn) {
-    /* This is an or_circuit_t's p_cell_ewma. */
-    or_circuit_t *orcirc = SUBTYPE_P(ewma, or_circuit_t, p_cell_ewma);
-    return TO_CIRCUIT(orcirc);
-  } else {
-    /* This is some circuit's n_cell_ewma. */
-    return SUBTYPE_P(ewma, circuit_t, n_cell_ewma);
-  }
-}
-
-/* ==== Functions for scaling cell_ewma_t ====
-
-   When choosing which cells to relay first, we favor circuits that have been
-   quiet recently.  This gives better latency on connections that aren't
-   pushing lots of data, and makes the network feel more interactive.
-
-   Conceptually, we take an exponentially weighted mean average of the number
-   of cells a circuit has sent, and allow active circuits (those with cells to
-   relay) to send cells in reverse order of their exponentially-weighted mean
-   average (EWMA) cell count.  [That is, a cell sent N seconds ago 'counts'
-   F^N times as much as a cell sent now, for 0<F<1.0, and we favor the
-   circuit that has sent the fewest cells]
-
-   If 'double' had infinite precision, we could do this simply by counting a
-   cell sent at startup as having weight 1.0, and a cell sent N seconds later
-   as having weight F^-N.  This way, we would never need to re-scale
-   any already-sent cells.
-
-   To prevent double from overflowing, we could count a cell sent now as
-   having weight 1.0 and a cell sent N seconds ago as having weight F^N.
-   This, however, would mean we'd need to re-scale *ALL* old circuits every
-   time we wanted to send a cell.
-
-   So as a compromise, we divide time into 'ticks' (currently, 10-second
-   increments) and say that a cell sent at the start of a current tick is
-   worth 1.0, a cell sent N seconds before the start of the current tick is
-   worth F^N, and a cell sent N seconds after the start of the current tick is
-   worth F^-N.  This way we don't overflow, and we don't need to constantly
-   rescale.
- */
-
-/** How long does a tick last (seconds)? */
-#define EWMA_TICK_LEN 10
-
-/** The default per-tick scale factor, if it hasn't been overridden by a
- * consensus or a configuration setting.  zero means "disabled". */
-#define EWMA_DEFAULT_HALFLIFE 0.0
-
-/** Given a timeval <b>now</b>, compute the cell_ewma tick in which it occurs
- * and the fraction of the tick that has elapsed between the start of the tick
- * and <b>now</b>.  Return the former and store the latter in
- * *<b>remainder_out</b>.
- *
- * These tick values are not meant to be shared between Tor instances, or used
- * for other purposes. */
-static unsigned
-cell_ewma_tick_from_timeval(const struct timeval *now,
-                            double *remainder_out)
-{
-  unsigned res = (unsigned) (now->tv_sec / EWMA_TICK_LEN);
-  /* rem */
-  double rem = (now->tv_sec % EWMA_TICK_LEN) +
-    ((double)(now->tv_usec)) / 1.0e6;
-  *remainder_out = rem / EWMA_TICK_LEN;
-  return res;
-}
-
-/** Compute and return the current cell_ewma tick. */
-unsigned
-cell_ewma_get_tick(void)
-{
-  return ((unsigned)approx_time() / EWMA_TICK_LEN);
-}
-
-/** The per-tick scale factor to be used when computing cell-count EWMA
- * values.  (A cell sent N ticks before the start of the current tick
- * has value ewma_scale_factor ** N.)
->>>>>>> c37fdc2e
+/**
+ * Update the number of cells available on the circuit's n_chan or p_chan's
+ * circuit mux.
  */
 void
 update_circuit_on_cmux_(circuit_t *circ, cell_direction_t direction,
