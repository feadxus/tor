/* Copyright (c) 2001 Matej Pfajfar.
 * Copyright (c) 2001-2004, Roger Dingledine.
 * Copyright (c) 2004-2006, Roger Dingledine, Nick Mathewson.
 * Copyright (c) 2007-2011, The Tor Project, Inc. */
/* See LICENSE for licensing information */

/**
 * \file config.c
 * \brief Code to parse and interpret configuration files.
 **/

#define CONFIG_PRIVATE

#include "or.h"
#include "circuitbuild.h"
#include "circuitlist.h"
#include "config.h"
#include "connection.h"
#include "connection_edge.h"
#include "connection_or.h"
#include "control.h"
#include "cpuworker.h"
#include "dirserv.h"
#include "dirvote.h"
#include "dns.h"
#include "geoip.h"
#include "hibernate.h"
#include "main.h"
#include "networkstatus.h"
#include "policies.h"
#include "relay.h"
#include "rendclient.h"
#include "rendservice.h"
#include "rephist.h"
#include "router.h"
#include "routerlist.h"
#ifdef MS_WINDOWS
#include <shlobj.h>
#endif

#include "procmon.h"

/** Enumeration of types which option values can take */
typedef enum config_type_t {
  CONFIG_TYPE_STRING = 0,   /**< An arbitrary string. */
  CONFIG_TYPE_FILENAME,     /**< A filename: some prefixes get expanded. */
  CONFIG_TYPE_UINT,         /**< A non-negative integer less than MAX_INT */
  CONFIG_TYPE_PORT,         /**< A port from 1...65535, 0 for "not set", or
                             * "auto".  */
  CONFIG_TYPE_INTERVAL,     /**< A number of seconds, with optional units*/
  CONFIG_TYPE_MSEC_INTERVAL,/**< A number of milliseconds, with optional
                              * units */
  CONFIG_TYPE_MEMUNIT,      /**< A number of bytes, with optional units*/
  CONFIG_TYPE_DOUBLE,       /**< A floating-point value */
  CONFIG_TYPE_BOOL,         /**< A boolean value, expressed as 0 or 1. */
  CONFIG_TYPE_AUTOBOOL,     /**< A boolean+auto value, expressed 0 for false,
                             * 1 for true, and -1 for auto  */
  CONFIG_TYPE_ISOTIME,      /**< An ISO-formatted time relative to GMT. */
  CONFIG_TYPE_CSV,          /**< A list of strings, separated by commas and
                              * optional whitespace. */
  CONFIG_TYPE_LINELIST,     /**< Uninterpreted config lines */
  CONFIG_TYPE_LINELIST_S,   /**< Uninterpreted, context-sensitive config lines,
                             * mixed with other keywords. */
  CONFIG_TYPE_LINELIST_V,   /**< Catch-all "virtual" option to summarize
                             * context-sensitive config lines when fetching.
                             */
  CONFIG_TYPE_ROUTERSET,    /**< A list of router names, addrs, and fps,
                             * parsed into a routerset_t. */
  CONFIG_TYPE_OBSOLETE,     /**< Obsolete (ignored) option. */
} config_type_t;

/** An abbreviation for a configuration option allowed on the command line. */
typedef struct config_abbrev_t {
  const char *abbreviated;
  const char *full;
  int commandline_only;
  int warn;
} config_abbrev_t;

/* Handy macro for declaring "In the config file or on the command line,
 * you can abbreviate <b>tok</b>s as <b>tok</b>". */
#define PLURAL(tok) { #tok, #tok "s", 0, 0 }

/** A list of abbreviations and aliases to map command-line options, obsolete
 * option names, or alternative option names, to their current values. */
static config_abbrev_t _option_abbrevs[] = {
  PLURAL(ExitNode),
  PLURAL(EntryNode),
  PLURAL(ExcludeNode),
  PLURAL(FirewallPort),
  PLURAL(LongLivedPort),
  PLURAL(HiddenServiceNode),
  PLURAL(HiddenServiceExcludeNode),
  PLURAL(NumCPU),
  PLURAL(RendNode),
  PLURAL(RendExcludeNode),
  PLURAL(StrictEntryNode),
  PLURAL(StrictExitNode),
  PLURAL(StrictNode),
  { "l", "Log", 1, 0},
  { "AllowUnverifiedNodes", "AllowInvalidNodes", 0, 0},
  { "AutomapHostSuffixes", "AutomapHostsSuffixes", 0, 0},
  { "AutomapHostOnResolve", "AutomapHostsOnResolve", 0, 0},
  { "BandwidthRateBytes", "BandwidthRate", 0, 0},
  { "BandwidthBurstBytes", "BandwidthBurst", 0, 0},
  { "DirFetchPostPeriod", "StatusFetchPeriod", 0, 0},
  { "MaxConn", "ConnLimit", 0, 1},
  { "ORBindAddress", "ORListenAddress", 0, 0},
  { "DirBindAddress", "DirListenAddress", 0, 0},
  { "SocksBindAddress", "SocksListenAddress", 0, 0},
  { "UseHelperNodes", "UseEntryGuards", 0, 0},
  { "NumHelperNodes", "NumEntryGuards", 0, 0},
  { "UseEntryNodes", "UseEntryGuards", 0, 0},
  { "NumEntryNodes", "NumEntryGuards", 0, 0},
  { "ResolvConf", "ServerDNSResolvConfFile", 0, 1},
  { "SearchDomains", "ServerDNSSearchDomains", 0, 1},
  { "ServerDNSAllowBrokenResolvConf", "ServerDNSAllowBrokenConfig", 0, 0},
  { "PreferTunnelledDirConns", "PreferTunneledDirConns", 0, 0},
  { "BridgeAuthoritativeDirectory", "BridgeAuthoritativeDir", 0, 0},
  { "HashedControlPassword", "__HashedControlSessionPassword", 1, 0},
  { "StrictEntryNodes", "StrictNodes", 0, 1},
  { "StrictExitNodes", "StrictNodes", 0, 1},
  { NULL, NULL, 0, 0},
};

/** A list of state-file "abbreviations," for compatibility. */
static config_abbrev_t _state_abbrevs[] = {
  { "AccountingBytesReadInterval", "AccountingBytesReadInInterval", 0, 0 },
  { "HelperNode", "EntryGuard", 0, 0 },
  { "HelperNodeDownSince", "EntryGuardDownSince", 0, 0 },
  { "HelperNodeUnlistedSince", "EntryGuardUnlistedSince", 0, 0 },
  { "EntryNode", "EntryGuard", 0, 0 },
  { "EntryNodeDownSince", "EntryGuardDownSince", 0, 0 },
  { "EntryNodeUnlistedSince", "EntryGuardUnlistedSince", 0, 0 },
  { NULL, NULL, 0, 0},
};
#undef PLURAL

/** A variable allowed in the configuration file or on the command line. */
typedef struct config_var_t {
  const char *name; /**< The full keyword (case insensitive). */
  config_type_t type; /**< How to interpret the type and turn it into a
                       * value. */
  off_t var_offset; /**< Offset of the corresponding member of or_options_t. */
  const char *initvalue; /**< String (or null) describing initial value. */
} config_var_t;

/** An entry for config_vars: "The option <b>name</b> has type
 * CONFIG_TYPE_<b>conftype</b>, and corresponds to
 * or_options_t.<b>member</b>"
 */
#define VAR(name,conftype,member,initvalue)                             \
  { name, CONFIG_TYPE_ ## conftype, STRUCT_OFFSET(or_options_t, member), \
      initvalue }
/** As VAR, but the option name and member name are the same. */
#define V(member,conftype,initvalue)                                    \
  VAR(#member, conftype, member, initvalue)
/** An entry for config_vars: "The option <b>name</b> is obsolete." */
#define OBSOLETE(name) { name, CONFIG_TYPE_OBSOLETE, 0, NULL }

/** Array of configuration options.  Until we disallow nonstandard
 * abbreviations, order is significant, since the first matching option will
 * be chosen first.
 */
static config_var_t _option_vars[] = {
  OBSOLETE("AccountingMaxKB"),
  V(AccountingMax,               MEMUNIT,  "0 bytes"),
  V(AccountingStart,             STRING,   NULL),
  V(Address,                     STRING,   NULL),
  V(AllowDotExit,                BOOL,     "0"),
  V(AllowInvalidNodes,           CSV,      "middle,rendezvous"),
  V(AllowNonRFC953Hostnames,     BOOL,     "0"),
  V(AllowSingleHopCircuits,      BOOL,     "0"),
  V(AllowSingleHopExits,         BOOL,     "0"),
  V(AlternateBridgeAuthority,    LINELIST, NULL),
  V(AlternateDirAuthority,       LINELIST, NULL),
  V(AlternateHSAuthority,        LINELIST, NULL),
  V(AssumeReachable,             BOOL,     "0"),
  V(AuthDirBadDir,               LINELIST, NULL),
  V(AuthDirBadExit,              LINELIST, NULL),
  V(AuthDirInvalid,              LINELIST, NULL),
  V(AuthDirReject,               LINELIST, NULL),
  V(AuthDirRejectUnlisted,       BOOL,     "0"),
  V(AuthDirListBadDirs,          BOOL,     "0"),
  V(AuthDirListBadExits,         BOOL,     "0"),
  V(AuthDirMaxServersPerAddr,    UINT,     "2"),
  V(AuthDirMaxServersPerAuthAddr,UINT,     "5"),
  VAR("AuthoritativeDirectory",  BOOL, AuthoritativeDir,    "0"),
  V(AutomapHostsOnResolve,       BOOL,     "0"),
  V(AutomapHostsSuffixes,        CSV,      ".onion,.exit"),
  V(AvoidDiskWrites,             BOOL,     "0"),
  V(BandwidthBurst,              MEMUNIT,  "10 MB"),
  V(BandwidthRate,               MEMUNIT,  "5 MB"),
  V(BridgeAuthoritativeDir,      BOOL,     "0"),
  VAR("Bridge",                  LINELIST, Bridges,    NULL),
  V(BridgePassword,              STRING,   NULL),
  V(BridgeRecordUsageByCountry,  BOOL,     "1"),
  V(BridgeRelay,                 BOOL,     "0"),
  V(CellStatistics,              BOOL,     "0"),
  V(LearnCircuitBuildTimeout,    BOOL,     "1"),
  V(CircuitBuildTimeout,         INTERVAL, "0"),
  V(CircuitIdleTimeout,          INTERVAL, "1 hour"),
  V(CircuitStreamTimeout,        INTERVAL, "0"),
  V(CircuitPriorityHalflife,     DOUBLE,  "-100.0"), /*negative:'Use default'*/
  V(ClientDNSRejectInternalAddresses, BOOL,"1"),
  V(ClientOnly,                  BOOL,     "0"),
  V(ClientRejectInternalAddresses, BOOL,   "1"),
  V(ClientTransportPlugin,       LINELIST, NULL),
  V(ConsensusParams,             STRING,   NULL),
  V(ConnLimit,                   UINT,     "1000"),
  V(ConnDirectionStatistics,     BOOL,     "0"),
  V(ConstrainedSockets,          BOOL,     "0"),
  V(ConstrainedSockSize,         MEMUNIT,  "8192"),
  V(ContactInfo,                 STRING,   NULL),
  V(ControlListenAddress,        LINELIST, NULL),
  V(ControlPort,                 PORT,     "0"),
  V(ControlPortFileGroupReadable,BOOL,     "0"),
  V(ControlPortWriteToFile,      FILENAME, NULL),
  V(ControlSocket,               LINELIST, NULL),
  V(ControlSocketsGroupWritable, BOOL,     "0"),
  V(CookieAuthentication,        BOOL,     "0"),
  V(CookieAuthFileGroupReadable, BOOL,     "0"),
  V(CookieAuthFile,              STRING,   NULL),
  V(CountPrivateBandwidth,       BOOL,     "0"),
  V(DataDirectory,               FILENAME, NULL),
  OBSOLETE("DebugLogFile"),
  V(DirAllowPrivateAddresses,    BOOL,     NULL),
  V(TestingAuthDirTimeToLearnReachability, INTERVAL, "30 minutes"),
  V(DirListenAddress,            LINELIST, NULL),
  OBSOLETE("DirFetchPeriod"),
  V(DirPolicy,                   LINELIST, NULL),
  V(DirPort,                     PORT,     "0"),
  V(DirPortFrontPage,            FILENAME, NULL),
  OBSOLETE("DirPostPeriod"),
  OBSOLETE("DirRecordUsageByCountry"),
  OBSOLETE("DirRecordUsageGranularity"),
  OBSOLETE("DirRecordUsageRetainIPs"),
  OBSOLETE("DirRecordUsageSaveInterval"),
  V(DirReqStatistics,            BOOL,     "1"),
  VAR("DirServer",               LINELIST, DirServers, NULL),
  V(DisableAllSwap,              BOOL,     "0"),
  V(DisableIOCP,                 BOOL,     "1"),
  V(DNSPort,                     PORT,     "0"),
  V(DNSListenAddress,            LINELIST, NULL),
  V(DownloadExtraInfo,           BOOL,     "0"),
  V(EnforceDistinctSubnets,      BOOL,     "1"),
  V(EntryNodes,                  ROUTERSET,   NULL),
  V(EntryStatistics,             BOOL,     "0"),
  V(TestingEstimatedDescriptorPropagationTime, INTERVAL, "10 minutes"),
  V(ExcludeNodes,                ROUTERSET, NULL),
  V(ExcludeExitNodes,            ROUTERSET, NULL),
  V(ExcludeSingleHopRelays,      BOOL,     "1"),
  V(ExitNodes,                   ROUTERSET, NULL),
  V(ExitPolicy,                  LINELIST, NULL),
  V(ExitPolicyRejectPrivate,     BOOL,     "1"),
  V(ExitPortStatistics,          BOOL,     "0"),
  V(ExtraInfoStatistics,         BOOL,     "1"),

#if defined (WINCE)
  V(FallbackNetworkstatusFile,   FILENAME, "fallback-consensus"),
#else
  V(FallbackNetworkstatusFile,   FILENAME,
    SHARE_DATADIR PATH_SEPARATOR "tor" PATH_SEPARATOR "fallback-consensus"),
#endif
  V(FascistFirewall,             BOOL,     "0"),
  V(FirewallPorts,               CSV,      ""),
  V(FastFirstHopPK,              BOOL,     "1"),
  V(FetchDirInfoEarly,           BOOL,     "0"),
  V(FetchDirInfoExtraEarly,      BOOL,     "0"),
  V(FetchServerDescriptors,      BOOL,     "1"),
  V(FetchHidServDescriptors,     BOOL,     "1"),
  V(FetchUselessDescriptors,     BOOL,     "0"),
  V(FetchV2Networkstatus,        BOOL,     "0"),
#ifdef WIN32
  V(GeoIPFile,                   FILENAME, "<default>"),
#else
  V(GeoIPFile,                   FILENAME,
    SHARE_DATADIR PATH_SEPARATOR "tor" PATH_SEPARATOR "geoip"),
#endif
  OBSOLETE("Group"),
  V(HardwareAccel,               BOOL,     "0"),
  V(HeartbeatPeriod,             INTERVAL, "6 hours"),
  V(AccelName,                   STRING,   NULL),
  V(AccelDir,                    FILENAME, NULL),
  V(HashedControlPassword,       LINELIST, NULL),
  V(HidServDirectoryV2,          BOOL,     "1"),
  VAR("HiddenServiceDir",    LINELIST_S, RendConfigLines,    NULL),
  OBSOLETE("HiddenServiceExcludeNodes"),
  OBSOLETE("HiddenServiceNodes"),
  VAR("HiddenServiceOptions",LINELIST_V, RendConfigLines,    NULL),
  VAR("HiddenServicePort",   LINELIST_S, RendConfigLines,    NULL),
  VAR("HiddenServiceVersion",LINELIST_S, RendConfigLines,    NULL),
  VAR("HiddenServiceAuthorizeClient",LINELIST_S,RendConfigLines, NULL),
  V(HidServAuth,                 LINELIST, NULL),
  V(HSAuthoritativeDir,          BOOL,     "0"),
  OBSOLETE("HSAuthorityRecordStats"),
  V(HTTPProxy,                   STRING,   NULL),
  V(HTTPProxyAuthenticator,      STRING,   NULL),
  V(HTTPSProxy,                  STRING,   NULL),
  V(HTTPSProxyAuthenticator,     STRING,   NULL),
  V(Socks4Proxy,                 STRING,   NULL),
  V(Socks5Proxy,                 STRING,   NULL),
  V(Socks5ProxyUsername,         STRING,   NULL),
  V(Socks5ProxyPassword,         STRING,   NULL),
  OBSOLETE("IgnoreVersion"),
  V(KeepalivePeriod,             INTERVAL, "5 minutes"),
  VAR("Log",                     LINELIST, Logs,             NULL),
  V(LogMessageDomains,           BOOL,     "0"),
  OBSOLETE("LinkPadding"),
  OBSOLETE("LogLevel"),
  OBSOLETE("LogFile"),
  V(LogTimeGranularity,          MSEC_INTERVAL, "1 second"),
  V(LongLivedPorts,              CSV,
        "21,22,706,1863,5050,5190,5222,5223,6523,6667,6697,8300"),
  VAR("MapAddress",              LINELIST, AddressMap,           NULL),
  V(MaxAdvertisedBandwidth,      MEMUNIT,  "1 GB"),
  V(MaxCircuitDirtiness,         INTERVAL, "10 minutes"),
  V(MaxOnionsPending,            UINT,     "100"),
  OBSOLETE("MonthlyAccountingStart"),
  V(MyFamily,                    STRING,   NULL),
  V(NewCircuitPeriod,            INTERVAL, "30 seconds"),
  VAR("NamingAuthoritativeDirectory",BOOL, NamingAuthoritativeDir, "0"),
  V(NATDListenAddress,           LINELIST, NULL),
  V(NATDPort,                    PORT,     "0"),
  V(Nickname,                    STRING,   NULL),
  V(WarnUnsafeSocks,              BOOL,     "1"),
  OBSOLETE("NoPublish"),
  VAR("NodeFamily",              LINELIST, NodeFamilies,         NULL),
  V(NumCPUs,                     UINT,     "0"),
  V(NumEntryGuards,              UINT,     "3"),
  V(ORListenAddress,             LINELIST, NULL),
  V(ORPort,                      PORT,     "0"),
  V(OutboundBindAddress,         STRING,   NULL),
  OBSOLETE("PathlenCoinWeight"),
  V(PerConnBWBurst,              MEMUNIT,  "0"),
  V(PerConnBWRate,               MEMUNIT,  "0"),
  V(PidFile,                     STRING,   NULL),
  V(TestingTorNetwork,           BOOL,     "0"),
  V(PortForwarding,              BOOL,     "0"),
  V(PortForwardingHelper,        FILENAME, "tor-fw-helper"),
  V(PreferTunneledDirConns,      BOOL,     "1"),
  V(ProtocolWarnings,            BOOL,     "0"),
  V(PublishServerDescriptor,     CSV,      "1"),
  V(PublishHidServDescriptors,   BOOL,     "1"),
  V(ReachableAddresses,          LINELIST, NULL),
  V(ReachableDirAddresses,       LINELIST, NULL),
  V(ReachableORAddresses,        LINELIST, NULL),
  V(RecommendedVersions,         LINELIST, NULL),
  V(RecommendedClientVersions,   LINELIST, NULL),
  V(RecommendedServerVersions,   LINELIST, NULL),
  OBSOLETE("RedirectExit"),
  V(RefuseUnknownExits,          AUTOBOOL, "auto"),
  V(RejectPlaintextPorts,        CSV,      ""),
  V(RelayBandwidthBurst,         MEMUNIT,  "0"),
  V(RelayBandwidthRate,          MEMUNIT,  "0"),
  OBSOLETE("RendExcludeNodes"),
  OBSOLETE("RendNodes"),
  V(RendPostPeriod,              INTERVAL, "1 hour"),
  V(RephistTrackTime,            INTERVAL, "24 hours"),
  OBSOLETE("RouterFile"),
  V(RunAsDaemon,                 BOOL,     "0"),
//  V(RunTesting,                  BOOL,     "0"),
  OBSOLETE("RunTesting"), // currently unused
  V(SafeLogging,                 STRING,   "1"),
  V(SafeSocks,                   BOOL,     "0"),
  V(ServerDNSAllowBrokenConfig,  BOOL,     "1"),
  V(ServerDNSAllowNonRFC953Hostnames, BOOL,"0"),
  V(ServerDNSDetectHijacking,    BOOL,     "1"),
  V(ServerDNSRandomizeCase,      BOOL,     "1"),
  V(ServerDNSResolvConfFile,     STRING,   NULL),
  V(ServerDNSSearchDomains,      BOOL,     "0"),
  V(ServerDNSTestAddresses,      CSV,
      "www.google.com,www.mit.edu,www.yahoo.com,www.slashdot.org"),
  V(ShutdownWaitLength,          INTERVAL, "30 seconds"),
  V(SocksListenAddress,          LINELIST, NULL),
  V(SocksPolicy,                 LINELIST, NULL),
  V(SocksPort,                   PORT,     "9050"),
  V(SocksTimeout,                INTERVAL, "2 minutes"),
  OBSOLETE("StatusFetchPeriod"),
  V(StrictNodes,                 BOOL,     "0"),
  OBSOLETE("SysLog"),
  V(TestSocks,                   BOOL,     "0"),
  OBSOLETE("TestVia"),
  V(TrackHostExits,              CSV,      NULL),
  V(TrackHostExitsExpire,        INTERVAL, "30 minutes"),
  OBSOLETE("TrafficShaping"),
  V(TransListenAddress,          LINELIST, NULL),
  V(TransPort,                   PORT,     "0"),
  V(TunnelDirConns,              BOOL,     "1"),
  V(UpdateBridgesFromAuthority,  BOOL,     "0"),
  V(UseBridges,                  BOOL,     "0"),
  V(UseEntryGuards,              BOOL,     "1"),
  V(UseMicrodescriptors,         AUTOBOOL, "0"),
  V(User,                        STRING,   NULL),
  VAR("V1AuthoritativeDirectory",BOOL, V1AuthoritativeDir,   "0"),
  VAR("V2AuthoritativeDirectory",BOOL, V2AuthoritativeDir,   "0"),
  VAR("V3AuthoritativeDirectory",BOOL, V3AuthoritativeDir,   "0"),
  V(TestingV3AuthInitialVotingInterval, INTERVAL, "30 minutes"),
  V(TestingV3AuthInitialVoteDelay, INTERVAL, "5 minutes"),
  V(TestingV3AuthInitialDistDelay, INTERVAL, "5 minutes"),
  V(V3AuthVotingInterval,        INTERVAL, "1 hour"),
  V(V3AuthVoteDelay,             INTERVAL, "5 minutes"),
  V(V3AuthDistDelay,             INTERVAL, "5 minutes"),
  V(V3AuthNIntervalsValid,       UINT,     "3"),
  V(V3AuthUseLegacyKey,          BOOL,     "0"),
  V(V3BandwidthsFile,            FILENAME, NULL),
  VAR("VersioningAuthoritativeDirectory",BOOL,VersioningAuthoritativeDir, "0"),
  V(VirtualAddrNetwork,          STRING,   "127.192.0.0/10"),
  V(WarnPlaintextPorts,          CSV,      "23,109,110,143"),
  V(_UseFilteringSSLBufferevents, BOOL,    "0"),
  VAR("__ReloadTorrcOnSIGHUP",   BOOL,  ReloadTorrcOnSIGHUP,      "1"),
  VAR("__AllDirActionsPrivate",  BOOL,  AllDirActionsPrivate,     "0"),
  VAR("__DisablePredictedCircuits",BOOL,DisablePredictedCircuits, "0"),
  VAR("__LeaveStreamsUnattached",BOOL,  LeaveStreamsUnattached,   "0"),
  VAR("__HashedControlSessionPassword", LINELIST, HashedControlSessionPassword,
      NULL),
  VAR("__OwningControllerProcess",STRING,OwningControllerProcess, NULL),
  V(MinUptimeHidServDirectoryV2, INTERVAL, "24 hours"),
  V(_UsingTestNetworkDefaults,   BOOL,     "0"),

  { NULL, CONFIG_TYPE_OBSOLETE, 0, NULL }
};

/** Override default values with these if the user sets the TestingTorNetwork
 * option. */
static const config_var_t testing_tor_network_defaults[] = {
  V(ServerDNSAllowBrokenConfig,  BOOL,  "1"),
  V(DirAllowPrivateAddresses,    BOOL,     "1"),
  V(EnforceDistinctSubnets,      BOOL,     "0"),
  V(AssumeReachable,             BOOL,     "1"),
  V(AuthDirMaxServersPerAddr,    UINT,     "0"),
  V(AuthDirMaxServersPerAuthAddr,UINT,     "0"),
  V(ClientDNSRejectInternalAddresses, BOOL,"0"),
  V(ClientRejectInternalAddresses, BOOL,   "0"),
  V(CountPrivateBandwidth,       BOOL,     "1"),
  V(ExitPolicyRejectPrivate,     BOOL,     "0"),
  V(V3AuthVotingInterval,        INTERVAL, "5 minutes"),
  V(V3AuthVoteDelay,             INTERVAL, "20 seconds"),
  V(V3AuthDistDelay,             INTERVAL, "20 seconds"),
  V(TestingV3AuthInitialVotingInterval, INTERVAL, "5 minutes"),
  V(TestingV3AuthInitialVoteDelay, INTERVAL, "20 seconds"),
  V(TestingV3AuthInitialDistDelay, INTERVAL, "20 seconds"),
  V(TestingAuthDirTimeToLearnReachability, INTERVAL, "0 minutes"),
  V(TestingEstimatedDescriptorPropagationTime, INTERVAL, "0 minutes"),
  V(MinUptimeHidServDirectoryV2, INTERVAL, "0 minutes"),
  V(_UsingTestNetworkDefaults,   BOOL,     "1"),

  { NULL, CONFIG_TYPE_OBSOLETE, 0, NULL }
};
#undef VAR

#define VAR(name,conftype,member,initvalue)                             \
  { name, CONFIG_TYPE_ ## conftype, STRUCT_OFFSET(or_state_t, member),  \
      initvalue }

/** Array of "state" variables saved to the ~/.tor/state file. */
static config_var_t _state_vars[] = {
  V(AccountingBytesReadInInterval,    MEMUNIT,  NULL),
  V(AccountingBytesWrittenInInterval, MEMUNIT,  NULL),
  V(AccountingExpectedUsage,          MEMUNIT,  NULL),
  V(AccountingIntervalStart,          ISOTIME,  NULL),
  V(AccountingSecondsActive,          INTERVAL, NULL),
  V(AccountingSecondsToReachSoftLimit,INTERVAL, NULL),
  V(AccountingSoftLimitHitAt,         ISOTIME,  NULL),
  V(AccountingBytesAtSoftLimit,       MEMUNIT,  NULL),

  VAR("EntryGuard",              LINELIST_S,  EntryGuards,             NULL),
  VAR("EntryGuardDownSince",     LINELIST_S,  EntryGuards,             NULL),
  VAR("EntryGuardUnlistedSince", LINELIST_S,  EntryGuards,             NULL),
  VAR("EntryGuardAddedBy",       LINELIST_S,  EntryGuards,             NULL),
  V(EntryGuards,                 LINELIST_V,  NULL),

  V(BWHistoryReadEnds,                ISOTIME,  NULL),
  V(BWHistoryReadInterval,            UINT,     "900"),
  V(BWHistoryReadValues,              CSV,      ""),
  V(BWHistoryReadMaxima,              CSV,      ""),
  V(BWHistoryWriteEnds,               ISOTIME,  NULL),
  V(BWHistoryWriteInterval,           UINT,     "900"),
  V(BWHistoryWriteValues,             CSV,      ""),
  V(BWHistoryWriteMaxima,             CSV,      ""),
  V(BWHistoryDirReadEnds,             ISOTIME,  NULL),
  V(BWHistoryDirReadInterval,         UINT,     "900"),
  V(BWHistoryDirReadValues,           CSV,      ""),
  V(BWHistoryDirReadMaxima,           CSV,      ""),
  V(BWHistoryDirWriteEnds,            ISOTIME,  NULL),
  V(BWHistoryDirWriteInterval,        UINT,     "900"),
  V(BWHistoryDirWriteValues,          CSV,      ""),
  V(BWHistoryDirWriteMaxima,          CSV,      ""),

  V(TorVersion,                       STRING,   NULL),

  V(LastRotatedOnionKey,              ISOTIME,  NULL),
  V(LastWritten,                      ISOTIME,  NULL),

  V(TotalBuildTimes,                  UINT,     NULL),
  V(CircuitBuildAbandonedCount,       UINT,     "0"),
  VAR("CircuitBuildTimeBin",          LINELIST_S, BuildtimeHistogram, NULL),
  VAR("BuildtimeHistogram",           LINELIST_V, BuildtimeHistogram, NULL),

  { NULL, CONFIG_TYPE_OBSOLETE, 0, NULL }
};

#undef VAR
#undef V
#undef OBSOLETE

/** Represents an English description of a configuration variable; used when
 * generating configuration file comments. */
typedef struct config_var_description_t {
  const char *name;
  const char *description;
} config_var_description_t;

/** Type of a callback to validate whether a given configuration is
 * well-formed and consistent. See options_trial_assign() for documentation
 * of arguments. */
typedef int (*validate_fn_t)(void*,void*,int,char**);

/** Information on the keys, value types, key-to-struct-member mappings,
 * variable descriptions, validation functions, and abbreviations for a
 * configuration or storage format. */
typedef struct {
  size_t size; /**< Size of the struct that everything gets parsed into. */
  uint32_t magic; /**< Required 'magic value' to make sure we have a struct
                   * of the right type. */
  off_t magic_offset; /**< Offset of the magic value within the struct. */
  config_abbrev_t *abbrevs; /**< List of abbreviations that we expand when
                             * parsing this format. */
  config_var_t *vars; /**< List of variables we recognize, their default
                       * values, and where we stick them in the structure. */
  validate_fn_t validate_fn; /**< Function to validate config. */
  /** If present, extra is a LINELIST variable for unrecognized
   * lines.  Otherwise, unrecognized lines are an error. */
  config_var_t *extra;
} config_format_t;

/** Macro: assert that <b>cfg</b> has the right magic field for format
 * <b>fmt</b>. */
#define CHECK(fmt, cfg) STMT_BEGIN                                      \
    tor_assert(fmt && cfg);                                             \
    tor_assert((fmt)->magic ==                                          \
               *(uint32_t*)STRUCT_VAR_P(cfg,fmt->magic_offset));        \
  STMT_END

#ifdef MS_WINDOWS
static char *get_windows_conf_root(void);
#endif
static void config_line_append(config_line_t **lst,
                               const char *key, const char *val);
static void option_clear(const config_format_t *fmt, or_options_t *options,
                         const config_var_t *var);
static void option_reset(const config_format_t *fmt, or_options_t *options,
                         const config_var_t *var, int use_defaults);
static void config_free(const config_format_t *fmt, void *options);
static int config_lines_eq(config_line_t *a, config_line_t *b);
static int option_is_same(const config_format_t *fmt,
                          const or_options_t *o1, const or_options_t *o2,
                          const char *name);
static or_options_t *options_dup(const config_format_t *fmt,
                                 const or_options_t *old);
static int options_validate(or_options_t *old_options,
                            or_options_t *options,
                            int from_setconf, char **msg);
static int options_act_reversible(const or_options_t *old_options, char **msg);
static int options_act(const or_options_t *old_options);
static int options_transition_allowed(const or_options_t *old,
                                      const or_options_t *new,
                                      char **msg);
static int options_transition_affects_workers(
      const or_options_t *old_options, const or_options_t *new_options);
static int options_transition_affects_descriptor(
      const or_options_t *old_options, const or_options_t *new_options);
static int check_nickname_list(const char *lst, const char *name, char **msg);
static void config_register_addressmaps(const or_options_t *options);

static int parse_bridge_line(const char *line, int validate_only);
static int parse_client_transport_line(const char *line, int validate_only);
static int parse_dir_server_line(const char *line,
                                 dirinfo_type_t required_type,
                                 int validate_only);
static int validate_data_directory(or_options_t *options);
static int write_configuration_file(const char *fname,
                                    const or_options_t *options);
static config_line_t *get_assigned_option(const config_format_t *fmt,
                                        const void *options, const char *key,
                                        int escape_val);
static void config_init(const config_format_t *fmt, void *options);
static int or_state_validate(or_state_t *old_options, or_state_t *options,
                             int from_setconf, char **msg);
static int or_state_load(void);
static int options_init_logs(or_options_t *options, int validate_only);

static int is_listening_on_low_port(int port_option,
                                    const config_line_t *listen_options);

static uint64_t config_parse_memunit(const char *s, int *ok);
static int config_parse_msec_interval(const char *s, int *ok);
static int config_parse_interval(const char *s, int *ok);
static void init_libevent(const or_options_t *options);
static int opt_streq(const char *s1, const char *s2);

/** Magic value for or_options_t. */
#define OR_OPTIONS_MAGIC 9090909

/** Configuration format for or_options_t. */
static config_format_t options_format = {
  sizeof(or_options_t),
  OR_OPTIONS_MAGIC,
  STRUCT_OFFSET(or_options_t, _magic),
  _option_abbrevs,
  _option_vars,
  (validate_fn_t)options_validate,
  NULL
};

/** Magic value for or_state_t. */
#define OR_STATE_MAGIC 0x57A73f57

/** "Extra" variable in the state that receives lines we can't parse. This
 * lets us preserve options from versions of Tor newer than us. */
static config_var_t state_extra_var = {
  "__extra", CONFIG_TYPE_LINELIST, STRUCT_OFFSET(or_state_t, ExtraLines), NULL
};

/** Configuration format for or_state_t. */
static const config_format_t state_format = {
  sizeof(or_state_t),
  OR_STATE_MAGIC,
  STRUCT_OFFSET(or_state_t, _magic),
  _state_abbrevs,
  _state_vars,
  (validate_fn_t)or_state_validate,
  &state_extra_var,
};

/*
 * Functions to read and write the global options pointer.
 */

/** Command-line and config-file options. */
static or_options_t *global_options = NULL;
/** Name of most recently read torrc file. */
static char *torrc_fname = NULL;
/** Persistent serialized state. */
static or_state_t *global_state = NULL;
/** Configuration Options set by command line. */
static config_line_t *global_cmdline_options = NULL;
/** Contents of most recently read DirPortFrontPage file. */
static char *global_dirfrontpagecontents = NULL;

/** Return the contents of our frontpage string, or NULL if not configured. */
const char *
get_dirportfrontpage(void)
{
  return global_dirfrontpagecontents;
}

/** Allocate an empty configuration object of a given format type. */
static void *
config_alloc(const config_format_t *fmt)
{
  void *opts = tor_malloc_zero(fmt->size);
  *(uint32_t*)STRUCT_VAR_P(opts, fmt->magic_offset) = fmt->magic;
  CHECK(fmt, opts);
  return opts;
}

/** Return the currently configured options. */
or_options_t *
get_options_mutable(void)
{
  tor_assert(global_options);
  return global_options;
}

/** Returns the currently configured options */
const or_options_t *
get_options(void)
{
  return get_options_mutable();
}

/** Change the current global options to contain <b>new_val</b> instead of
 * their current value; take action based on the new value; free the old value
 * as necessary.  Returns 0 on success, -1 on failure.
 */
int
set_options(or_options_t *new_val, char **msg)
{
  or_options_t *old_options = global_options;
  global_options = new_val;
  /* Note that we pass the *old* options below, for comparison. It
   * pulls the new options directly out of global_options. */
  if (options_act_reversible(old_options, msg)<0) {
    tor_assert(*msg);
    global_options = old_options;
    return -1;
  }
  if (options_act(old_options) < 0) { /* acting on the options failed. die. */
    log_err(LD_BUG,
            "Acting on config options left us in a broken state. Dying.");
    exit(1);
  }

  config_free(&options_format, old_options);

  return 0;
}

extern const char tor_git_revision[]; /* from tor_main.c */

/** The version of this Tor process, as parsed. */
static char *_version = NULL;

/** Return the current Tor version. */
const char *
get_version(void)
{
  if (_version == NULL) {
    if (strlen(tor_git_revision)) {
      size_t len = strlen(VERSION)+strlen(tor_git_revision)+16;
      _version = tor_malloc(len);
      tor_snprintf(_version, len, "%s (git-%s)", VERSION, tor_git_revision);
    } else {
      _version = tor_strdup(VERSION);
    }
  }
  return _version;
}

/** Release additional memory allocated in options
 */
static void
or_options_free(or_options_t *options)
{
  if (!options)
    return;

  routerset_free(options->_ExcludeExitNodesUnion);
  if (options->NodeFamilySets) {
    SMARTLIST_FOREACH(options->NodeFamilySets, routerset_t *,
                      rs, routerset_free(rs));
    smartlist_free(options->NodeFamilySets);
  }
  config_free(&options_format, options);
}

/** Release all memory and resources held by global configuration structures.
 */
void
config_free_all(void)
{
  or_options_free(global_options);
  global_options = NULL;

  config_free(&state_format, global_state);
  global_state = NULL;

  config_free_lines(global_cmdline_options);
  global_cmdline_options = NULL;

  tor_free(torrc_fname);
  tor_free(_version);
  tor_free(global_dirfrontpagecontents);
}

/** Make <b>address</b> -- a piece of information related to our operation as
 * a client -- safe to log according to the settings in options->SafeLogging,
 * and return it.
 *
 * (We return "[scrubbed]" if SafeLogging is "1", and address otherwise.)
 */
const char *
safe_str_client(const char *address)
{
  tor_assert(address);
  if (get_options()->_SafeLogging == SAFELOG_SCRUB_ALL)
    return "[scrubbed]";
  else
    return address;
}

/** Make <b>address</b> -- a piece of information of unspecified sensitivity
 * -- safe to log according to the settings in options->SafeLogging, and
 * return it.
 *
 * (We return "[scrubbed]" if SafeLogging is anything besides "0", and address
 * otherwise.)
 */
const char *
safe_str(const char *address)
{
  tor_assert(address);
  if (get_options()->_SafeLogging != SAFELOG_SCRUB_NONE)
    return "[scrubbed]";
  else
    return address;
}

/** Equivalent to escaped(safe_str_client(address)).  See reentrancy note on
 * escaped(): don't use this outside the main thread, or twice in the same
 * log statement. */
const char *
escaped_safe_str_client(const char *address)
{
  if (get_options()->_SafeLogging == SAFELOG_SCRUB_ALL)
    return "[scrubbed]";
  else
    return escaped(address);
}

/** Equivalent to escaped(safe_str(address)).  See reentrancy note on
 * escaped(): don't use this outside the main thread, or twice in the same
 * log statement. */
const char *
escaped_safe_str(const char *address)
{
  if (get_options()->_SafeLogging != SAFELOG_SCRUB_NONE)
    return "[scrubbed]";
  else
    return escaped(address);
}

/** Add the default directory authorities directly into the trusted dir list,
 * but only add them insofar as they share bits with <b>type</b>. */
static void
add_default_trusted_dir_authorities(dirinfo_type_t type)
{
  int i;
  const char *dirservers[] = {
    "moria1 orport=9101 no-v2 "
      "v3ident=D586D18309DED4CD6D57C18FDB97EFA96D330566 "
      "128.31.0.39:9131 9695 DFC3 5FFE B861 329B 9F1A B04C 4639 7020 CE31",
    "tor26 v1 orport=443 v3ident=14C131DFC5C6F93646BE72FA1401C02A8DF2E8B4 "
      "86.59.21.38:80 847B 1F85 0344 D787 6491 A548 92F9 0493 4E4E B85D",
    "dizum orport=443 v3ident=E8A9C45EDE6D711294FADF8E7951F4DE6CA56B58 "
      "194.109.206.212:80 7EA6 EAD6 FD83 083C 538F 4403 8BBF A077 587D D755",
    "Tonga orport=443 bridge no-v2 82.94.251.203:80 "
      "4A0C CD2D DC79 9508 3D73 F5D6 6710 0C8A 5831 F16D",
    "ides orport=9090 no-v2 v3ident=27B6B5996C426270A5C95488AA5BCEB6BCC86956 "
      "216.224.124.114:9030 F397 038A DC51 3361 35E7 B80B D99C A384 4360 292B",
    "gabelmoo orport=443 no-v2 "
      "v3ident=ED03BB616EB2F60BEC80151114BB25CEF515B226 "
      "212.112.245.170:80 F204 4413 DAC2 E02E 3D6B CF47 35A1 9BCA 1DE9 7281",
    "dannenberg orport=443 no-v2 "
      "v3ident=585769C78764D58426B8B52B6651A5A71137189A "
      "193.23.244.244:80 7BE6 83E6 5D48 1413 21C5 ED92 F075 C553 64AC 7123",
    "urras orport=80 no-v2 v3ident=80550987E1D626E3EBA5E5E75A458DE0626D088C "
      "208.83.223.34:443 0AD3 FA88 4D18 F89E EA2D 89C0 1937 9E0E 7FD9 4417",
    "maatuska orport=80 no-v2 "
      "v3ident=49015F787433103580E3B66A1707A00E60F2D15B "
      "213.115.239.118:443 BD6A 8292 55CB 08E6 6FBE 7D37 4836 3586 E46B 3810",
    NULL
  };
  for (i=0; dirservers[i]; i++) {
    if (parse_dir_server_line(dirservers[i], type, 0)<0) {
      log_err(LD_BUG, "Couldn't parse internal dirserver line %s",
              dirservers[i]);
    }
  }
}

/** Look at all the config options for using alternate directory
 * authorities, and make sure none of them are broken. Also, warn the
 * user if we changed any dangerous ones.
 */
static int
validate_dir_authorities(or_options_t *options, or_options_t *old_options)
{
  config_line_t *cl;

  if (options->DirServers &&
      (options->AlternateDirAuthority || options->AlternateBridgeAuthority ||
       options->AlternateHSAuthority)) {
    log_warn(LD_CONFIG,
             "You cannot set both DirServers and Alternate*Authority.");
    return -1;
  }

  /* do we want to complain to the user about being partitionable? */
  if ((options->DirServers &&
       (!old_options ||
        !config_lines_eq(options->DirServers, old_options->DirServers))) ||
      (options->AlternateDirAuthority &&
       (!old_options ||
        !config_lines_eq(options->AlternateDirAuthority,
                         old_options->AlternateDirAuthority)))) {
    log_warn(LD_CONFIG,
             "You have used DirServer or AlternateDirAuthority to "
             "specify alternate directory authorities in "
             "your configuration. This is potentially dangerous: it can "
             "make you look different from all other Tor users, and hurt "
             "your anonymity. Even if you've specified the same "
             "authorities as Tor uses by default, the defaults could "
             "change in the future. Be sure you know what you're doing.");
  }

  /* Now go through the four ways you can configure an alternate
   * set of directory authorities, and make sure none are broken. */
  for (cl = options->DirServers; cl; cl = cl->next)
    if (parse_dir_server_line(cl->value, NO_DIRINFO, 1)<0)
      return -1;
  for (cl = options->AlternateBridgeAuthority; cl; cl = cl->next)
    if (parse_dir_server_line(cl->value, NO_DIRINFO, 1)<0)
      return -1;
  for (cl = options->AlternateDirAuthority; cl; cl = cl->next)
    if (parse_dir_server_line(cl->value, NO_DIRINFO, 1)<0)
      return -1;
  for (cl = options->AlternateHSAuthority; cl; cl = cl->next)
    if (parse_dir_server_line(cl->value, NO_DIRINFO, 1)<0)
      return -1;
  return 0;
}

/** Look at all the config options and assign new dir authorities
 * as appropriate.
 */
static int
consider_adding_dir_authorities(const or_options_t *options,
                                const or_options_t *old_options)
{
  config_line_t *cl;
  int need_to_update =
    !smartlist_len(router_get_trusted_dir_servers()) || !old_options ||
    !config_lines_eq(options->DirServers, old_options->DirServers) ||
    !config_lines_eq(options->AlternateBridgeAuthority,
                     old_options->AlternateBridgeAuthority) ||
    !config_lines_eq(options->AlternateDirAuthority,
                     old_options->AlternateDirAuthority) ||
    !config_lines_eq(options->AlternateHSAuthority,
                     old_options->AlternateHSAuthority);

  if (!need_to_update)
    return 0; /* all done */

  /* Start from a clean slate. */
  clear_trusted_dir_servers();

  if (!options->DirServers) {
    /* then we may want some of the defaults */
    dirinfo_type_t type = NO_DIRINFO;
    if (!options->AlternateBridgeAuthority)
      type |= BRIDGE_DIRINFO;
    if (!options->AlternateDirAuthority)
      type |= V1_DIRINFO | V2_DIRINFO | V3_DIRINFO | EXTRAINFO_DIRINFO |
        MICRODESC_DIRINFO;
    if (!options->AlternateHSAuthority)
      type |= HIDSERV_DIRINFO;
    add_default_trusted_dir_authorities(type);
  }

  for (cl = options->DirServers; cl; cl = cl->next)
    if (parse_dir_server_line(cl->value, NO_DIRINFO, 0)<0)
      return -1;
  for (cl = options->AlternateBridgeAuthority; cl; cl = cl->next)
    if (parse_dir_server_line(cl->value, NO_DIRINFO, 0)<0)
      return -1;
  for (cl = options->AlternateDirAuthority; cl; cl = cl->next)
    if (parse_dir_server_line(cl->value, NO_DIRINFO, 0)<0)
      return -1;
  for (cl = options->AlternateHSAuthority; cl; cl = cl->next)
    if (parse_dir_server_line(cl->value, NO_DIRINFO, 0)<0)
      return -1;
  return 0;
}

/** Fetch the active option list, and take actions based on it. All of the
 * things we do should survive being done repeatedly.  If present,
 * <b>old_options</b> contains the previous value of the options.
 *
 * Return 0 if all goes well, return -1 if things went badly.
 */
static int
options_act_reversible(const or_options_t *old_options, char **msg)
{
  smartlist_t *new_listeners = smartlist_create();
  smartlist_t *replaced_listeners = smartlist_create();
  static int libevent_initialized = 0;
  or_options_t *options = get_options_mutable();
  int running_tor = options->command == CMD_RUN_TOR;
  int set_conn_limit = 0;
  int r = -1;
  int logs_marked = 0;

  /* Daemonize _first_, since we only want to open most of this stuff in
   * the subprocess.  Libevent bases can't be reliably inherited across
   * processes. */
  if (running_tor && options->RunAsDaemon) {
    /* No need to roll back, since you can't change the value. */
    start_daemon();
  }

#ifndef HAVE_SYS_UN_H
  if (options->ControlSocket || options->ControlSocketsGroupWritable) {
    *msg = tor_strdup("Unix domain sockets (ControlSocket) not supported "
                      "on this OS/with this build.");
    goto rollback;
  }
#else
  if (options->ControlSocketsGroupWritable && !options->ControlSocket) {
    *msg = tor_strdup("Setting ControlSocketGroupWritable without setting"
                      "a ControlSocket makes no sense.");
    goto rollback;
  }
#endif

  if (running_tor) {
    /* We need to set the connection limit before we can open the listeners. */
    if (set_max_file_descriptors((unsigned)options->ConnLimit,
                                 &options->_ConnLimit) < 0) {
      *msg = tor_strdup("Problem with ConnLimit value. See logs for details.");
      goto rollback;
    }
    set_conn_limit = 1;

    /* Set up libevent.  (We need to do this before we can register the
     * listeners as listeners.) */
    if (running_tor && !libevent_initialized) {
      init_libevent(options);
      libevent_initialized = 1;
    }

    /* Launch the listeners.  (We do this before we setuid, so we can bind to
     * ports under 1024.)  We don't want to rebind if we're hibernating. */
    if (!we_are_hibernating()) {
      if (retry_all_listeners(replaced_listeners, new_listeners) < 0) {
        *msg = tor_strdup("Failed to bind one of the listener ports.");
        goto rollback;
      }
    }
  }

#if defined(HAVE_NET_IF_H) && defined(HAVE_NET_PFVAR_H)
  /* Open /dev/pf before dropping privileges. */
  if (options->TransPort) {
    if (get_pf_socket() < 0) {
      *msg = tor_strdup("Unable to open /dev/pf for transparent proxy.");
      goto rollback;
    }
  }
#endif

  /* Attempt to lock all current and future memory with mlockall() only once */
  if (options->DisableAllSwap) {
    if (tor_mlockall() == -1) {
      *msg = tor_strdup("DisableAllSwap failure. Do you have proper "
                        "permissions?");
      goto done;
    }
  }

  /* Setuid/setgid as appropriate */
  if (options->User) {
    if (switch_id(options->User) != 0) {
      /* No need to roll back, since you can't change the value. */
      *msg = tor_strdup("Problem with User value. See logs for details.");
      goto done;
    }
  }

  /* Ensure data directory is private; create if possible. */
  if (check_private_dir(options->DataDirectory,
                        running_tor ? CPD_CREATE : CPD_CHECK,
                        options->User)<0) {
    tor_asprintf(msg,
              "Couldn't access/create private data directory \"%s\"",
              options->DataDirectory);
    goto done;
    /* No need to roll back, since you can't change the value. */
  }

  if (directory_caches_v2_dir_info(options)) {
    size_t len = strlen(options->DataDirectory)+32;
    char *fn = tor_malloc(len);
    tor_snprintf(fn, len, "%s"PATH_SEPARATOR"cached-status",
                 options->DataDirectory);
    if (check_private_dir(fn, running_tor ? CPD_CREATE : CPD_CHECK,
                          options->User) < 0) {
      tor_asprintf(msg,
                "Couldn't access/create private data directory \"%s\"", fn);
      tor_free(fn);
      goto done;
    }
    tor_free(fn);
  }

  /* Bail out at this point if we're not going to be a client or server:
   * we don't run Tor itself. */
  if (!running_tor)
    goto commit;

  mark_logs_temp(); /* Close current logs once new logs are open. */
  logs_marked = 1;
  if (options_init_logs(options, 0)<0) { /* Configure the log(s) */
    *msg = tor_strdup("Failed to init Log options. See logs for details.");
    goto rollback;
  }

 commit:
  r = 0;
  if (logs_marked) {
    log_severity_list_t *severity =
      tor_malloc_zero(sizeof(log_severity_list_t));
    close_temp_logs();
    add_callback_log(severity, control_event_logmsg);
    control_adjust_event_log_severity();
    tor_free(severity);
  }
  SMARTLIST_FOREACH(replaced_listeners, connection_t *, conn,
  {
    log_notice(LD_NET, "Closing old %s on %s:%d",
               conn_type_to_string(conn->type), conn->address, conn->port);
    connection_close_immediate(conn);
    connection_mark_for_close(conn);
  });
  goto done;

 rollback:
  r = -1;
  tor_assert(*msg);

  if (logs_marked) {
    rollback_log_changes();
    control_adjust_event_log_severity();
  }

  if (set_conn_limit && old_options)
    set_max_file_descriptors((unsigned)old_options->ConnLimit,
                             &options->_ConnLimit);

  SMARTLIST_FOREACH(new_listeners, connection_t *, conn,
  {
    log_notice(LD_NET, "Closing partially-constructed listener %s on %s:%d",
               conn_type_to_string(conn->type), conn->address, conn->port);
    connection_close_immediate(conn);
    connection_mark_for_close(conn);
  });

 done:
  smartlist_free(new_listeners);
  smartlist_free(replaced_listeners);
  return r;
}

/** If we need to have a GEOIP ip-to-country map to run with our configured
 * options, return 1 and set *<b>reason_out</b> to a description of why. */
int
options_need_geoip_info(const or_options_t *options, const char **reason_out)
{
  int bridge_usage =
    options->BridgeRelay && options->BridgeRecordUsageByCountry;
  int routerset_usage =
    routerset_needs_geoip(options->EntryNodes) ||
    routerset_needs_geoip(options->ExitNodes) ||
    routerset_needs_geoip(options->ExcludeExitNodes) ||
    routerset_needs_geoip(options->ExcludeNodes);

  if (routerset_usage && reason_out) {
    *reason_out = "We've been configured to use (or avoid) nodes in certain "
      "countries, and we need GEOIP information to figure out which ones they "
      "are.";
  } else if (bridge_usage && reason_out) {
    *reason_out = "We've been configured to see which countries can access "
      "us as a bridge, and we need GEOIP information to tell which countries "
      "clients are in.";
  }
  return bridge_usage || routerset_usage;
}

/** Return the bandwidthrate that we are going to report to the authorities
 * based on the config options. */
uint32_t
get_effective_bwrate(const or_options_t *options)
{
  uint64_t bw = options->BandwidthRate;
  if (bw > options->MaxAdvertisedBandwidth)
    bw = options->MaxAdvertisedBandwidth;
  if (options->RelayBandwidthRate > 0 && bw > options->RelayBandwidthRate)
    bw = options->RelayBandwidthRate;
  /* ensure_bandwidth_cap() makes sure that this cast can't overflow. */
  return (uint32_t)bw;
}

/** Return the bandwidthburst that we are going to report to the authorities
 * based on the config options. */
uint32_t
get_effective_bwburst(const or_options_t *options)
{
  uint64_t bw = options->BandwidthBurst;
  if (options->RelayBandwidthBurst > 0 && bw > options->RelayBandwidthBurst)
    bw = options->RelayBandwidthBurst;
  /* ensure_bandwidth_cap() makes sure that this cast can't overflow. */
  return (uint32_t)bw;
}

/** Fetch the active option list, and take actions based on it. All of the
 * things we do should survive being done repeatedly.  If present,
 * <b>old_options</b> contains the previous value of the options.
 *
 * Return 0 if all goes well, return -1 if it's time to die.
 *
 * Note: We haven't moved all the "act on new configuration" logic
 * here yet.  Some is still in do_hup() and other places.
 */
static int
options_act(const or_options_t *old_options)
{
  config_line_t *cl;
  or_options_t *options = get_options_mutable();
  int running_tor = options->command == CMD_RUN_TOR;
  char *msg;
  const int transition_affects_workers =
    old_options && options_transition_affects_workers(old_options, options);

  if (running_tor && !have_lockfile()) {
    if (try_locking(options, 1) < 0)
      return -1;
  }

  if (consider_adding_dir_authorities(options, old_options) < 0)
    return -1;

  clear_transport_list();
  if (options->ClientTransportPlugin) {
    for (cl = options->ClientTransportPlugin; cl; cl = cl->next) {
      if (parse_client_transport_line(cl->value, 0)<0) {
        log_warn(LD_BUG,
                 "Previously validated ClientTransportPlugin line "
                 "could not be added!");
        return -1;
      }
    }
  }

  if (options->Bridges) {
    mark_bridge_list();
    for (cl = options->Bridges; cl; cl = cl->next) {
      if (parse_bridge_line(cl->value, 0)<0) {
        log_warn(LD_BUG,
                 "Previously validated Bridge line could not be added!");
        return -1;
      }
    }
    sweep_bridge_list();
  }

  /* If we have pluggable transport related options enabled, see if we
     should warn the user about potential configuration problems. */
  if (options->Bridges || options->ClientTransportPlugin)
    validate_pluggable_transports_config();

  if (running_tor && rend_config_services(options, 0)<0) {
    log_warn(LD_BUG,
       "Previously validated hidden services line could not be added!");
    return -1;
  }

  if (running_tor && rend_parse_service_authorization(options, 0) < 0) {
    log_warn(LD_BUG, "Previously validated client authorization for "
                     "hidden services could not be added!");
    return -1;
  }

  /* Load state */
  if (! global_state && running_tor) {
    if (or_state_load())
      return -1;
    rep_hist_load_mtbf_data(time(NULL));
  }

  /* Bail out at this point if we're not going to be a client or server:
   * we want to not fork, and to log stuff to stderr. */
  if (!running_tor)
    return 0;

  /* Finish backgrounding the process */
  if (options->RunAsDaemon) {
    /* We may be calling this for the n'th time (on SIGHUP), but it's safe. */
    finish_daemon(options->DataDirectory);
  }

  /* We want to reinit keys as needed before we do much of anything else:
     keys are important, and other things can depend on them. */
  if (transition_affects_workers ||
      (options->V3AuthoritativeDir && (!old_options ||
                                       !old_options->V3AuthoritativeDir))) {
    if (init_keys() < 0) {
      log_warn(LD_BUG,"Error initializing keys; exiting");
      return -1;
    }
  }

  /* Write our PID to the PID file. If we do not have write permissions we
   * will log a warning */
  if (options->PidFile)
    write_pidfile(options->PidFile);

  /* Register addressmap directives */
  config_register_addressmaps(options);
  parse_virtual_addr_network(options->VirtualAddrNetwork, 0, &msg);

  /* Update address policies. */
  if (policies_parse_from_options(options) < 0) {
    /* This should be impossible, but let's be sure. */
    log_warn(LD_BUG,"Error parsing already-validated policy options.");
    return -1;
  }

  if (init_cookie_authentication(options->CookieAuthentication) < 0) {
    log_warn(LD_CONFIG,"Error creating cookie authentication file.");
    return -1;
  }

  monitor_owning_controller_process(options->OwningControllerProcess);

  /* reload keys as needed for rendezvous services. */
  if (rend_service_load_keys()<0) {
    log_warn(LD_GENERAL,"Error loading rendezvous service keys");
    return -1;
  }

  /* Set up accounting */
  if (accounting_parse_options(options, 0)<0) {
    log_warn(LD_CONFIG,"Error in accounting options");
    return -1;
  }
  if (accounting_is_enabled(options))
    configure_accounting(time(NULL));

#ifdef USE_BUFFEREVENTS
  /* If we're using the bufferevents implementation and our rate limits
   * changed, we need to tell the rate-limiting system about it. */
  if (!old_options ||
      old_options->BandwidthRate != options->BandwidthRate ||
      old_options->BandwidthBurst != options->BandwidthBurst ||
      old_options->RelayBandwidthRate != options->RelayBandwidthRate ||
      old_options->RelayBandwidthBurst != options->RelayBandwidthBurst)
    connection_bucket_init();
#endif

  /* Change the cell EWMA settings */
  cell_ewma_set_scale_factor(options, networkstatus_get_latest_consensus());

  /* Check for transitions that need action. */
  if (old_options) {
    int revise_trackexithosts = 0;
    int revise_automap_entries = 0;
    if ((options->UseEntryGuards && !old_options->UseEntryGuards) ||
        options->UseBridges != old_options->UseBridges ||
        (options->UseBridges &&
         !config_lines_eq(options->Bridges, old_options->Bridges)) ||
        !routerset_equal(old_options->ExcludeNodes,options->ExcludeNodes) ||
        !routerset_equal(old_options->ExcludeExitNodes,
                         options->ExcludeExitNodes) ||
        !routerset_equal(old_options->EntryNodes, options->EntryNodes) ||
        !routerset_equal(old_options->ExitNodes, options->ExitNodes) ||
        options->StrictNodes != old_options->StrictNodes) {
      log_info(LD_CIRC,
               "Changed to using entry guards or bridges, or changed "
               "preferred or excluded node lists. "
               "Abandoning previous circuits.");
      circuit_mark_all_unused_circs();
      circuit_expire_all_dirty_circs();
      revise_trackexithosts = 1;
    }

    if (!smartlist_strings_eq(old_options->TrackHostExits,
                              options->TrackHostExits))
      revise_trackexithosts = 1;

    if (revise_trackexithosts)
      addressmap_clear_excluded_trackexithosts(options);

    if (!options->AutomapHostsOnResolve) {
      if (old_options->AutomapHostsOnResolve)
        revise_automap_entries = 1;
    } else {
      if (!smartlist_strings_eq(old_options->AutomapHostsSuffixes,
                                options->AutomapHostsSuffixes))
        revise_automap_entries = 1;
      else if (!opt_streq(old_options->VirtualAddrNetwork,
                          options->VirtualAddrNetwork))
        revise_automap_entries = 1;
    }

    if (revise_automap_entries)
      addressmap_clear_invalid_automaps(options);

/* How long should we delay counting bridge stats after becoming a bridge?
 * We use this so we don't count people who used our bridge thinking it is
 * a relay. If you change this, don't forget to change the log message
 * below. It's 4 hours (the time it takes to stop being used by clients)
 * plus some extra time for clock skew. */
#define RELAY_BRIDGE_STATS_DELAY (6 * 60 * 60)

    if (! bool_eq(options->BridgeRelay, old_options->BridgeRelay)) {
      int was_relay = 0;
      if (options->BridgeRelay) {
        time_t int_start = time(NULL);
        if (old_options->ORPort == options->ORPort) {
          int_start += RELAY_BRIDGE_STATS_DELAY;
          was_relay = 1;
        }
        geoip_bridge_stats_init(int_start);
        log_info(LD_CONFIG, "We are acting as a bridge now.  Starting new "
                 "GeoIP stats interval%s.", was_relay ? " in 6 "
                 "hours from now" : "");
      } else {
        geoip_bridge_stats_term();
        log_info(LD_GENERAL, "We are no longer acting as a bridge.  "
                 "Forgetting GeoIP stats.");
      }
    }

    if (transition_affects_workers) {
      log_info(LD_GENERAL,
               "Worker-related options changed. Rotating workers.");

      if (server_mode(options) && !server_mode(old_options)) {
        ip_address_changed(0);
        if (can_complete_circuit || !any_predicted_circuits(time(NULL)))
          inform_testing_reachability();
      }
      cpuworkers_rotate();
      if (dns_reset())
        return -1;
    } else {
      if (dns_reset())
        return -1;
    }

    if (options->PerConnBWRate != old_options->PerConnBWRate ||
        options->PerConnBWBurst != old_options->PerConnBWBurst)
      connection_or_update_token_buckets(get_connection_array(), options);
  }

  /* Maybe load geoip file */
  if (options->GeoIPFile &&
      ((!old_options || !opt_streq(old_options->GeoIPFile, options->GeoIPFile))
       || !geoip_is_loaded())) {
    /* XXXX Don't use this "<default>" junk; make our filename options
     * understand prefixes somehow. -NM */
    /* XXXX023 Reload GeoIPFile on SIGHUP. -NM */
    char *actual_fname = tor_strdup(options->GeoIPFile);
#ifdef WIN32
    if (!strcmp(actual_fname, "<default>")) {
      const char *conf_root = get_windows_conf_root();
      size_t len = strlen(conf_root)+16;
      tor_free(actual_fname);
      actual_fname = tor_malloc(len+1);
      tor_snprintf(actual_fname, len, "%s\\geoip", conf_root);
    }
#endif
    geoip_load_file(actual_fname, options);
    tor_free(actual_fname);
  }

  if (options->CellStatistics || options->DirReqStatistics ||
      options->EntryStatistics || options->ExitPortStatistics ||
      options->ConnDirectionStatistics) {
    time_t now = time(NULL);
    int print_notice = 0;
    if ((!old_options || !old_options->CellStatistics) &&
        options->CellStatistics) {
      rep_hist_buffer_stats_init(now);
      print_notice = 1;
    }
    if ((!old_options || !old_options->DirReqStatistics) &&
        options->DirReqStatistics) {
      if (geoip_is_loaded()) {
        geoip_dirreq_stats_init(now);
        print_notice = 1;
      } else {
        options->DirReqStatistics = 0;
        /* Don't warn Tor clients, they don't use statistics */
        if (options->ORPort)
          log_notice(LD_CONFIG, "Configured to measure directory request "
                                "statistics, but no GeoIP database found. "
                                "Please specify a GeoIP database using the "
                                "GeoIPFile option.");
      }
    }
    if ((!old_options || !old_options->EntryStatistics) &&
        options->EntryStatistics && !should_record_bridge_info(options)) {
      if (geoip_is_loaded()) {
        geoip_entry_stats_init(now);
        print_notice = 1;
      } else {
        options->EntryStatistics = 0;
        log_notice(LD_CONFIG, "Configured to measure entry node "
                              "statistics, but no GeoIP database found. "
                              "Please specify a GeoIP database using the "
                              "GeoIPFile option.");
      }
    }
    if ((!old_options || !old_options->ExitPortStatistics) &&
        options->ExitPortStatistics) {
      rep_hist_exit_stats_init(now);
      print_notice = 1;
    }
    if ((!old_options || !old_options->ConnDirectionStatistics) &&
        options->ConnDirectionStatistics) {
      rep_hist_conn_stats_init(now);
    }
    if (print_notice)
      log_notice(LD_CONFIG, "Configured to measure statistics. Look for "
                 "the *-stats files that will first be written to the "
                 "data directory in 24 hours from now.");
  }

  if (old_options && old_options->CellStatistics &&
      !options->CellStatistics)
    rep_hist_buffer_stats_term();
  if (old_options && old_options->DirReqStatistics &&
      !options->DirReqStatistics)
    geoip_dirreq_stats_term();
  if (old_options && old_options->EntryStatistics &&
      !options->EntryStatistics)
    geoip_entry_stats_term();
  if (old_options && old_options->ExitPortStatistics &&
      !options->ExitPortStatistics)
    rep_hist_exit_stats_term();
  if (old_options && old_options->ConnDirectionStatistics &&
      !options->ConnDirectionStatistics)
    rep_hist_conn_stats_term();

  /* Check if we need to parse and add the EntryNodes config option. */
  if (options->EntryNodes &&
      (!old_options ||
       !routerset_equal(old_options->EntryNodes,options->EntryNodes) ||
       !routerset_equal(old_options->ExcludeNodes,options->ExcludeNodes)))
    entry_nodes_should_be_added();

  /* Since our options changed, we might need to regenerate and upload our
   * server descriptor.
   */
  if (!old_options ||
      options_transition_affects_descriptor(old_options, options))
    mark_my_descriptor_dirty("config change");

  /* We may need to reschedule some directory stuff if our status changed. */
  if (old_options) {
    if (authdir_mode_v3(options) && !authdir_mode_v3(old_options))
      dirvote_recalculate_timing(options, time(NULL));
    if (!bool_eq(directory_fetches_dir_info_early(options),
                 directory_fetches_dir_info_early(old_options)) ||
        !bool_eq(directory_fetches_dir_info_later(options),
                 directory_fetches_dir_info_later(old_options))) {
      /* Make sure update_router_have_min_dir_info gets called. */
      router_dir_info_changed();
      /* We might need to download a new consensus status later or sooner than
       * we had expected. */
      update_consensus_networkstatus_fetch_time(time(NULL));
    }
  }

  /* Load the webpage we're going to serve every time someone asks for '/' on
     our DirPort. */
  tor_free(global_dirfrontpagecontents);
  if (options->DirPortFrontPage) {
    global_dirfrontpagecontents =
      read_file_to_str(options->DirPortFrontPage, 0, NULL);
    if (!global_dirfrontpagecontents) {
      log_warn(LD_CONFIG,
               "DirPortFrontPage file '%s' not found. Continuing anyway.",
               options->DirPortFrontPage);
    }
  }

  return 0;
}

/*
 * Functions to parse config options
 */

/** If <b>option</b> is an official abbreviation for a longer option,
 * return the longer option.  Otherwise return <b>option</b>.
 * If <b>command_line</b> is set, apply all abbreviations.  Otherwise, only
 * apply abbreviations that work for the config file and the command line.
 * If <b>warn_obsolete</b> is set, warn about deprecated names. */
static const char *
expand_abbrev(const config_format_t *fmt, const char *option, int command_line,
              int warn_obsolete)
{
  int i;
  if (! fmt->abbrevs)
    return option;
  for (i=0; fmt->abbrevs[i].abbreviated; ++i) {
    /* Abbreviations are case insensitive. */
    if (!strcasecmp(option,fmt->abbrevs[i].abbreviated) &&
        (command_line || !fmt->abbrevs[i].commandline_only)) {
      if (warn_obsolete && fmt->abbrevs[i].warn) {
        log_warn(LD_CONFIG,
                 "The configuration option '%s' is deprecated; "
                 "use '%s' instead.",
                 fmt->abbrevs[i].abbreviated,
                 fmt->abbrevs[i].full);
      }
      /* Keep going through the list in case we want to rewrite it more.
       * (We could imagine recursing here, but I don't want to get the
       * user into an infinite loop if we craft our list wrong.) */
      option = fmt->abbrevs[i].full;
    }
  }
  return option;
}

/** Helper: Read a list of configuration options from the command line.
 * If successful, put them in *<b>result</b> and return 0, and return
 * -1 and leave *<b>result</b> alone. */
static int
config_get_commandlines(int argc, char **argv, config_line_t **result)
{
  config_line_t *front = NULL;
  config_line_t **new = &front;
  char *s;
  int i = 1;

  while (i < argc) {
    if (!strcmp(argv[i],"-f") ||
        !strcmp(argv[i],"--hash-password")) {
      i += 2; /* command-line option with argument. ignore them. */
      continue;
    } else if (!strcmp(argv[i],"--list-fingerprint") ||
               !strcmp(argv[i],"--verify-config") ||
               !strcmp(argv[i],"--ignore-missing-torrc") ||
               !strcmp(argv[i],"--quiet") ||
               !strcmp(argv[i],"--hush")) {
      i += 1; /* command-line option. ignore it. */
      continue;
    } else if (!strcmp(argv[i],"--nt-service") ||
               !strcmp(argv[i],"-nt-service")) {
      i += 1;
      continue;
    }

    if (i == argc-1) {
      log_warn(LD_CONFIG,"Command-line option '%s' with no value. Failing.",
               argv[i]);
      config_free_lines(front);
      return -1;
    }

    *new = tor_malloc_zero(sizeof(config_line_t));
    s = argv[i];

    /* Each keyword may be prefixed with one or two dashes. */
    if (*s == '-')
      s++;
    if (*s == '-')
      s++;

    (*new)->key = tor_strdup(expand_abbrev(&options_format, s, 1, 1));
    (*new)->value = tor_strdup(argv[i+1]);
    (*new)->next = NULL;
    log(LOG_DEBUG, LD_CONFIG, "command line: parsed keyword '%s', value '%s'",
        (*new)->key, (*new)->value);

    new = &((*new)->next);
    i += 2;
  }
  *result = front;
  return 0;
}

/** Helper: allocate a new configuration option mapping 'key' to 'val',
 * append it to *<b>lst</b>. */
static void
config_line_append(config_line_t **lst,
                   const char *key,
                   const char *val)
{
  config_line_t *newline;

  newline = tor_malloc(sizeof(config_line_t));
  newline->key = tor_strdup(key);
  newline->value = tor_strdup(val);
  newline->next = NULL;
  while (*lst)
    lst = &((*lst)->next);

  (*lst) = newline;
}

/** Helper: parse the config string and strdup into key/value
 * strings. Set *result to the list, or NULL if parsing the string
 * failed.  Return 0 on success, -1 on failure. Warn and ignore any
 * misformatted lines. */
int
config_get_lines(const char *string, config_line_t **result)
{
  config_line_t *list = NULL, **next;
  char *k, *v;

  next = &list;
  do {
    k = v = NULL;
    string = parse_config_line_from_str(string, &k, &v);
    if (!string) {
      config_free_lines(list);
      tor_free(k);
      tor_free(v);
      return -1;
    }
    if (k && v) {
      /* This list can get long, so we keep a pointer to the end of it
       * rather than using config_line_append over and over and getting
       * n^2 performance. */
      *next = tor_malloc(sizeof(config_line_t));
      (*next)->key = k;
      (*next)->value = v;
      (*next)->next = NULL;
      next = &((*next)->next);
    } else {
      tor_free(k);
      tor_free(v);
    }
  } while (*string);

  *result = list;
  return 0;
}

/**
 * Free all the configuration lines on the linked list <b>front</b>.
 */
void
config_free_lines(config_line_t *front)
{
  config_line_t *tmp;

  while (front) {
    tmp = front;
    front = tmp->next;

    tor_free(tmp->key);
    tor_free(tmp->value);
    tor_free(tmp);
  }
}

/** As config_find_option, but return a non-const pointer. */
static config_var_t *
config_find_option_mutable(config_format_t *fmt, const char *key)
{
  int i;
  size_t keylen = strlen(key);
  if (!keylen)
    return NULL; /* if they say "--" on the command line, it's not an option */
  /* First, check for an exact (case-insensitive) match */
  for (i=0; fmt->vars[i].name; ++i) {
    if (!strcasecmp(key, fmt->vars[i].name)) {
      return &fmt->vars[i];
    }
  }
  /* If none, check for an abbreviated match */
  for (i=0; fmt->vars[i].name; ++i) {
    if (!strncasecmp(key, fmt->vars[i].name, keylen)) {
      log_warn(LD_CONFIG, "The abbreviation '%s' is deprecated. "
               "Please use '%s' instead",
               key, fmt->vars[i].name);
      return &fmt->vars[i];
    }
  }
  /* Okay, unrecognized option */
  return NULL;
}

/** If <b>key</b> is a configuration option, return the corresponding const
 * config_var_t.  Otherwise, if <b>key</b> is a non-standard abbreviation,
 * warn, and return the corresponding const config_var_t.  Otherwise return
 * NULL.
 */
static const config_var_t *
config_find_option(const config_format_t *fmt, const char *key)
{
  return config_find_option_mutable((config_format_t*)fmt, key);
}

/** Return the number of option entries in <b>fmt</b>. */
static int
config_count_options(const config_format_t *fmt)
{
  int i;
  for (i=0; fmt->vars[i].name; ++i)
    ;
  return i;
}

/*
 * Functions to assign config options.
 */

/** <b>c</b>-\>key is known to be a real key. Update <b>options</b>
 * with <b>c</b>-\>value and return 0, or return -1 if bad value.
 *
 * Called from config_assign_line() and option_reset().
 */
static int
config_assign_value(const config_format_t *fmt, or_options_t *options,
                    config_line_t *c, char **msg)
{
  int i, ok;
  const config_var_t *var;
  void *lvalue;

  CHECK(fmt, options);

  var = config_find_option(fmt, c->key);
  tor_assert(var);

  lvalue = STRUCT_VAR_P(options, var->var_offset);

  switch (var->type) {

  case CONFIG_TYPE_PORT:
    if (!strcasecmp(c->value, "auto")) {
      *(int *)lvalue = CFG_AUTO_PORT;
      break;
    }
    /* fall through */
  case CONFIG_TYPE_UINT:
    i = (int)tor_parse_long(c->value, 10, 0,
                            var->type==CONFIG_TYPE_PORT ? 65535 : INT_MAX,
                            &ok, NULL);
    if (!ok) {
      tor_asprintf(msg,
          "Int keyword '%s %s' is malformed or out of bounds.",
          c->key, c->value);
      return -1;
    }
    *(int *)lvalue = i;
    break;

  case CONFIG_TYPE_INTERVAL: {
    i = config_parse_interval(c->value, &ok);
    if (!ok) {
      tor_asprintf(msg,
          "Interval '%s %s' is malformed or out of bounds.",
          c->key, c->value);
      return -1;
    }
    *(int *)lvalue = i;
    break;
  }

  case CONFIG_TYPE_MSEC_INTERVAL: {
    i = config_parse_msec_interval(c->value, &ok);
    if (!ok) {
      tor_asprintf(msg,
          "Msec interval '%s %s' is malformed or out of bounds.",
          c->key, c->value);
      return -1;
    }
    *(int *)lvalue = i;
    break;
  }

  case CONFIG_TYPE_MEMUNIT: {
    uint64_t u64 = config_parse_memunit(c->value, &ok);
    if (!ok) {
      tor_asprintf(msg,
          "Value '%s %s' is malformed or out of bounds.",
          c->key, c->value);
      return -1;
    }
    *(uint64_t *)lvalue = u64;
    break;
  }

  case CONFIG_TYPE_BOOL:
    i = (int)tor_parse_long(c->value, 10, 0, 1, &ok, NULL);
    if (!ok) {
      tor_asprintf(msg,
          "Boolean '%s %s' expects 0 or 1.",
          c->key, c->value);
      return -1;
    }
    *(int *)lvalue = i;
    break;

  case CONFIG_TYPE_AUTOBOOL:
    if (!strcmp(c->value, "auto"))
      *(int *)lvalue = -1;
    else if (!strcmp(c->value, "0"))
      *(int *)lvalue = 0;
    else if (!strcmp(c->value, "1"))
      *(int *)lvalue = 1;
    else {
      tor_asprintf(msg, "Boolean '%s %s' expects 0, 1, or 'auto'.",
                   c->key, c->value);
      return -1;
    }
    break;

  case CONFIG_TYPE_STRING:
  case CONFIG_TYPE_FILENAME:
    tor_free(*(char **)lvalue);
    *(char **)lvalue = tor_strdup(c->value);
    break;

  case CONFIG_TYPE_DOUBLE:
    *(double *)lvalue = atof(c->value);
    break;

  case CONFIG_TYPE_ISOTIME:
    if (parse_iso_time(c->value, (time_t *)lvalue)) {
      tor_asprintf(msg,
          "Invalid time '%s' for keyword '%s'", c->value, c->key);
      return -1;
    }
    break;

  case CONFIG_TYPE_ROUTERSET:
    if (*(routerset_t**)lvalue) {
      routerset_free(*(routerset_t**)lvalue);
    }
    *(routerset_t**)lvalue = routerset_new();
    if (routerset_parse(*(routerset_t**)lvalue, c->value, c->key)<0) {
      tor_asprintf(msg, "Invalid exit list '%s' for option '%s'",
                   c->value, c->key);
      return -1;
    }
    break;

  case CONFIG_TYPE_CSV:
    if (*(smartlist_t**)lvalue) {
      SMARTLIST_FOREACH(*(smartlist_t**)lvalue, char *, cp, tor_free(cp));
      smartlist_clear(*(smartlist_t**)lvalue);
    } else {
      *(smartlist_t**)lvalue = smartlist_create();
    }

    smartlist_split_string(*(smartlist_t**)lvalue, c->value, ",",
                           SPLIT_SKIP_SPACE|SPLIT_IGNORE_BLANK, 0);
    break;

  case CONFIG_TYPE_LINELIST:
  case CONFIG_TYPE_LINELIST_S:
    config_line_append((config_line_t**)lvalue, c->key, c->value);
    break;
  case CONFIG_TYPE_OBSOLETE:
    log_warn(LD_CONFIG, "Skipping obsolete configuration option '%s'", c->key);
    break;
  case CONFIG_TYPE_LINELIST_V:
    tor_asprintf(msg,
        "You may not provide a value for virtual option '%s'", c->key);
    return -1;
  default:
    tor_assert(0);
    break;
  }
  return 0;
}

/** If <b>c</b> is a syntactically valid configuration line, update
 * <b>options</b> with its value and return 0.  Otherwise return -1 for bad
 * key, -2 for bad value.
 *
 * If <b>clear_first</b> is set, clear the value first. Then if
 * <b>use_defaults</b> is set, set the value to the default.
 *
 * Called from config_assign().
 */
static int
config_assign_line(const config_format_t *fmt, or_options_t *options,
                   config_line_t *c, int use_defaults,
                   int clear_first, bitarray_t *options_seen, char **msg)
{
  const config_var_t *var;

  CHECK(fmt, options);

  var = config_find_option(fmt, c->key);
  if (!var) {
    if (fmt->extra) {
      void *lvalue = STRUCT_VAR_P(options, fmt->extra->var_offset);
      log_info(LD_CONFIG,
               "Found unrecognized option '%s'; saving it.", c->key);
      config_line_append((config_line_t**)lvalue, c->key, c->value);
      return 0;
    } else {
      tor_asprintf(msg,
                "Unknown option '%s'.  Failing.", c->key);
      return -1;
    }
  }

  /* Put keyword into canonical case. */
  if (strcmp(var->name, c->key)) {
    tor_free(c->key);
    c->key = tor_strdup(var->name);
  }

  if (!strlen(c->value)) {
    /* reset or clear it, then return */
    if (!clear_first) {
      if (var->type == CONFIG_TYPE_LINELIST ||
          var->type == CONFIG_TYPE_LINELIST_S) {
        /* We got an empty linelist from the torrc or command line.
           As a special case, call this an error. Warn and ignore. */
        log_warn(LD_CONFIG,
                 "Linelist option '%s' has no value. Skipping.", c->key);
      } else { /* not already cleared */
        option_reset(fmt, options, var, use_defaults);
      }
    }
    return 0;
  }

  if (options_seen && (var->type != CONFIG_TYPE_LINELIST &&
                       var->type != CONFIG_TYPE_LINELIST_S)) {
    /* We're tracking which options we've seen, and this option is not
     * supposed to occur more than once. */
    int var_index = (int)(var - fmt->vars);
    if (bitarray_is_set(options_seen, var_index)) {
      log_warn(LD_CONFIG, "Option '%s' used more than once; all but the last "
               "value will be ignored.", var->name);
    }
    bitarray_set(options_seen, var_index);
  }

  if (config_assign_value(fmt, options, c, msg) < 0)
    return -2;
  return 0;
}

/** Restore the option named <b>key</b> in options to its default value.
 * Called from config_assign(). */
static void
config_reset_line(const config_format_t *fmt, or_options_t *options,
                  const char *key, int use_defaults)
{
  const config_var_t *var;

  CHECK(fmt, options);

  var = config_find_option(fmt, key);
  if (!var)
    return; /* give error on next pass. */

  option_reset(fmt, options, var, use_defaults);
}

/** Return true iff key is a valid configuration option. */
int
option_is_recognized(const char *key)
{
  const config_var_t *var = config_find_option(&options_format, key);
  return (var != NULL);
}

/** Return the canonical name of a configuration option, or NULL
 * if no such option exists. */
const char *
option_get_canonical_name(const char *key)
{
  const config_var_t *var = config_find_option(&options_format, key);
  return var ? var->name : NULL;
}

/** Return a canonical list of the options assigned for key.
 */
config_line_t *
option_get_assignment(const or_options_t *options, const char *key)
{
  return get_assigned_option(&options_format, options, key, 1);
}

/** Return true iff value needs to be quoted and escaped to be used in
 * a configuration file. */
static int
config_value_needs_escape(const char *value)
{
  if (*value == '\"')
    return 1;
  while (*value) {
    switch (*value)
    {
    case '\r':
    case '\n':
    case '#':
      /* Note: quotes and backspaces need special handling when we are using
       * quotes, not otherwise, so they don't trigger escaping on their
       * own. */
      return 1;
    default:
      if (!TOR_ISPRINT(*value))
        return 1;
    }
    ++value;
  }
  return 0;
}

/** Return a newly allocated deep copy of the lines in <b>inp</b>. */
static config_line_t *
config_lines_dup(const config_line_t *inp)
{
  config_line_t *result = NULL;
  config_line_t **next_out = &result;
  while (inp) {
    *next_out = tor_malloc(sizeof(config_line_t));
    (*next_out)->key = tor_strdup(inp->key);
    (*next_out)->value = tor_strdup(inp->value);
    inp = inp->next;
    next_out = &((*next_out)->next);
  }
  (*next_out) = NULL;
  return result;
}

/** Return newly allocated line or lines corresponding to <b>key</b> in the
 * configuration <b>options</b>.  If <b>escape_val</b> is true and a
 * value needs to be quoted before it's put in a config file, quote and
 * escape that value. Return NULL if no such key exists. */
static config_line_t *
get_assigned_option(const config_format_t *fmt, const void *options,
                    const char *key, int escape_val)
{
  const config_var_t *var;
  const void *value;
  config_line_t *result;
  tor_assert(options && key);

  CHECK(fmt, options);

  var = config_find_option(fmt, key);
  if (!var) {
    log_warn(LD_CONFIG, "Unknown option '%s'.  Failing.", key);
    return NULL;
  }
  value = STRUCT_VAR_P(options, var->var_offset);

  result = tor_malloc_zero(sizeof(config_line_t));
  result->key = tor_strdup(var->name);
  switch (var->type)
    {
    case CONFIG_TYPE_STRING:
    case CONFIG_TYPE_FILENAME:
      if (*(char**)value) {
        result->value = tor_strdup(*(char**)value);
      } else {
        tor_free(result->key);
        tor_free(result);
        return NULL;
      }
      break;
    case CONFIG_TYPE_ISOTIME:
      if (*(time_t*)value) {
        result->value = tor_malloc(ISO_TIME_LEN+1);
        format_iso_time(result->value, *(time_t*)value);
      } else {
        tor_free(result->key);
        tor_free(result);
      }
      escape_val = 0; /* Can't need escape. */
      break;
    case CONFIG_TYPE_PORT:
      if (*(int*)value == CFG_AUTO_PORT) {
        result->value = tor_strdup("auto");
        escape_val = 0;
        break;
      }
      /* fall through */
    case CONFIG_TYPE_INTERVAL:
    case CONFIG_TYPE_MSEC_INTERVAL:
    case CONFIG_TYPE_UINT:
      /* This means every or_options_t uint or bool element
       * needs to be an int. Not, say, a uint16_t or char. */
      tor_asprintf(&result->value, "%d", *(int*)value);
      escape_val = 0; /* Can't need escape. */
      break;
    case CONFIG_TYPE_MEMUNIT:
      tor_asprintf(&result->value, U64_FORMAT,
                   U64_PRINTF_ARG(*(uint64_t*)value));
      escape_val = 0; /* Can't need escape. */
      break;
    case CONFIG_TYPE_DOUBLE:
      tor_asprintf(&result->value, "%f", *(double*)value);
      escape_val = 0; /* Can't need escape. */
      break;

    case CONFIG_TYPE_AUTOBOOL:
      if (*(int*)value == -1) {
        result->value = tor_strdup("auto");
        escape_val = 0;
        break;
      }
      /* fall through */
    case CONFIG_TYPE_BOOL:
      result->value = tor_strdup(*(int*)value ? "1" : "0");
      escape_val = 0; /* Can't need escape. */
      break;
    case CONFIG_TYPE_ROUTERSET:
      result->value = routerset_to_string(*(routerset_t**)value);
      break;
    case CONFIG_TYPE_CSV:
      if (*(smartlist_t**)value)
        result->value =
          smartlist_join_strings(*(smartlist_t**)value, ",", 0, NULL);
      else
        result->value = tor_strdup("");
      break;
    case CONFIG_TYPE_OBSOLETE:
      log_fn(LOG_PROTOCOL_WARN, LD_CONFIG,
             "You asked me for the value of an obsolete config option '%s'.",
             key);
      tor_free(result->key);
      tor_free(result);
      return NULL;
    case CONFIG_TYPE_LINELIST_S:
      log_warn(LD_CONFIG,
               "Can't return context-sensitive '%s' on its own", key);
      tor_free(result->key);
      tor_free(result);
      return NULL;
    case CONFIG_TYPE_LINELIST:
    case CONFIG_TYPE_LINELIST_V:
      tor_free(result->key);
      tor_free(result);
      result = config_lines_dup(*(const config_line_t**)value);
      break;
    default:
      tor_free(result->key);
      tor_free(result);
      log_warn(LD_BUG,"Unknown type %d for known key '%s'",
               var->type, key);
      return NULL;
    }

  if (escape_val) {
    config_line_t *line;
    for (line = result; line; line = line->next) {
      if (line->value && config_value_needs_escape(line->value)) {
        char *newval = esc_for_log(line->value);
        tor_free(line->value);
        line->value = newval;
      }
    }
  }

  return result;
}

/** Iterate through the linked list of requested options <b>list</b>.
 * For each item, convert as appropriate and assign to <b>options</b>.
 * If an item is unrecognized, set *msg and return -1 immediately,
 * else return 0 for success.
 *
 * If <b>clear_first</b>, interpret config options as replacing (not
 * extending) their previous values. If <b>clear_first</b> is set,
 * then <b>use_defaults</b> to decide if you set to defaults after
 * clearing, or make the value 0 or NULL.
 *
 * Here are the use cases:
 * 1. A non-empty AllowInvalid line in your torrc. Appends to current
 *    if linelist, replaces current if csv.
 * 2. An empty AllowInvalid line in your torrc. Should clear it.
 * 3. "RESETCONF AllowInvalid" sets it to default.
 * 4. "SETCONF AllowInvalid" makes it NULL.
 * 5. "SETCONF AllowInvalid=foo" clears it and sets it to "foo".
 *
 * Use_defaults   Clear_first
 *    0                0       "append"
 *    1                0       undefined, don't use
 *    0                1       "set to null first"
 *    1                1       "set to defaults first"
 * Return 0 on success, -1 on bad key, -2 on bad value.
 *
 * As an additional special case, if a LINELIST config option has
 * no value and clear_first is 0, then warn and ignore it.
 */

/*
There are three call cases for config_assign() currently.

Case one: Torrc entry
options_init_from_torrc() calls config_assign(0, 0)
  calls config_assign_line(0, 0).
    if value is empty, calls option_reset(0) and returns.
    calls config_assign_value(), appends.

Case two: setconf
options_trial_assign() calls config_assign(0, 1)
  calls config_reset_line(0)
    calls option_reset(0)
      calls option_clear().
  calls config_assign_line(0, 1).
    if value is empty, returns.
    calls config_assign_value(), appends.

Case three: resetconf
options_trial_assign() calls config_assign(1, 1)
  calls config_reset_line(1)
    calls option_reset(1)
      calls option_clear().
      calls config_assign_value(default)
  calls config_assign_line(1, 1).
    returns.
*/
static int
config_assign(const config_format_t *fmt, void *options, config_line_t *list,
              int use_defaults, int clear_first, char **msg)
{
  config_line_t *p;
  bitarray_t *options_seen;
  const int n_options = config_count_options(fmt);

  CHECK(fmt, options);

  /* pass 1: normalize keys */
  for (p = list; p; p = p->next) {
    const char *full = expand_abbrev(fmt, p->key, 0, 1);
    if (strcmp(full,p->key)) {
      tor_free(p->key);
      p->key = tor_strdup(full);
    }
  }

  /* pass 2: if we're reading from a resetting source, clear all
   * mentioned config options, and maybe set to their defaults. */
  if (clear_first) {
    for (p = list; p; p = p->next)
      config_reset_line(fmt, options, p->key, use_defaults);
  }

  options_seen = bitarray_init_zero(n_options);
  /* pass 3: assign. */
  while (list) {
    int r;
    if ((r=config_assign_line(fmt, options, list, use_defaults,
                              clear_first, options_seen, msg))) {
      bitarray_free(options_seen);
      return r;
    }
    list = list->next;
  }
  bitarray_free(options_seen);
  return 0;
}

/** Try assigning <b>list</b> to the global options. You do this by duping
 * options, assigning list to the new one, then validating it. If it's
 * ok, then throw out the old one and stick with the new one. Else,
 * revert to old and return failure.  Return SETOPT_OK on success, or
 * a setopt_err_t on failure.
 *
 * If not success, point *<b>msg</b> to a newly allocated string describing
 * what went wrong.
 */
setopt_err_t
options_trial_assign(config_line_t *list, int use_defaults,
                     int clear_first, char **msg)
{
  int r;
  or_options_t *trial_options = options_dup(&options_format, get_options());

  if ((r=config_assign(&options_format, trial_options,
                       list, use_defaults, clear_first, msg)) < 0) {
    config_free(&options_format, trial_options);
    return r;
  }

  if (options_validate(get_options_mutable(), trial_options, 1, msg) < 0) {
    config_free(&options_format, trial_options);
    return SETOPT_ERR_PARSE; /*XXX make this a separate return value. */
  }

  if (options_transition_allowed(get_options(), trial_options, msg) < 0) {
    config_free(&options_format, trial_options);
    return SETOPT_ERR_TRANSITION;
  }

  if (set_options(trial_options, msg)<0) {
    config_free(&options_format, trial_options);
    return SETOPT_ERR_SETTING;
  }

  /* we liked it. put it in place. */
  return SETOPT_OK;
}

/** Reset config option <b>var</b> to 0, 0.0, NULL, or the equivalent.
 * Called from option_reset() and config_free(). */
static void
option_clear(const config_format_t *fmt, or_options_t *options,
             const config_var_t *var)
{
  void *lvalue = STRUCT_VAR_P(options, var->var_offset);
  (void)fmt; /* unused */
  switch (var->type) {
    case CONFIG_TYPE_STRING:
    case CONFIG_TYPE_FILENAME:
      tor_free(*(char**)lvalue);
      break;
    case CONFIG_TYPE_DOUBLE:
      *(double*)lvalue = 0.0;
      break;
    case CONFIG_TYPE_ISOTIME:
      *(time_t*)lvalue = 0;
      break;
    case CONFIG_TYPE_INTERVAL:
    case CONFIG_TYPE_MSEC_INTERVAL:
    case CONFIG_TYPE_UINT:
    case CONFIG_TYPE_PORT:
    case CONFIG_TYPE_BOOL:
      *(int*)lvalue = 0;
      break;
    case CONFIG_TYPE_AUTOBOOL:
      *(int*)lvalue = -1;
      break;
    case CONFIG_TYPE_MEMUNIT:
      *(uint64_t*)lvalue = 0;
      break;
    case CONFIG_TYPE_ROUTERSET:
      if (*(routerset_t**)lvalue) {
        routerset_free(*(routerset_t**)lvalue);
        *(routerset_t**)lvalue = NULL;
      }
      break;
    case CONFIG_TYPE_CSV:
      if (*(smartlist_t**)lvalue) {
        SMARTLIST_FOREACH(*(smartlist_t **)lvalue, char *, cp, tor_free(cp));
        smartlist_free(*(smartlist_t **)lvalue);
        *(smartlist_t **)lvalue = NULL;
      }
      break;
    case CONFIG_TYPE_LINELIST:
    case CONFIG_TYPE_LINELIST_S:
      config_free_lines(*(config_line_t **)lvalue);
      *(config_line_t **)lvalue = NULL;
      break;
    case CONFIG_TYPE_LINELIST_V:
      /* handled by linelist_s. */
      break;
    case CONFIG_TYPE_OBSOLETE:
      break;
  }
}

/** Clear the option indexed by <b>var</b> in <b>options</b>. Then if
 * <b>use_defaults</b>, set it to its default value.
 * Called by config_init() and option_reset_line() and option_assign_line(). */
static void
option_reset(const config_format_t *fmt, or_options_t *options,
             const config_var_t *var, int use_defaults)
{
  config_line_t *c;
  char *msg = NULL;
  CHECK(fmt, options);
  option_clear(fmt, options, var); /* clear it first */
  if (!use_defaults)
    return; /* all done */
  if (var->initvalue) {
    c = tor_malloc_zero(sizeof(config_line_t));
    c->key = tor_strdup(var->name);
    c->value = tor_strdup(var->initvalue);
    if (config_assign_value(fmt, options, c, &msg) < 0) {
      log_warn(LD_BUG, "Failed to assign default: %s", msg);
      tor_free(msg); /* if this happens it's a bug */
    }
    config_free_lines(c);
  }
}

/** Print a usage message for tor. */
static void
print_usage(void)
{
  printf(
"Copyright (c) 2001-2004, Roger Dingledine\n"
"Copyright (c) 2004-2006, Roger Dingledine, Nick Mathewson\n"
"Copyright (c) 2007-2011, The Tor Project, Inc.\n\n"
"tor -f <torrc> [args]\n"
"See man page for options, or https://www.torproject.org/ for "
"documentation.\n");
}

/** Print all non-obsolete torrc options. */
static void
list_torrc_options(void)
{
  int i;
  smartlist_t *lines = smartlist_create();
  for (i = 0; _option_vars[i].name; ++i) {
    const config_var_t *var = &_option_vars[i];
    if (var->type == CONFIG_TYPE_OBSOLETE ||
        var->type == CONFIG_TYPE_LINELIST_V)
      continue;
    printf("%s\n", var->name);
  }
  smartlist_free(lines);
}

/** Last value actually set by resolve_my_address. */
static uint32_t last_resolved_addr = 0;
/**
 * Based on <b>options-\>Address</b>, guess our public IP address and put it
 * (in host order) into *<b>addr_out</b>. If <b>hostname_out</b> is provided,
 * set *<b>hostname_out</b> to a new string holding the hostname we used to
 * get the address. Return 0 if all is well, or -1 if we can't find a suitable
 * public IP address.
 */
int
resolve_my_address(int warn_severity, const or_options_t *options,
                   uint32_t *addr_out, char **hostname_out)
{
  struct in_addr in;
  uint32_t addr; /* host order */
  char hostname[256];
  int explicit_ip=1;
  int explicit_hostname=1;
  int from_interface=0;
  char *addr_string = NULL;
  const char *address = options->Address;
  int notice_severity = warn_severity <= LOG_NOTICE ?
                          LOG_NOTICE : warn_severity;

  tor_assert(addr_out);

  if (address && *address) {
    strlcpy(hostname, address, sizeof(hostname));
  } else { /* then we need to guess our address */
    explicit_ip = 0; /* it's implicit */
    explicit_hostname = 0; /* it's implicit */

    if (gethostname(hostname, sizeof(hostname)) < 0) {
      log_fn(warn_severity, LD_NET,"Error obtaining local hostname");
      return -1;
    }
    log_debug(LD_CONFIG,"Guessed local host name as '%s'",hostname);
  }

  /* now we know hostname. resolve it and keep only the IP address */

  if (tor_inet_aton(hostname, &in) == 0) {
    /* then we have to resolve it */
    explicit_ip = 0;
    if (tor_lookup_hostname(hostname, &addr)) { /* failed to resolve */
      uint32_t interface_ip; /* host order */

      if (explicit_hostname) {
        log_fn(warn_severity, LD_CONFIG,
               "Could not resolve local Address '%s'. Failing.", hostname);
        return -1;
      }
      log_fn(notice_severity, LD_CONFIG,
             "Could not resolve guessed local hostname '%s'. "
             "Trying something else.", hostname);
      if (get_interface_address(warn_severity, &interface_ip)) {
        log_fn(warn_severity, LD_CONFIG,
               "Could not get local interface IP address. Failing.");
        return -1;
      }
      from_interface = 1;
      addr = interface_ip;
      log_fn(notice_severity, LD_CONFIG, "Learned IP address '%s' for "
             "local interface. Using that.", fmt_addr32(addr));
      strlcpy(hostname, "<guessed from interfaces>", sizeof(hostname));
    } else { /* resolved hostname into addr */
      if (!explicit_hostname &&
          is_internal_IP(addr, 0)) {
        uint32_t interface_ip;

        log_fn(notice_severity, LD_CONFIG, "Guessed local hostname '%s' "
               "resolves to a private IP address (%s). Trying something "
               "else.", hostname, fmt_addr32(addr));

        if (get_interface_address(warn_severity, &interface_ip)) {
          log_fn(warn_severity, LD_CONFIG,
                 "Could not get local interface IP address. Too bad.");
        } else if (is_internal_IP(interface_ip, 0)) {
          log_fn(notice_severity, LD_CONFIG,
                 "Interface IP address '%s' is a private address too. "
                 "Ignoring.", fmt_addr32(interface_ip));
        } else {
          from_interface = 1;
          addr = interface_ip;
          log_fn(notice_severity, LD_CONFIG,
                 "Learned IP address '%s' for local interface."
                 " Using that.", fmt_addr32(addr));
          strlcpy(hostname, "<guessed from interfaces>", sizeof(hostname));
        }
      }
    }
  } else {
    addr = ntohl(in.s_addr); /* set addr so that addr_string is not
                              * illformed */
  }

  addr_string = tor_dup_ip(addr);
  if (is_internal_IP(addr, 0)) {
    /* make sure we're ok with publishing an internal IP */
    if (!options->DirServers && !options->AlternateDirAuthority) {
      /* if they are using the default dirservers, disallow internal IPs
       * always. */
      log_fn(warn_severity, LD_CONFIG,
             "Address '%s' resolves to private IP address '%s'. "
             "Tor servers that use the default DirServers must have public "
             "IP addresses.", hostname, addr_string);
      tor_free(addr_string);
      return -1;
    }
    if (!explicit_ip) {
      /* even if they've set their own dirservers, require an explicit IP if
       * they're using an internal address. */
      log_fn(warn_severity, LD_CONFIG, "Address '%s' resolves to private "
             "IP address '%s'. Please set the Address config option to be "
             "the IP address you want to use.", hostname, addr_string);
      tor_free(addr_string);
      return -1;
    }
  }

  log_debug(LD_CONFIG, "Resolved Address to '%s'.", fmt_addr32(addr));
  *addr_out = addr;
  if (last_resolved_addr && last_resolved_addr != *addr_out) {
    /* Leave this as a notice, regardless of the requested severity,
     * at least until dynamic IP address support becomes bulletproof. */
    log_notice(LD_NET,
               "Your IP address seems to have changed to %s. Updating.",
               addr_string);
    ip_address_changed(0);
  }
  if (last_resolved_addr != *addr_out) {
    const char *method;
    const char *h = hostname;
    if (explicit_ip) {
      method = "CONFIGURED";
      h = NULL;
    } else if (explicit_hostname) {
      method = "RESOLVED";
    } else if (from_interface) {
      method = "INTERFACE";
      h = NULL;
    } else {
      method = "GETHOSTNAME";
    }
    control_event_server_status(LOG_NOTICE,
                                "EXTERNAL_ADDRESS ADDRESS=%s METHOD=%s %s%s",
                                addr_string, method, h?"HOSTNAME=":"", h);
  }
  last_resolved_addr = *addr_out;
  if (hostname_out)
    *hostname_out = tor_strdup(hostname);
  tor_free(addr_string);
  return 0;
}

/** Return true iff <b>addr</b> is judged to be on the same network as us, or
 * on a private network.
 */
int
is_local_addr(const tor_addr_t *addr)
{
  if (tor_addr_is_internal(addr, 0))
    return 1;
  /* Check whether ip is on the same /24 as we are. */
  if (get_options()->EnforceDistinctSubnets == 0)
    return 0;
  if (tor_addr_family(addr) == AF_INET) {
    /*XXXX023 IP6 what corresponds to an /24? */
    uint32_t ip = tor_addr_to_ipv4h(addr);

    /* It's possible that this next check will hit before the first time
     * resolve_my_address actually succeeds.  (For clients, it is likely that
     * resolve_my_address will never be called at all).  In those cases,
     * last_resolved_addr will be 0, and so checking to see whether ip is on
     * the same /24 as last_resolved_addr will be the same as checking whether
     * it was on net 0, which is already done by is_internal_IP.
     */
    if ((last_resolved_addr & (uint32_t)0xffffff00ul)
        == (ip & (uint32_t)0xffffff00ul))
      return 1;
  }
  return 0;
}

/** Release storage held by <b>options</b>. */
static void
config_free(const config_format_t *fmt, void *options)
{
  int i;

  if (!options)
    return;

  tor_assert(fmt);

  for (i=0; fmt->vars[i].name; ++i)
    option_clear(fmt, options, &(fmt->vars[i]));
  if (fmt->extra) {
    config_line_t **linep = STRUCT_VAR_P(options, fmt->extra->var_offset);
    config_free_lines(*linep);
    *linep = NULL;
  }
  tor_free(options);
}

/** Return true iff a and b contain identical keys and values in identical
 * order. */
static int
config_lines_eq(config_line_t *a, config_line_t *b)
{
  while (a && b) {
    if (strcasecmp(a->key, b->key) || strcmp(a->value, b->value))
      return 0;
    a = a->next;
    b = b->next;
  }
  if (a || b)
    return 0;
  return 1;
}

/** Return true iff the option <b>name</b> has the same value in <b>o1</b>
 * and <b>o2</b>.  Must not be called for LINELIST_S or OBSOLETE options.
 */
static int
option_is_same(const config_format_t *fmt,
               const or_options_t *o1, const or_options_t *o2,
               const char *name)
{
  config_line_t *c1, *c2;
  int r = 1;
  CHECK(fmt, o1);
  CHECK(fmt, o2);

  c1 = get_assigned_option(fmt, o1, name, 0);
  c2 = get_assigned_option(fmt, o2, name, 0);
  r = config_lines_eq(c1, c2);
  config_free_lines(c1);
  config_free_lines(c2);
  return r;
}

/** Copy storage held by <b>old</b> into a new or_options_t and return it. */
static or_options_t *
options_dup(const config_format_t *fmt, const or_options_t *old)
{
  or_options_t *newopts;
  int i;
  config_line_t *line;

  newopts = config_alloc(fmt);
  for (i=0; fmt->vars[i].name; ++i) {
    if (fmt->vars[i].type == CONFIG_TYPE_LINELIST_S)
      continue;
    if (fmt->vars[i].type == CONFIG_TYPE_OBSOLETE)
      continue;
    line = get_assigned_option(fmt, old, fmt->vars[i].name, 0);
    if (line) {
      char *msg = NULL;
      if (config_assign(fmt, newopts, line, 0, 0, &msg) < 0) {
        log_err(LD_BUG, "Config_get_assigned_option() generated "
                "something we couldn't config_assign(): %s", msg);
        tor_free(msg);
        tor_assert(0);
      }
    }
    config_free_lines(line);
  }
  return newopts;
}

/** Return a new empty or_options_t.  Used for testing. */
or_options_t *
options_new(void)
{
  return config_alloc(&options_format);
}

/** Set <b>options</b> to hold reasonable defaults for most options.
 * Each option defaults to zero. */
void
options_init(or_options_t *options)
{
  config_init(&options_format, options);
}

/* Check if the port number given in <b>port_option</b> in combination with
 * the specified port in <b>listen_options</b> will result in Tor actually
 * opening a low port (meaning a port lower than 1024). Return 1 if
 * it is, or 0 if it isn't or the concept of a low port isn't applicable for
 * the platform we're on. */
static int
is_listening_on_low_port(int port_option,
                         const config_line_t *listen_options)
{
#ifdef MS_WINDOWS
  (void) port_option;
  (void) listen_options;
  return 0; /* No port is too low for windows. */
#else
  const config_line_t *l;
  uint16_t p;
  if (port_option == 0)
    return 0; /* We're not listening */
  if (listen_options == NULL)
    return (port_option < 1024);

  for (l = listen_options; l; l = l->next) {
    parse_addr_port(LOG_WARN, l->value, NULL, NULL, &p);
    if (p<1024) {
      return 1;
    }
  }
  return 0;
#endif
}

/** Set all vars in the configuration object <b>options</b> to their default
 * values. */
static void
config_init(const config_format_t *fmt, void *options)
{
  int i;
  const config_var_t *var;
  CHECK(fmt, options);

  for (i=0; fmt->vars[i].name; ++i) {
    var = &fmt->vars[i];
    if (!var->initvalue)
      continue; /* defaults to NULL or 0 */
    option_reset(fmt, options, var, 1);
  }
}

/** Allocate and return a new string holding the written-out values of the vars
 * in 'options'.  If 'minimal', do not write out any default-valued vars.
 * Else, if comment_defaults, write default values as comments.
 */
static char *
config_dump(const config_format_t *fmt, const void *options, int minimal,
            int comment_defaults)
{
  smartlist_t *elements;
  or_options_t *defaults;
  config_line_t *line, *assigned;
  char *result;
  int i;
  char *msg = NULL;

  defaults = config_alloc(fmt);
  config_init(fmt, defaults);

  /* XXX use a 1 here so we don't add a new log line while dumping */
  if (fmt->validate_fn(NULL,defaults, 1, &msg) < 0) {
    log_err(LD_BUG, "Failed to validate default config.");
    tor_free(msg);
    tor_assert(0);
  }

  elements = smartlist_create();
  for (i=0; fmt->vars[i].name; ++i) {
    int comment_option = 0;
    if (fmt->vars[i].type == CONFIG_TYPE_OBSOLETE ||
        fmt->vars[i].type == CONFIG_TYPE_LINELIST_S)
      continue;
    /* Don't save 'hidden' control variables. */
    if (!strcmpstart(fmt->vars[i].name, "__"))
      continue;
    if (minimal && option_is_same(fmt, options, defaults, fmt->vars[i].name))
      continue;
    else if (comment_defaults &&
             option_is_same(fmt, options, defaults, fmt->vars[i].name))
      comment_option = 1;

    line = assigned = get_assigned_option(fmt, options, fmt->vars[i].name, 1);

    for (; line; line = line->next) {
      char *tmp;
      tor_asprintf(&tmp, "%s%s %s\n",
                   comment_option ? "# " : "",
                   line->key, line->value);
      smartlist_add(elements, tmp);
    }
    config_free_lines(assigned);
  }

  if (fmt->extra) {
    line = *(config_line_t**)STRUCT_VAR_P(options, fmt->extra->var_offset);
    for (; line; line = line->next) {
      char *tmp;
      tor_asprintf(&tmp, "%s %s\n", line->key, line->value);
      smartlist_add(elements, tmp);
    }
  }

  result = smartlist_join_strings(elements, "", 0, NULL);
  SMARTLIST_FOREACH(elements, char *, cp, tor_free(cp));
  smartlist_free(elements);
  config_free(fmt, defaults);
  return result;
}

/** Return a string containing a possible configuration file that would give
 * the configuration in <b>options</b>.  If <b>minimal</b> is true, do not
 * include options that are the same as Tor's defaults.
 */
char *
options_dump(const or_options_t *options, int minimal)
{
  return config_dump(&options_format, options, minimal, 0);
}

/** Return 0 if every element of sl is a string holding a decimal
 * representation of a port number, or if sl is NULL.
 * Otherwise set *msg and return -1. */
static int
validate_ports_csv(smartlist_t *sl, const char *name, char **msg)
{
  int i;
  tor_assert(name);

  if (!sl)
    return 0;

  SMARTLIST_FOREACH(sl, const char *, cp,
  {
    i = atoi(cp);
    if (i < 1 || i > 65535) {
      tor_asprintf(msg, "Port '%s' out of range in %s", cp, name);
      return -1;
    }
  });
  return 0;
}

/** If <b>value</b> exceeds ROUTER_MAX_DECLARED_BANDWIDTH, write
 * a complaint into *<b>msg</b> using string <b>desc</b>, and return -1.
 * Else return 0.
 */
static int
ensure_bandwidth_cap(uint64_t *value, const char *desc, char **msg)
{
  if (*value > ROUTER_MAX_DECLARED_BANDWIDTH) {
    /* This handles an understandable special case where somebody says "2gb"
     * whereas our actual maximum is 2gb-1 (INT_MAX) */
    --*value;
  }
  if (*value > ROUTER_MAX_DECLARED_BANDWIDTH) {
    tor_asprintf(msg, "%s ("U64_FORMAT") must be at most %d",
                 desc, U64_PRINTF_ARG(*value),
                 ROUTER_MAX_DECLARED_BANDWIDTH);
    return -1;
  }
  return 0;
}

/** Parse an authority type from <b>options</b>-\>PublishServerDescriptor
 * and write it to <b>options</b>-\>_PublishServerDescriptor. Treat "1"
 * as "v2,v3" unless BridgeRelay is 1, in which case treat it as "bridge".
 * Treat "0" as "".
 * Return 0 on success or -1 if not a recognized authority type (in which
 * case the value of _PublishServerDescriptor is undefined). */
static int
compute_publishserverdescriptor(or_options_t *options)
{
  smartlist_t *list = options->PublishServerDescriptor;
  dirinfo_type_t *auth = &options->_PublishServerDescriptor;
  *auth = NO_DIRINFO;
  if (!list) /* empty list, answer is none */
    return 0;
  SMARTLIST_FOREACH(list, const char *, string, {
    if (!strcasecmp(string, "v1"))
      *auth |= V1_DIRINFO;
    else if (!strcmp(string, "1"))
      if (options->BridgeRelay)
        *auth |= BRIDGE_DIRINFO;
      else
        *auth |= V2_DIRINFO | V3_DIRINFO;
    else if (!strcasecmp(string, "v2"))
      *auth |= V2_DIRINFO;
    else if (!strcasecmp(string, "v3"))
      *auth |= V3_DIRINFO;
    else if (!strcasecmp(string, "bridge"))
      *auth |= BRIDGE_DIRINFO;
    else if (!strcasecmp(string, "hidserv"))
      log_warn(LD_CONFIG,
               "PublishServerDescriptor hidserv is invalid. See "
               "PublishHidServDescriptors.");
    else if (!strcasecmp(string, "") || !strcmp(string, "0"))
      /* no authority */;
    else
      return -1;
    });
  return 0;
}

/** Lowest allowable value for RendPostPeriod; if this is too low, hidden
 * services can overload the directory system. */
#define MIN_REND_POST_PERIOD (10*60)

/** Highest allowable value for RendPostPeriod. */
#define MAX_DIR_PERIOD (MIN_ONION_KEY_LIFETIME/2)

/** Lowest allowable value for MaxCircuitDirtiness; if this is too low, Tor
 * will generate too many circuits and potentially overload the network. */
#define MIN_MAX_CIRCUIT_DIRTINESS 10

/** Lowest allowable value for CircuitStreamTimeout; if this is too low, Tor
 * will generate too many circuits and potentially overload the network. */
#define MIN_CIRCUIT_STREAM_TIMEOUT 10

/** Lowest allowable value for HeartbeatPeriod; if this is too low, we might
 * expose more information than we're comfortable with. */
#define MIN_HEARTBEAT_PERIOD (30*60)

/** Return 0 if every setting in <b>options</b> is reasonable, and a
 * permissible transition from <b>old_options</b>. Else return -1.
 * Should have no side effects, except for normalizing the contents of
 * <b>options</b>.
 *
 * On error, tor_strdup an error explanation into *<b>msg</b>.
 *
 * XXX
 * If <b>from_setconf</b>, we were called by the controller, and our
 * Log line should stay empty. If it's 0, then give us a default log
 * if there are no logs defined.
 */
static int
options_validate(or_options_t *old_options, or_options_t *options,
                 int from_setconf, char **msg)
{
  int i;
  config_line_t *cl;
  const char *uname = get_uname();
#define REJECT(arg) \
  STMT_BEGIN *msg = tor_strdup(arg); return -1; STMT_END
#define COMPLAIN(arg) STMT_BEGIN log(LOG_WARN, LD_CONFIG, arg); STMT_END

  tor_assert(msg);
  *msg = NULL;

  if (server_mode(options) &&
      (!strcmpstart(uname, "Windows 95") ||
       !strcmpstart(uname, "Windows 98") ||
       !strcmpstart(uname, "Windows Me"))) {
    log(LOG_WARN, LD_CONFIG, "Tor is running as a server, but you are "
        "running %s; this probably won't work. See "
        "https://wiki.torproject.org/TheOnionRouter/TorFAQ#ServerOS "
        "for details.", uname);
  }

  if (options->ORPort == 0 && options->ORListenAddress != NULL)
    REJECT("ORPort must be defined if ORListenAddress is defined.");

  if (options->DirPort == 0 && options->DirListenAddress != NULL)
    REJECT("DirPort must be defined if DirListenAddress is defined.");

  if (options->DNSPort == 0 && options->DNSListenAddress != NULL)
    REJECT("DNSPort must be defined if DNSListenAddress is defined.");

  if (options->ControlPort == 0 && options->ControlListenAddress != NULL)
    REJECT("ControlPort must be defined if ControlListenAddress is defined.");

  if (options->TransPort == 0 && options->TransListenAddress != NULL)
    REJECT("TransPort must be defined if TransListenAddress is defined.");

  if (options->NATDPort == 0 && options->NATDListenAddress != NULL)
    REJECT("NATDPort must be defined if NATDListenAddress is defined.");

  /* Don't gripe about SocksPort 0 with SocksListenAddress set; a standard
   * configuration does this. */

  for (i = 0; i < 3; ++i) {
    int is_socks = i==0;
    int is_trans = i==1;
    config_line_t *line, *opt, *old;
    const char *tp;
    if (is_socks) {
      opt = options->SocksListenAddress;
      old = old_options ? old_options->SocksListenAddress : NULL;
      tp = "SOCKS proxy";
    } else if (is_trans) {
      opt = options->TransListenAddress;
      old = old_options ? old_options->TransListenAddress : NULL;
      tp = "transparent proxy";
    } else {
      opt = options->NATDListenAddress;
      old = old_options ? old_options->NATDListenAddress : NULL;
      tp = "natd proxy";
    }

    for (line = opt; line; line = line->next) {
      char *address = NULL;
      uint16_t port;
      uint32_t addr;
      if (parse_addr_port(LOG_WARN, line->value, &address, &addr, &port)<0)
        continue; /* We'll warn about this later. */
      if (!is_internal_IP(addr, 1) &&
          (!old_options || !config_lines_eq(old, opt))) {
        log_warn(LD_CONFIG,
             "You specified a public address '%s' for a %s. Other "
             "people on the Internet might find your computer and use it as "
             "an open %s. Please don't allow this unless you have "
             "a good reason.", address, tp, tp);
      }
      tor_free(address);
    }
  }

  if (validate_data_directory(options)<0)
    REJECT("Invalid DataDirectory");

  if (options->Nickname == NULL) {
    if (server_mode(options)) {
        options->Nickname = tor_strdup(UNNAMED_ROUTER_NICKNAME);
    }
  } else {
    if (!is_legal_nickname(options->Nickname)) {
      tor_asprintf(msg,
          "Nickname '%s' is wrong length or contains illegal characters.",
          options->Nickname);
      return -1;
    }
  }

  if (server_mode(options) && !options->ContactInfo)
    log(LOG_NOTICE, LD_CONFIG, "Your ContactInfo config option is not set. "
        "Please consider setting it, so we can contact you if your server is "
        "misconfigured or something else goes wrong.");

  /* Special case on first boot if no Log options are given. */
  if (!options->Logs && !options->RunAsDaemon && !from_setconf)
    config_line_append(&options->Logs, "Log", "notice stdout");

  if (options_init_logs(options, 1)<0) /* Validate the log(s) */
    REJECT("Failed to validate Log options. See logs for details.");

  if (authdir_mode(options)) {
    /* confirm that our address isn't broken, so we can complain now */
    uint32_t tmp;
    if (resolve_my_address(LOG_WARN, options, &tmp, NULL) < 0)
      REJECT("Failed to resolve/guess local address. See logs for details.");
  }

#ifndef MS_WINDOWS
  if (options->RunAsDaemon && torrc_fname && path_is_relative(torrc_fname))
    REJECT("Can't use a relative path to torrc when RunAsDaemon is set.");
#endif

  if (options->SocksPort == 0 && options->TransPort == 0 &&
      options->NATDPort == 0 && options->ORPort == 0 &&
      options->DNSPort == 0 && !options->RendConfigLines)
    log(LOG_WARN, LD_CONFIG,
        "SocksPort, TransPort, NATDPort, DNSPort, and ORPort are all "
        "undefined, and there aren't any hidden services configured.  "
        "Tor will still run, but probably won't do anything.");

#ifndef USE_TRANSPARENT
  if (options->TransPort || options->TransListenAddress)
    REJECT("TransPort and TransListenAddress are disabled in this build.");
#endif

  if (options->AccountingMax &&
      (is_listening_on_low_port(options->ORPort, options->ORListenAddress) ||
       is_listening_on_low_port(options->DirPort, options->DirListenAddress)))
  {
    log(LOG_WARN, LD_CONFIG,
          "You have set AccountingMax to use hibernation. You have also "
          "chosen a low DirPort or OrPort. This combination can make Tor stop "
          "working when it tries to re-attach the port after a period of "
          "hibernation. Please choose a different port or turn off "
          "hibernation unless you know this combination will work on your "
          "platform.");
  }

  if (options->ExcludeExitNodes || options->ExcludeNodes) {
    options->_ExcludeExitNodesUnion = routerset_new();
    routerset_union(options->_ExcludeExitNodesUnion,options->ExcludeExitNodes);
    routerset_union(options->_ExcludeExitNodesUnion,options->ExcludeNodes);
  }

  if (options->NodeFamilies) {
    options->NodeFamilySets = smartlist_create();
    for (cl = options->NodeFamilies; cl; cl = cl->next) {
      routerset_t *rs = routerset_new();
      if (routerset_parse(rs, cl->value, cl->key) == 0) {
        smartlist_add(options->NodeFamilySets, rs);
      } else {
        routerset_free(rs);
      }
    }
  }

  if (options->ExcludeNodes && options->StrictNodes) {
    COMPLAIN("You have asked to exclude certain relays from all positions "
             "in your circuits. Expect hidden services and other Tor "
             "features to be broken in unpredictable ways.");
  }

  if (options->AuthoritativeDir) {
    if (!options->ContactInfo && !options->TestingTorNetwork)
      REJECT("Authoritative directory servers must set ContactInfo");
    if (options->V1AuthoritativeDir && !options->RecommendedVersions)
      REJECT("V1 authoritative dir servers must set RecommendedVersions.");
    if (!options->RecommendedClientVersions)
      options->RecommendedClientVersions =
        config_lines_dup(options->RecommendedVersions);
    if (!options->RecommendedServerVersions)
      options->RecommendedServerVersions =
        config_lines_dup(options->RecommendedVersions);
    if (options->VersioningAuthoritativeDir &&
        (!options->RecommendedClientVersions ||
         !options->RecommendedServerVersions))
      REJECT("Versioning authoritative dir servers must set "
             "Recommended*Versions.");
    if (options->UseEntryGuards) {
      log_info(LD_CONFIG, "Authoritative directory servers can't set "
               "UseEntryGuards. Disabling.");
      options->UseEntryGuards = 0;
    }
    if (!options->DownloadExtraInfo && authdir_mode_any_main(options)) {
      log_info(LD_CONFIG, "Authoritative directories always try to download "
               "extra-info documents. Setting DownloadExtraInfo.");
      options->DownloadExtraInfo = 1;
    }
    if (!(options->BridgeAuthoritativeDir || options->HSAuthoritativeDir ||
          options->V1AuthoritativeDir || options->V2AuthoritativeDir ||
          options->V3AuthoritativeDir))
      REJECT("AuthoritativeDir is set, but none of "
             "(Bridge/HS/V1/V2/V3)AuthoritativeDir is set.");
    /* If we have a v3bandwidthsfile and it's broken, complain on startup */
    if (options->V3BandwidthsFile && !old_options) {
      dirserv_read_measured_bandwidths(options->V3BandwidthsFile, NULL);
    }
  }

  if (options->AuthoritativeDir && !options->DirPort)
    REJECT("Running as authoritative directory, but no DirPort set.");

  if (options->AuthoritativeDir && !options->ORPort)
    REJECT("Running as authoritative directory, but no ORPort set.");

  if (options->AuthoritativeDir && options->ClientOnly)
    REJECT("Running as authoritative directory, but ClientOnly also set.");

  if (options->FetchDirInfoExtraEarly && !options->FetchDirInfoEarly)
    REJECT("FetchDirInfoExtraEarly requires that you also set "
           "FetchDirInfoEarly");

  if (options->HSAuthoritativeDir && proxy_mode(options))
    REJECT("Running as authoritative v0 HS directory, but also configured "
           "as a client.");

  if (options->ConnLimit <= 0) {
    tor_asprintf(msg,
        "ConnLimit must be greater than 0, but was set to %d",
        options->ConnLimit);
    return -1;
  }

  if (validate_ports_csv(options->FirewallPorts, "FirewallPorts", msg) < 0)
    return -1;

  if (validate_ports_csv(options->LongLivedPorts, "LongLivedPorts", msg) < 0)
    return -1;

  if (validate_ports_csv(options->RejectPlaintextPorts,
                         "RejectPlaintextPorts", msg) < 0)
    return -1;

  if (validate_ports_csv(options->WarnPlaintextPorts,
                         "WarnPlaintextPorts", msg) < 0)
    return -1;

  if (options->FascistFirewall && !options->ReachableAddresses) {
    if (options->FirewallPorts && smartlist_len(options->FirewallPorts)) {
      /* We already have firewall ports set, so migrate them to
       * ReachableAddresses, which will set ReachableORAddresses and
       * ReachableDirAddresses if they aren't set explicitly. */
      smartlist_t *instead = smartlist_create();
      config_line_t *new_line = tor_malloc_zero(sizeof(config_line_t));
      new_line->key = tor_strdup("ReachableAddresses");
      /* If we're configured with the old format, we need to prepend some
       * open ports. */
      SMARTLIST_FOREACH(options->FirewallPorts, const char *, portno,
      {
        int p = atoi(portno);
        char *s;
        if (p<0) continue;
        s = tor_malloc(16);
        tor_snprintf(s, 16, "*:%d", p);
        smartlist_add(instead, s);
      });
      new_line->value = smartlist_join_strings(instead,",",0,NULL);
      /* These have been deprecated since 0.1.1.5-alpha-cvs */
      log(LOG_NOTICE, LD_CONFIG,
          "Converting FascistFirewall and FirewallPorts "
          "config options to new format: \"ReachableAddresses %s\"",
          new_line->value);
      options->ReachableAddresses = new_line;
      SMARTLIST_FOREACH(instead, char *, cp, tor_free(cp));
      smartlist_free(instead);
    } else {
      /* We do not have FirewallPorts set, so add 80 to
       * ReachableDirAddresses, and 443 to ReachableORAddresses. */
      if (!options->ReachableDirAddresses) {
        config_line_t *new_line = tor_malloc_zero(sizeof(config_line_t));
        new_line->key = tor_strdup("ReachableDirAddresses");
        new_line->value = tor_strdup("*:80");
        options->ReachableDirAddresses = new_line;
        log(LOG_NOTICE, LD_CONFIG, "Converting FascistFirewall config option "
            "to new format: \"ReachableDirAddresses *:80\"");
      }
      if (!options->ReachableORAddresses) {
        config_line_t *new_line = tor_malloc_zero(sizeof(config_line_t));
        new_line->key = tor_strdup("ReachableORAddresses");
        new_line->value = tor_strdup("*:443");
        options->ReachableORAddresses = new_line;
        log(LOG_NOTICE, LD_CONFIG, "Converting FascistFirewall config option "
            "to new format: \"ReachableORAddresses *:443\"");
      }
    }
  }

  for (i=0; i<3; i++) {
    config_line_t **linep =
      (i==0) ? &options->ReachableAddresses :
        (i==1) ? &options->ReachableORAddresses :
                 &options->ReachableDirAddresses;
    if (!*linep)
      continue;
    /* We need to end with a reject *:*, not an implicit accept *:* */
    for (;;) {
      if (!strcmp((*linep)->value, "reject *:*")) /* already there */
        break;
      linep = &((*linep)->next);
      if (!*linep) {
        *linep = tor_malloc_zero(sizeof(config_line_t));
        (*linep)->key = tor_strdup(
          (i==0) ?  "ReachableAddresses" :
            (i==1) ? "ReachableORAddresses" :
                     "ReachableDirAddresses");
        (*linep)->value = tor_strdup("reject *:*");
        break;
      }
    }
  }

  if ((options->ReachableAddresses ||
       options->ReachableORAddresses ||
       options->ReachableDirAddresses) &&
      server_mode(options))
    REJECT("Servers must be able to freely connect to the rest "
           "of the Internet, so they must not set Reachable*Addresses "
           "or FascistFirewall.");

  if (options->UseBridges &&
      server_mode(options))
    REJECT("Servers must be able to freely connect to the rest "
           "of the Internet, so they must not set UseBridges.");

  /* If both of these are set, we'll end up with funny behavior where we
   * demand enough entrynodes be up and running else we won't build
   * circuits, yet we never actually use them. */
  if (options->UseBridges && options->EntryNodes)
    REJECT("You cannot set both UseBridges and EntryNodes.");

  options->_AllowInvalid = 0;
  if (options->AllowInvalidNodes) {
    SMARTLIST_FOREACH(options->AllowInvalidNodes, const char *, cp, {
        if (!strcasecmp(cp, "entry"))
          options->_AllowInvalid |= ALLOW_INVALID_ENTRY;
        else if (!strcasecmp(cp, "exit"))
          options->_AllowInvalid |= ALLOW_INVALID_EXIT;
        else if (!strcasecmp(cp, "middle"))
          options->_AllowInvalid |= ALLOW_INVALID_MIDDLE;
        else if (!strcasecmp(cp, "introduction"))
          options->_AllowInvalid |= ALLOW_INVALID_INTRODUCTION;
        else if (!strcasecmp(cp, "rendezvous"))
          options->_AllowInvalid |= ALLOW_INVALID_RENDEZVOUS;
        else {
          tor_asprintf(msg,
              "Unrecognized value '%s' in AllowInvalidNodes", cp);
          return -1;
        }
      });
  }

  if (!options->SafeLogging ||
      !strcasecmp(options->SafeLogging, "0")) {
    options->_SafeLogging = SAFELOG_SCRUB_NONE;
  } else if (!strcasecmp(options->SafeLogging, "relay")) {
    options->_SafeLogging = SAFELOG_SCRUB_RELAY;
  } else if (!strcasecmp(options->SafeLogging, "1")) {
    options->_SafeLogging = SAFELOG_SCRUB_ALL;
  } else {
    tor_asprintf(msg,
                     "Unrecognized value '%s' in SafeLogging",
                     escaped(options->SafeLogging));
    return -1;
  }

  if (compute_publishserverdescriptor(options) < 0) {
    tor_asprintf(msg, "Unrecognized value in PublishServerDescriptor");
    return -1;
  }

  if ((options->BridgeRelay
        || options->_PublishServerDescriptor & BRIDGE_DIRINFO)
      && (options->_PublishServerDescriptor
          & (V1_DIRINFO|V2_DIRINFO|V3_DIRINFO))) {
    REJECT("Bridges are not supposed to publish router descriptors to the "
           "directory authorities. Please correct your "
           "PublishServerDescriptor line.");
  }

  if (options->BridgeRelay && options->DirPort) {
    log_warn(LD_CONFIG, "Can't set a DirPort on a bridge relay; disabling "
             "DirPort");
    options->DirPort = 0;
  }

  if (options->MinUptimeHidServDirectoryV2 < 0) {
    log_warn(LD_CONFIG, "MinUptimeHidServDirectoryV2 option must be at "
                        "least 0 seconds. Changing to 0.");
    options->MinUptimeHidServDirectoryV2 = 0;
  }

  if (options->RendPostPeriod < MIN_REND_POST_PERIOD) {
    log_warn(LD_CONFIG, "RendPostPeriod option is too short; "
             "raising to %d seconds.", MIN_REND_POST_PERIOD);
    options->RendPostPeriod = MIN_REND_POST_PERIOD;
  }

  if (options->RendPostPeriod > MAX_DIR_PERIOD) {
    log_warn(LD_CONFIG, "RendPostPeriod is too large; clipping to %ds.",
             MAX_DIR_PERIOD);
    options->RendPostPeriod = MAX_DIR_PERIOD;
  }

  if (options->MaxCircuitDirtiness < MIN_MAX_CIRCUIT_DIRTINESS) {
    log_warn(LD_CONFIG, "MaxCircuitDirtiness option is too short; "
             "raising to %d seconds.", MIN_MAX_CIRCUIT_DIRTINESS);
    options->MaxCircuitDirtiness = MIN_MAX_CIRCUIT_DIRTINESS;
  }

  if (options->CircuitStreamTimeout &&
      options->CircuitStreamTimeout < MIN_CIRCUIT_STREAM_TIMEOUT) {
    log_warn(LD_CONFIG, "CircuitStreamTimeout option is too short; "
             "raising to %d seconds.", MIN_CIRCUIT_STREAM_TIMEOUT);
    options->CircuitStreamTimeout = MIN_CIRCUIT_STREAM_TIMEOUT;
  }

  if (options->HeartbeatPeriod &&
      options->HeartbeatPeriod < MIN_HEARTBEAT_PERIOD) {
    log_warn(LD_CONFIG, "HeartbeatPeriod option is too short; "
             "raising to %d seconds.", MIN_HEARTBEAT_PERIOD);
    options->HeartbeatPeriod = MIN_HEARTBEAT_PERIOD;
  }

  if (options->KeepalivePeriod < 1)
    REJECT("KeepalivePeriod option must be positive.");

  if (ensure_bandwidth_cap(&options->BandwidthRate,
                           "BandwidthRate", msg) < 0)
    return -1;
  if (ensure_bandwidth_cap(&options->BandwidthBurst,
                           "BandwidthBurst", msg) < 0)
    return -1;
  if (ensure_bandwidth_cap(&options->MaxAdvertisedBandwidth,
                           "MaxAdvertisedBandwidth", msg) < 0)
    return -1;
  if (ensure_bandwidth_cap(&options->RelayBandwidthRate,
                           "RelayBandwidthRate", msg) < 0)
    return -1;
  if (ensure_bandwidth_cap(&options->RelayBandwidthBurst,
                           "RelayBandwidthBurst", msg) < 0)
    return -1;
  if (ensure_bandwidth_cap(&options->PerConnBWRate,
                           "PerConnBWRate", msg) < 0)
    return -1;
  if (ensure_bandwidth_cap(&options->PerConnBWBurst,
                           "PerConnBWBurst", msg) < 0)
    return -1;

  if (options->RelayBandwidthRate && !options->RelayBandwidthBurst)
    options->RelayBandwidthBurst = options->RelayBandwidthRate;
  if (options->RelayBandwidthBurst && !options->RelayBandwidthRate)
    options->RelayBandwidthRate = options->RelayBandwidthBurst;

  if (server_mode(options)) {
    if (options->BandwidthRate < ROUTER_REQUIRED_MIN_BANDWIDTH) {
      tor_asprintf(msg,
                       "BandwidthRate is set to %d bytes/second. "
                       "For servers, it must be at least %d.",
                       (int)options->BandwidthRate,
                       ROUTER_REQUIRED_MIN_BANDWIDTH);
      return -1;
    } else if (options->MaxAdvertisedBandwidth <
               ROUTER_REQUIRED_MIN_BANDWIDTH/2) {
      tor_asprintf(msg,
                       "MaxAdvertisedBandwidth is set to %d bytes/second. "
                       "For servers, it must be at least %d.",
                       (int)options->MaxAdvertisedBandwidth,
                       ROUTER_REQUIRED_MIN_BANDWIDTH/2);
      return -1;
    }
    if (options->RelayBandwidthRate &&
      options->RelayBandwidthRate < ROUTER_REQUIRED_MIN_BANDWIDTH) {
      tor_asprintf(msg,
                       "RelayBandwidthRate is set to %d bytes/second. "
                       "For servers, it must be at least %d.",
                       (int)options->RelayBandwidthRate,
                       ROUTER_REQUIRED_MIN_BANDWIDTH);
      return -1;
    }
  }

  if (options->RelayBandwidthRate > options->RelayBandwidthBurst)
    REJECT("RelayBandwidthBurst must be at least equal "
           "to RelayBandwidthRate.");

  if (options->BandwidthRate > options->BandwidthBurst)
    REJECT("BandwidthBurst must be at least equal to BandwidthRate.");

  /* if they set relaybandwidth* really high but left bandwidth*
   * at the default, raise the defaults. */
  if (options->RelayBandwidthRate > options->BandwidthRate)
    options->BandwidthRate = options->RelayBandwidthRate;
  if (options->RelayBandwidthBurst > options->BandwidthBurst)
    options->BandwidthBurst = options->RelayBandwidthBurst;

  if (accounting_parse_options(options, 1)<0)
    REJECT("Failed to parse accounting options. See logs for details.");

  if (options->HTTPProxy) { /* parse it now */
    if (tor_addr_port_parse(options->HTTPProxy,
                        &options->HTTPProxyAddr, &options->HTTPProxyPort) < 0)
      REJECT("HTTPProxy failed to parse or resolve. Please fix.");
    if (options->HTTPProxyPort == 0) { /* give it a default */
      options->HTTPProxyPort = 80;
    }
  }

  if (options->HTTPProxyAuthenticator) {
    if (strlen(options->HTTPProxyAuthenticator) >= 512)
      REJECT("HTTPProxyAuthenticator is too long (>= 512 chars).");
  }

  if (options->HTTPSProxy) { /* parse it now */
    if (tor_addr_port_parse(options->HTTPSProxy,
                        &options->HTTPSProxyAddr, &options->HTTPSProxyPort) <0)
      REJECT("HTTPSProxy failed to parse or resolve. Please fix.");
    if (options->HTTPSProxyPort == 0) { /* give it a default */
      options->HTTPSProxyPort = 443;
    }
  }

  if (options->HTTPSProxyAuthenticator) {
    if (strlen(options->HTTPSProxyAuthenticator) >= 512)
      REJECT("HTTPSProxyAuthenticator is too long (>= 512 chars).");
  }

  if (options->Socks4Proxy) { /* parse it now */
    if (tor_addr_port_parse(options->Socks4Proxy,
                        &options->Socks4ProxyAddr,
                        &options->Socks4ProxyPort) <0)
      REJECT("Socks4Proxy failed to parse or resolve. Please fix.");
    if (options->Socks4ProxyPort == 0) { /* give it a default */
      options->Socks4ProxyPort = 1080;
    }
  }

  if (options->Socks5Proxy) { /* parse it now */
    if (tor_addr_port_parse(options->Socks5Proxy,
                            &options->Socks5ProxyAddr,
                            &options->Socks5ProxyPort) <0)
      REJECT("Socks5Proxy failed to parse or resolve. Please fix.");
    if (options->Socks5ProxyPort == 0) { /* give it a default */
      options->Socks5ProxyPort = 1080;
    }
  }

  /* Check if more than one proxy type has been enabled. */
  if (!!options->Socks4Proxy + !!options->Socks5Proxy +
      !!options->HTTPSProxy + !!options->ClientTransportPlugin > 1)
    REJECT("You have configured more than one proxy type. "
           "(Socks4Proxy|Socks5Proxy|HTTPSProxy|ClientTransportPlugin)");

  if (options->Socks5ProxyUsername) {
    size_t len;

    len = strlen(options->Socks5ProxyUsername);
    if (len < 1 || len > 255)
      REJECT("Socks5ProxyUsername must be between 1 and 255 characters.");

    if (!options->Socks5ProxyPassword)
      REJECT("Socks5ProxyPassword must be included with Socks5ProxyUsername.");

    len = strlen(options->Socks5ProxyPassword);
    if (len < 1 || len > 255)
      REJECT("Socks5ProxyPassword must be between 1 and 255 characters.");
  } else if (options->Socks5ProxyPassword)
    REJECT("Socks5ProxyPassword must be included with Socks5ProxyUsername.");

  if (options->HashedControlPassword) {
    smartlist_t *sl = decode_hashed_passwords(options->HashedControlPassword);
    if (!sl) {
      REJECT("Bad HashedControlPassword: wrong length or bad encoding");
    } else {
      SMARTLIST_FOREACH(sl, char*, cp, tor_free(cp));
      smartlist_free(sl);
    }
  }

  if (options->HashedControlSessionPassword) {
    smartlist_t *sl = decode_hashed_passwords(
                                  options->HashedControlSessionPassword);
    if (!sl) {
      REJECT("Bad HashedControlSessionPassword: wrong length or bad encoding");
    } else {
      SMARTLIST_FOREACH(sl, char*, cp, tor_free(cp));
      smartlist_free(sl);
    }
  }

  if (options->OwningControllerProcess) {
    const char *validate_pspec_msg = NULL;
    if (tor_validate_process_specifier(options->OwningControllerProcess,
                                       &validate_pspec_msg)) {
      tor_asprintf(msg, "Bad OwningControllerProcess: %s",
                   validate_pspec_msg);
      return -1;
    }
  }

  if (options->ControlListenAddress) {
    int all_are_local = 1;
    config_line_t *ln;
    for (ln = options->ControlListenAddress; ln; ln = ln->next) {
      if (strcmpstart(ln->value, "127."))
        all_are_local = 0;
    }
    if (!all_are_local) {
      if (!options->HashedControlPassword &&
          !options->HashedControlSessionPassword &&
          !options->CookieAuthentication) {
        log_warn(LD_CONFIG,
                 "You have a ControlListenAddress set to accept "
                 "unauthenticated connections from a non-local address.  "
                 "This means that programs not running on your computer "
                 "can reconfigure your Tor, without even having to guess a "
                 "password.  That's so bad that I'm closing your ControlPort "
                 "for you.  If you need to control your Tor remotely, try "
                 "enabling authentication and using a tool like stunnel or "
                 "ssh to encrypt remote access.");
        options->ControlPort = 0;
      } else {
        log_warn(LD_CONFIG, "You have a ControlListenAddress set to accept "
                 "connections from a non-local address.  This means that "
                 "programs not running on your computer can reconfigure your "
                 "Tor.  That's pretty bad, since the controller "
                 "protocol isn't encrypted!  Maybe you should just listen on "
                 "127.0.0.1 and use a tool like stunnel or ssh to encrypt "
                 "remote connections to your control port.");
      }
    }
  }

  if (options->ControlPort && !options->HashedControlPassword &&
      !options->HashedControlSessionPassword &&
      !options->CookieAuthentication) {
    log_warn(LD_CONFIG, "ControlPort is open, but no authentication method "
             "has been configured.  This means that any program on your "
             "computer can reconfigure your Tor.  That's bad!  You should "
             "upgrade your Tor controller as soon as possible.");
  }

  if (options->CookieAuthFileGroupReadable && !options->CookieAuthFile) {
    log_warn(LD_CONFIG, "CookieAuthFileGroupReadable is set, but will have "
             "no effect: you must specify an explicit CookieAuthFile to "
             "have it group-readable.");
  }

  if (options->UseEntryGuards && ! options->NumEntryGuards)
    REJECT("Cannot enable UseEntryGuards with NumEntryGuards set to 0");

  if (check_nickname_list(options->MyFamily, "MyFamily", msg))
    return -1;
  for (cl = options->NodeFamilies; cl; cl = cl->next) {
    routerset_t *rs = routerset_new();
    if (routerset_parse(rs, cl->value, cl->key)) {
      routerset_free(rs);
      return -1;
    }
    routerset_free(rs);
  }

  if (validate_addr_policies(options, msg) < 0)
    return -1;

  if (validate_dir_authorities(options, old_options) < 0)
    REJECT("Directory authority line did not parse. See logs for details.");

  if (options->UseBridges && !options->Bridges)
    REJECT("If you set UseBridges, you must specify at least one bridge.");
  if (options->UseBridges && !options->TunnelDirConns)
<<<<<<< HEAD
    REJECT("If you set UseBridges, you must set TunnelDirConns.");
  if (options->Bridges) {
    for (cl = options->Bridges; cl; cl = cl->next) {
      if (parse_bridge_line(cl->value, 1)<0)
        REJECT("Bridge line did not parse. See logs for details.");
    }
=======
    REJECT("TunnelDirConns set to 0 only works with UseBridges set to 0");

  for (cl = options->ClientTransportPlugin; cl; cl = cl->next) {
    if (parse_client_transport_line(cl->value, 1)<0)
      REJECT("Transport line did not parse. See logs for details.");
  }

  for (cl = options->Bridges; cl; cl = cl->next) {
    if (parse_bridge_line(cl->value, 1)<0)
      REJECT("Bridge line did not parse. See logs for details.");
>>>>>>> 6053e11e
  }

  if (options->ConstrainedSockets) {
    /* If the user wants to constrain socket buffer use, make sure the desired
     * limit is between MIN|MAX_TCPSOCK_BUFFER in k increments. */
    if (options->ConstrainedSockSize < MIN_CONSTRAINED_TCP_BUFFER ||
        options->ConstrainedSockSize > MAX_CONSTRAINED_TCP_BUFFER ||
        options->ConstrainedSockSize % 1024) {
      tor_asprintf(msg,
          "ConstrainedSockSize is invalid.  Must be a value between %d and %d "
          "in 1024 byte increments.",
          MIN_CONSTRAINED_TCP_BUFFER, MAX_CONSTRAINED_TCP_BUFFER);
      return -1;
    }
    if (options->DirPort) {
      /* Providing cached directory entries while system TCP buffers are scarce
       * will exacerbate the socket errors.  Suggest that this be disabled. */
      COMPLAIN("You have requested constrained socket buffers while also "
               "serving directory entries via DirPort.  It is strongly "
               "suggested that you disable serving directory requests when "
               "system TCP buffer resources are scarce.");
    }
  }

  if (options->V3AuthVoteDelay + options->V3AuthDistDelay >=
      options->V3AuthVotingInterval/2) {
    REJECT("V3AuthVoteDelay plus V3AuthDistDelay must be less than half "
           "V3AuthVotingInterval");
  }
  if (options->V3AuthVoteDelay < MIN_VOTE_SECONDS)
    REJECT("V3AuthVoteDelay is way too low.");
  if (options->V3AuthDistDelay < MIN_DIST_SECONDS)
    REJECT("V3AuthDistDelay is way too low.");

  if (options->V3AuthNIntervalsValid < 2)
    REJECT("V3AuthNIntervalsValid must be at least 2.");

  if (options->V3AuthVotingInterval < MIN_VOTE_INTERVAL) {
    REJECT("V3AuthVotingInterval is insanely low.");
  } else if (options->V3AuthVotingInterval > 24*60*60) {
    REJECT("V3AuthVotingInterval is insanely high.");
  } else if (((24*60*60) % options->V3AuthVotingInterval) != 0) {
    COMPLAIN("V3AuthVotingInterval does not divide evenly into 24 hours.");
  }

  if (rend_config_services(options, 1) < 0)
    REJECT("Failed to configure rendezvous options. See logs for details.");

  /* Parse client-side authorization for hidden services. */
  if (rend_parse_service_authorization(options, 1) < 0)
    REJECT("Failed to configure client authorization for hidden services. "
           "See logs for details.");

  if (parse_virtual_addr_network(options->VirtualAddrNetwork, 1, NULL)<0)
    return -1;

  if (options->PreferTunneledDirConns && !options->TunnelDirConns)
    REJECT("Must set TunnelDirConns if PreferTunneledDirConns is set.");

  if ((options->Socks4Proxy || options->Socks5Proxy) &&
      !options->HTTPProxy && !options->PreferTunneledDirConns)
    REJECT("When Socks4Proxy or Socks5Proxy is configured, "
           "PreferTunneledDirConns and TunnelDirConns must both be "
           "set to 1, or HTTPProxy must be configured.");

  if (options->AutomapHostsSuffixes) {
    SMARTLIST_FOREACH(options->AutomapHostsSuffixes, char *, suf,
    {
      size_t len = strlen(suf);
      if (len && suf[len-1] == '.')
        suf[len-1] = '\0';
    });
  }

  if (options->TestingTorNetwork && !options->DirServers) {
    REJECT("TestingTorNetwork may only be configured in combination with "
           "a non-default set of DirServers.");
  }

  if (options->AllowSingleHopExits && !options->DirServers) {
    COMPLAIN("You have set AllowSingleHopExits; now your relay will allow "
             "others to make one-hop exits. However, since by default most "
             "clients avoid relays that set this option, most clients will "
             "ignore you.");
  }

  /*XXXX023 checking for defaults manually like this is a bit fragile.*/

  /* Keep changes to hard-coded values synchronous to man page and default
   * values table. */
  if (options->TestingV3AuthInitialVotingInterval != 30*60 &&
      !options->TestingTorNetwork && !options->_UsingTestNetworkDefaults) {
    REJECT("TestingV3AuthInitialVotingInterval may only be changed in testing "
           "Tor networks!");
  } else if (options->TestingV3AuthInitialVotingInterval < MIN_VOTE_INTERVAL) {
    REJECT("TestingV3AuthInitialVotingInterval is insanely low.");
  } else if (((30*60) % options->TestingV3AuthInitialVotingInterval) != 0) {
    REJECT("TestingV3AuthInitialVotingInterval does not divide evenly into "
           "30 minutes.");
  }

  if (options->TestingV3AuthInitialVoteDelay != 5*60 &&
      !options->TestingTorNetwork && !options->_UsingTestNetworkDefaults) {

    REJECT("TestingV3AuthInitialVoteDelay may only be changed in testing "
           "Tor networks!");
  } else if (options->TestingV3AuthInitialVoteDelay < MIN_VOTE_SECONDS) {
    REJECT("TestingV3AuthInitialVoteDelay is way too low.");
  }

  if (options->TestingV3AuthInitialDistDelay != 5*60 &&
      !options->TestingTorNetwork && !options->_UsingTestNetworkDefaults) {
    REJECT("TestingV3AuthInitialDistDelay may only be changed in testing "
           "Tor networks!");
  } else if (options->TestingV3AuthInitialDistDelay < MIN_DIST_SECONDS) {
    REJECT("TestingV3AuthInitialDistDelay is way too low.");
  }

  if (options->TestingV3AuthInitialVoteDelay +
      options->TestingV3AuthInitialDistDelay >=
      options->TestingV3AuthInitialVotingInterval/2) {
    REJECT("TestingV3AuthInitialVoteDelay plus TestingV3AuthInitialDistDelay "
           "must be less than half TestingV3AuthInitialVotingInterval");
  }

  if (options->TestingAuthDirTimeToLearnReachability != 30*60 &&
      !options->TestingTorNetwork && !options->_UsingTestNetworkDefaults) {
    REJECT("TestingAuthDirTimeToLearnReachability may only be changed in "
           "testing Tor networks!");
  } else if (options->TestingAuthDirTimeToLearnReachability < 0) {
    REJECT("TestingAuthDirTimeToLearnReachability must be non-negative.");
  } else if (options->TestingAuthDirTimeToLearnReachability > 2*60*60) {
    COMPLAIN("TestingAuthDirTimeToLearnReachability is insanely high.");
  }

  if (options->TestingEstimatedDescriptorPropagationTime != 10*60 &&
      !options->TestingTorNetwork && !options->_UsingTestNetworkDefaults) {
    REJECT("TestingEstimatedDescriptorPropagationTime may only be changed in "
           "testing Tor networks!");
  } else if (options->TestingEstimatedDescriptorPropagationTime < 0) {
    REJECT("TestingEstimatedDescriptorPropagationTime must be non-negative.");
  } else if (options->TestingEstimatedDescriptorPropagationTime > 60*60) {
    COMPLAIN("TestingEstimatedDescriptorPropagationTime is insanely high.");
  }

  if (options->TestingTorNetwork) {
    log_warn(LD_CONFIG, "TestingTorNetwork is set. This will make your node "
                        "almost unusable in the public Tor network, and is "
                        "therefore only advised if you are building a "
                        "testing Tor network!");
  }

  if (options->AccelName && !options->HardwareAccel)
    options->HardwareAccel = 1;
  if (options->AccelDir && !options->AccelName)
    REJECT("Can't use hardware crypto accelerator dir without engine name.");

  if (options->PublishServerDescriptor)
    SMARTLIST_FOREACH(options->PublishServerDescriptor, const char *, pubdes, {
      if (!strcmp(pubdes, "1") || !strcmp(pubdes, "0"))
        if (smartlist_len(options->PublishServerDescriptor) > 1) {
          COMPLAIN("You have passed a list of multiple arguments to the "
                   "PublishServerDescriptor option that includes 0 or 1. "
                   "0 or 1 should only be used as the sole argument. "
                   "This configuration will be rejected in a future release.");
          break;
        }
    });

  if (options->BridgeRelay == 1 && options->ORPort == 0)
      REJECT("BridgeRelay is 1, ORPort is 0. This is an invalid combination.");

  return 0;
#undef REJECT
#undef COMPLAIN
}

/** Helper: return true iff s1 and s2 are both NULL, or both non-NULL
 * equal strings. */
static int
opt_streq(const char *s1, const char *s2)
{
  if (!s1 && !s2)
    return 1;
  else if (s1 && s2 && !strcmp(s1,s2))
    return 1;
  else
    return 0;
}

/** Check if any of the previous options have changed but aren't allowed to. */
static int
options_transition_allowed(const or_options_t *old,
                           const or_options_t *new_val,
                           char **msg)
{
  if (!old)
    return 0;

  if (!opt_streq(old->PidFile, new_val->PidFile)) {
    *msg = tor_strdup("PidFile is not allowed to change.");
    return -1;
  }

  if (old->RunAsDaemon != new_val->RunAsDaemon) {
    *msg = tor_strdup("While Tor is running, changing RunAsDaemon "
                      "is not allowed.");
    return -1;
  }

  if (strcmp(old->DataDirectory,new_val->DataDirectory)!=0) {
    tor_asprintf(msg,
               "While Tor is running, changing DataDirectory "
               "(\"%s\"->\"%s\") is not allowed.",
               old->DataDirectory, new_val->DataDirectory);
    return -1;
  }

  if (!opt_streq(old->User, new_val->User)) {
    *msg = tor_strdup("While Tor is running, changing User is not allowed.");
    return -1;
  }

  if ((old->HardwareAccel != new_val->HardwareAccel)
      || !opt_streq(old->AccelName, new_val->AccelName)
      || !opt_streq(old->AccelDir, new_val->AccelDir)) {
    *msg = tor_strdup("While Tor is running, changing OpenSSL hardware "
                      "acceleration engine is not allowed.");
    return -1;
  }

  if (old->TestingTorNetwork != new_val->TestingTorNetwork) {
    *msg = tor_strdup("While Tor is running, changing TestingTorNetwork "
                      "is not allowed.");
    return -1;
  }

  if (old->DisableAllSwap != new_val->DisableAllSwap) {
    *msg = tor_strdup("While Tor is running, changing DisableAllSwap "
                      "is not allowed.");
    return -1;
  }

  return 0;
}

/** Return 1 if any change from <b>old_options</b> to <b>new_options</b>
 * will require us to rotate the CPU and DNS workers; else return 0. */
static int
options_transition_affects_workers(const or_options_t *old_options,
                                   const or_options_t *new_options)
{
  if (!opt_streq(old_options->DataDirectory, new_options->DataDirectory) ||
      old_options->NumCPUs != new_options->NumCPUs ||
      old_options->ORPort != new_options->ORPort ||
      old_options->ServerDNSSearchDomains !=
                                       new_options->ServerDNSSearchDomains ||
      old_options->_SafeLogging != new_options->_SafeLogging ||
      old_options->ClientOnly != new_options->ClientOnly ||
      public_server_mode(old_options) != public_server_mode(new_options) ||
      !config_lines_eq(old_options->Logs, new_options->Logs) ||
      old_options->LogMessageDomains != new_options->LogMessageDomains)
    return 1;

  /* Check whether log options match. */

  /* Nothing that changed matters. */
  return 0;
}

/** Return 1 if any change from <b>old_options</b> to <b>new_options</b>
 * will require us to generate a new descriptor; else return 0. */
static int
options_transition_affects_descriptor(const or_options_t *old_options,
                                      const or_options_t *new_options)
{
  /* XXX We can be smarter here. If your DirPort isn't being
   * published and you just turned it off, no need to republish. Etc. */
  if (!opt_streq(old_options->DataDirectory, new_options->DataDirectory) ||
      !opt_streq(old_options->Nickname,new_options->Nickname) ||
      !opt_streq(old_options->Address,new_options->Address) ||
      !config_lines_eq(old_options->ExitPolicy,new_options->ExitPolicy) ||
      old_options->ExitPolicyRejectPrivate !=
        new_options->ExitPolicyRejectPrivate ||
      old_options->ORPort != new_options->ORPort ||
      old_options->DirPort != new_options->DirPort ||
      old_options->ClientOnly != new_options->ClientOnly ||
      old_options->_PublishServerDescriptor !=
        new_options->_PublishServerDescriptor ||
      get_effective_bwrate(old_options) != get_effective_bwrate(new_options) ||
      get_effective_bwburst(old_options) !=
        get_effective_bwburst(new_options) ||
      !opt_streq(old_options->ContactInfo, new_options->ContactInfo) ||
      !opt_streq(old_options->MyFamily, new_options->MyFamily) ||
      !opt_streq(old_options->AccountingStart, new_options->AccountingStart) ||
      old_options->AccountingMax != new_options->AccountingMax ||
      public_server_mode(old_options) != public_server_mode(new_options))
    return 1;

  return 0;
}

#ifdef MS_WINDOWS
/** Return the directory on windows where we expect to find our application
 * data. */
static char *
get_windows_conf_root(void)
{
  static int is_set = 0;
  static char path[MAX_PATH+1];
  TCHAR tpath[MAX_PATH] = {0};

  LPITEMIDLIST idl;
  IMalloc *m;
  HRESULT result;

  if (is_set)
    return path;

  /* Find X:\documents and settings\username\application data\ .
   * We would use SHGetSpecialFolder path, but that wasn't added until IE4.
   */
#ifdef ENABLE_LOCAL_APPDATA
#define APPDATA_PATH CSIDL_LOCAL_APPDATA
#else
#define APPDATA_PATH CSIDL_APPDATA
#endif
  if (!SUCCEEDED(SHGetSpecialFolderLocation(NULL, APPDATA_PATH, &idl))) {
    getcwd(path,MAX_PATH);
    is_set = 1;
    log_warn(LD_CONFIG,
             "I couldn't find your application data folder: are you "
             "running an ancient version of Windows 95? Defaulting to \"%s\"",
             path);
    return path;
  }
  /* Convert the path from an "ID List" (whatever that is!) to a path. */
  result = SHGetPathFromIDList(idl, tpath);
#ifdef UNICODE
  wcstombs(path,tpath,MAX_PATH);
#else
  strlcpy(path,tpath,sizeof(path));
#endif

  /* Now we need to free the memory that the path-idl was stored in.  In
   * typical Windows fashion, we can't just call 'free()' on it. */
  SHGetMalloc(&m);
  if (m) {
    m->lpVtbl->Free(m, idl);
    m->lpVtbl->Release(m);
  }
  if (!SUCCEEDED(result)) {
    return NULL;
  }
  strlcat(path,"\\tor",MAX_PATH);
  is_set = 1;
  return path;
}
#endif

/** Return the default location for our torrc file. */
static const char *
get_default_conf_file(void)
{
#ifdef MS_WINDOWS
  static char path[MAX_PATH+1];
  strlcpy(path, get_windows_conf_root(), MAX_PATH);
  strlcat(path,"\\torrc",MAX_PATH);
  return path;
#else
  return (CONFDIR "/torrc");
#endif
}

/** Verify whether lst is a string containing valid-looking comma-separated
 * nicknames, or NULL. Return 0 on success. Warn and return -1 on failure.
 */
static int
check_nickname_list(const char *lst, const char *name, char **msg)
{
  int r = 0;
  smartlist_t *sl;

  if (!lst)
    return 0;
  sl = smartlist_create();

  smartlist_split_string(sl, lst, ",",
    SPLIT_SKIP_SPACE|SPLIT_IGNORE_BLANK|SPLIT_STRIP_SPACE, 0);

  SMARTLIST_FOREACH(sl, const char *, s,
    {
      if (!is_legal_nickname_or_hexdigest(s)) {
        tor_asprintf(msg, "Invalid nickname '%s' in %s line", s, name);
        r = -1;
        break;
      }
    });
  SMARTLIST_FOREACH(sl, char *, s, tor_free(s));
  smartlist_free(sl);
  return r;
}

/** Learn config file name from command line arguments, or use the default */
static char *
find_torrc_filename(int argc, char **argv,
                    int *using_default_torrc, int *ignore_missing_torrc)
{
  char *fname=NULL;
  int i;

  for (i = 1; i < argc; ++i) {
    if (i < argc-1 && !strcmp(argv[i],"-f")) {
      if (fname) {
        log(LOG_WARN, LD_CONFIG, "Duplicate -f options on command line.");
        tor_free(fname);
      }
      fname = expand_filename(argv[i+1]);
      *using_default_torrc = 0;
      ++i;
    } else if (!strcmp(argv[i],"--ignore-missing-torrc")) {
      *ignore_missing_torrc = 1;
    }
  }

  if (*using_default_torrc) {
    /* didn't find one, try CONFDIR */
    const char *dflt = get_default_conf_file();
    if (dflt && file_status(dflt) == FN_FILE) {
      fname = tor_strdup(dflt);
    } else {
#ifndef MS_WINDOWS
      char *fn;
      fn = expand_filename("~/.torrc");
      if (fn && file_status(fn) == FN_FILE) {
        fname = fn;
      } else {
        tor_free(fn);
        fname = tor_strdup(dflt);
      }
#else
      fname = tor_strdup(dflt);
#endif
    }
  }
  return fname;
}

/** Load torrc from disk, setting torrc_fname if successful */
static char *
load_torrc_from_disk(int argc, char **argv)
{
  char *fname=NULL;
  char *cf = NULL;
  int using_default_torrc = 1;
  int ignore_missing_torrc = 0;

  fname = find_torrc_filename(argc, argv,
                              &using_default_torrc, &ignore_missing_torrc);
  tor_assert(fname);
  log(LOG_DEBUG, LD_CONFIG, "Opening config file \"%s\"", fname);

  tor_free(torrc_fname);
  torrc_fname = fname;

  /* Open config file */
  if (file_status(fname) != FN_FILE ||
      !(cf = read_file_to_str(fname,0,NULL))) {
    if (using_default_torrc == 1 || ignore_missing_torrc ) {
      log(LOG_NOTICE, LD_CONFIG, "Configuration file \"%s\" not present, "
          "using reasonable defaults.", fname);
      tor_free(fname); /* sets fname to NULL */
      torrc_fname = NULL;
      cf = tor_strdup("");
    } else {
      log(LOG_WARN, LD_CONFIG,
          "Unable to open configuration file \"%s\".", fname);
      goto err;
    }
  } else {
    log(LOG_NOTICE, LD_CONFIG, "Read configuration file \"%s\".", fname);
  }

  return cf;
 err:
  tor_free(fname);
  torrc_fname = NULL;
  return NULL;
}

/** Read a configuration file into <b>options</b>, finding the configuration
 * file location based on the command line.  After loading the file
 * call options_init_from_string() to load the config.
 * Return 0 if success, -1 if failure. */
int
options_init_from_torrc(int argc, char **argv)
{
  char *cf=NULL;
  int i, retval, command;
  static char **backup_argv;
  static int backup_argc;
  char *command_arg = NULL;
  char *errmsg=NULL;

  if (argv) { /* first time we're called. save command line args */
    backup_argv = argv;
    backup_argc = argc;
  } else { /* we're reloading. need to clean up old options first. */
    argv = backup_argv;
    argc = backup_argc;
  }
  if (argc > 1 && (!strcmp(argv[1], "-h") || !strcmp(argv[1],"--help"))) {
    print_usage();
    exit(0);
  }
  if (argc > 1 && !strcmp(argv[1], "--list-torrc-options")) {
    /* For documenting validating whether we've documented everything. */
    list_torrc_options();
    exit(0);
  }

  if (argc > 1 && (!strcmp(argv[1],"--version"))) {
    printf("Tor version %s.\n",get_version());
    exit(0);
  }
  if (argc > 1 && (!strcmp(argv[1],"--digests"))) {
    printf("Tor version %s.\n",get_version());
    printf("%s", libor_get_digests());
    printf("%s", tor_get_digests());
    exit(0);
  }

  /* Go through command-line variables */
  if (!global_cmdline_options) {
    /* Or we could redo the list every time we pass this place.
     * It does not really matter */
    if (config_get_commandlines(argc, argv, &global_cmdline_options) < 0) {
      goto err;
    }
  }

  command = CMD_RUN_TOR;
  for (i = 1; i < argc; ++i) {
    if (!strcmp(argv[i],"--list-fingerprint")) {
      command = CMD_LIST_FINGERPRINT;
    } else if (!strcmp(argv[i],"--hash-password")) {
      command = CMD_HASH_PASSWORD;
      command_arg = tor_strdup( (i < argc-1) ? argv[i+1] : "");
      ++i;
    } else if (!strcmp(argv[i],"--verify-config")) {
      command = CMD_VERIFY_CONFIG;
    }
  }

  if (command == CMD_HASH_PASSWORD) {
    cf = tor_strdup("");
  } else {
    cf = load_torrc_from_disk(argc, argv);
    if (!cf)
      goto err;
  }

  retval = options_init_from_string(cf, command, command_arg, &errmsg);
  tor_free(cf);
  if (retval < 0)
    goto err;

  return 0;

 err:
  if (errmsg) {
    log(LOG_WARN,LD_CONFIG,"%s", errmsg);
    tor_free(errmsg);
  }
  return -1;
}

/** Load the options from the configuration in <b>cf</b>, validate
 * them for consistency and take actions based on them.
 *
 * Return 0 if success, negative on error:
 *  * -1 for general errors.
 *  * -2 for failure to parse/validate,
 *  * -3 for transition not allowed
 *  * -4 for error while setting the new options
 */
setopt_err_t
options_init_from_string(const char *cf,
                         int command, const char *command_arg,
                         char **msg)
{
  or_options_t *oldoptions, *newoptions;
  config_line_t *cl;
  int retval;
  setopt_err_t err = SETOPT_ERR_MISC;
  tor_assert(msg);

  oldoptions = global_options; /* get_options unfortunately asserts if
                                  this is the first time we run*/

  newoptions = tor_malloc_zero(sizeof(or_options_t));
  newoptions->_magic = OR_OPTIONS_MAGIC;
  options_init(newoptions);
  newoptions->command = command;
  newoptions->command_arg = command_arg;

  /* get config lines, assign them */
  retval = config_get_lines(cf, &cl);
  if (retval < 0) {
    err = SETOPT_ERR_PARSE;
    goto err;
  }
  retval = config_assign(&options_format, newoptions, cl, 0, 0, msg);
  config_free_lines(cl);
  if (retval < 0) {
    err = SETOPT_ERR_PARSE;
    goto err;
  }

  /* Go through command-line variables too */
  retval = config_assign(&options_format, newoptions,
                         global_cmdline_options, 0, 0, msg);
  if (retval < 0) {
    err = SETOPT_ERR_PARSE;
    goto err;
  }

  /* If this is a testing network configuration, change defaults
   * for a list of dependent config options, re-initialize newoptions
   * with the new defaults, and assign all options to it second time. */
  if (newoptions->TestingTorNetwork) {
    /* XXXX this is a bit of a kludge.  perhaps there's a better way to do
     * this?  We could, for example, make the parsing algorithm do two passes
     * over the configuration.  If it finds any "suite" options like
     * TestingTorNetwork, it could change the defaults before its second pass.
     * Not urgent so long as this seems to work, but at any sign of trouble,
     * let's clean it up.  -NM */

    /* Change defaults. */
    int i;
    for (i = 0; testing_tor_network_defaults[i].name; ++i) {
      const config_var_t *new_var = &testing_tor_network_defaults[i];
      config_var_t *old_var =
          config_find_option_mutable(&options_format, new_var->name);
      tor_assert(new_var);
      tor_assert(old_var);
      old_var->initvalue = new_var->initvalue;
    }

    /* Clear newoptions and re-initialize them with new defaults. */
    config_free(&options_format, newoptions);
    newoptions = tor_malloc_zero(sizeof(or_options_t));
    newoptions->_magic = OR_OPTIONS_MAGIC;
    options_init(newoptions);
    newoptions->command = command;
    newoptions->command_arg = command_arg;

    /* Assign all options a second time. */
    retval = config_get_lines(cf, &cl);
    if (retval < 0) {
      err = SETOPT_ERR_PARSE;
      goto err;
    }
    retval = config_assign(&options_format, newoptions, cl, 0, 0, msg);
    config_free_lines(cl);
    if (retval < 0) {
      err = SETOPT_ERR_PARSE;
      goto err;
    }
    retval = config_assign(&options_format, newoptions,
                           global_cmdline_options, 0, 0, msg);
    if (retval < 0) {
      err = SETOPT_ERR_PARSE;
      goto err;
    }
  }

  /* Validate newoptions */
  if (options_validate(oldoptions, newoptions, 0, msg) < 0) {
    err = SETOPT_ERR_PARSE; /*XXX make this a separate return value.*/
    goto err;
  }

  if (options_transition_allowed(oldoptions, newoptions, msg) < 0) {
    err = SETOPT_ERR_TRANSITION;
    goto err;
  }

  if (set_options(newoptions, msg)) {
    err = SETOPT_ERR_SETTING;
    goto err; /* frees and replaces old options */
  }

  return SETOPT_OK;

 err:
  config_free(&options_format, newoptions);
  if (*msg) {
    char *old_msg = *msg;
    tor_asprintf(msg, "Failed to parse/validate config: %s", old_msg);
    tor_free(old_msg);
  }
  return err;
}

/** Return the location for our configuration file.
 */
const char *
get_torrc_fname(void)
{
  if (torrc_fname)
    return torrc_fname;
  else
    return get_default_conf_file();
}

/** Adjust the address map based on the MapAddress elements in the
 * configuration <b>options</b>
 */
static void
config_register_addressmaps(const or_options_t *options)
{
  smartlist_t *elts;
  config_line_t *opt;
  char *from, *to;

  addressmap_clear_configured();
  elts = smartlist_create();
  for (opt = options->AddressMap; opt; opt = opt->next) {
    smartlist_split_string(elts, opt->value, NULL,
                           SPLIT_SKIP_SPACE|SPLIT_IGNORE_BLANK, 2);
    if (smartlist_len(elts) >= 2) {
      from = smartlist_get(elts,0);
      to = smartlist_get(elts,1);
      if (address_is_invalid_destination(to, 1)) {
        log_warn(LD_CONFIG,
                 "Skipping invalid argument '%s' to MapAddress", to);
      } else {
        addressmap_register(from, tor_strdup(to), 0, ADDRMAPSRC_TORRC);
        if (smartlist_len(elts)>2) {
          log_warn(LD_CONFIG,"Ignoring extra arguments to MapAddress.");
        }
      }
    } else {
      log_warn(LD_CONFIG,"MapAddress '%s' has too few arguments. Ignoring.",
               opt->value);
    }
    SMARTLIST_FOREACH(elts, char*, cp, tor_free(cp));
    smartlist_clear(elts);
  }
  smartlist_free(elts);
}

/**
 * Initialize the logs based on the configuration file.
 */
static int
options_init_logs(or_options_t *options, int validate_only)
{
  config_line_t *opt;
  int ok;
  smartlist_t *elts;
  int daemon =
#ifdef MS_WINDOWS
               0;
#else
               options->RunAsDaemon;
#endif

  if (options->LogTimeGranularity <= 0) {
    log_warn(LD_CONFIG, "Log time granularity '%d' has to be positive.",
             options->LogTimeGranularity);
    return -1;
  } else if (1000 % options->LogTimeGranularity != 0 &&
             options->LogTimeGranularity % 1000 != 0) {
    int granularity = options->LogTimeGranularity;
    if (granularity < 40) {
      do granularity++;
      while (1000 % granularity != 0);
    } else if (granularity < 1000) {
      granularity = 1000 / granularity;
      while (1000 % granularity != 0)
        granularity--;
      granularity = 1000 / granularity;
    } else {
      granularity = 1000 * ((granularity / 1000) + 1);
    }
    log_warn(LD_CONFIG, "Log time granularity '%d' has to be either a "
                        "divisor or a multiple of 1 second. Changing to "
                        "'%d'.",
             options->LogTimeGranularity, granularity);
    if (!validate_only)
      set_log_time_granularity(granularity);
  } else {
    if (!validate_only)
      set_log_time_granularity(options->LogTimeGranularity);
  }

  ok = 1;
  elts = smartlist_create();

  for (opt = options->Logs; opt; opt = opt->next) {
    log_severity_list_t *severity;
    const char *cfg = opt->value;
    severity = tor_malloc_zero(sizeof(log_severity_list_t));
    if (parse_log_severity_config(&cfg, severity) < 0) {
      log_warn(LD_CONFIG, "Couldn't parse log levels in Log option 'Log %s'",
               opt->value);
      ok = 0; goto cleanup;
    }

    smartlist_split_string(elts, cfg, NULL,
                           SPLIT_SKIP_SPACE|SPLIT_IGNORE_BLANK, 2);

    if (smartlist_len(elts) == 0)
      smartlist_add(elts, tor_strdup("stdout"));

    if (smartlist_len(elts) == 1 &&
        (!strcasecmp(smartlist_get(elts,0), "stdout") ||
         !strcasecmp(smartlist_get(elts,0), "stderr"))) {
      int err = smartlist_len(elts) &&
        !strcasecmp(smartlist_get(elts,0), "stderr");
      if (!validate_only) {
        if (daemon) {
          log_warn(LD_CONFIG,
                   "Can't log to %s with RunAsDaemon set; skipping stdout",
                   err?"stderr":"stdout");
        } else {
          add_stream_log(severity, err?"<stderr>":"<stdout>",
                         fileno(err?stderr:stdout));
        }
      }
      goto cleanup;
    }
    if (smartlist_len(elts) == 1 &&
        !strcasecmp(smartlist_get(elts,0), "syslog")) {
#ifdef HAVE_SYSLOG_H
      if (!validate_only) {
        add_syslog_log(severity);
      }
#else
      log_warn(LD_CONFIG, "Syslog is not supported on this system. Sorry.");
#endif
      goto cleanup;
    }

    if (smartlist_len(elts) == 2 &&
        !strcasecmp(smartlist_get(elts,0), "file")) {
      if (!validate_only) {
        char *fname = expand_filename(smartlist_get(elts, 1));
        if (add_file_log(severity, fname) < 0) {
          log_warn(LD_CONFIG, "Couldn't open file for 'Log %s': %s",
                   opt->value, strerror(errno));
          ok = 0;
        }
        tor_free(fname);
      }
      goto cleanup;
    }

    log_warn(LD_CONFIG, "Bad syntax on file Log option 'Log %s'",
             opt->value);
    ok = 0; goto cleanup;

  cleanup:
    SMARTLIST_FOREACH(elts, char*, cp, tor_free(cp));
    smartlist_clear(elts);
    tor_free(severity);
  }
  smartlist_free(elts);

  if (ok && !validate_only)
    logs_set_domain_logging(options->LogMessageDomains);

  return ok?0:-1;
}

/** Read the contents of a Bridge line from <b>line</b>. Return 0
 * if the line is well-formed, and -1 if it isn't. If
 * <b>validate_only</b> is 0, and the line is well-formed, then add
 * the bridge described in the line to our internal bridge list. */
static int
parse_bridge_line(const char *line, int validate_only)
{
  smartlist_t *items = NULL;
  int r;
  char *addrport=NULL, *fingerprint=NULL;
  char *transport_name=NULL;
  char *field1=NULL;
  tor_addr_t addr;
  uint16_t port = 0;
  char digest[DIGEST_LEN];

  items = smartlist_create();
  smartlist_split_string(items, line, NULL,
                         SPLIT_SKIP_SPACE|SPLIT_IGNORE_BLANK, -1);
  if (smartlist_len(items) < 1) {
    log_warn(LD_CONFIG, "Too few arguments to Bridge line.");
    goto err;
  }

  /* field1 is either a transport name or addrport */
  field1 = smartlist_get(items, 0);
  smartlist_del_keeporder(items, 0);

  if (!(strstr(field1, ".") || strstr(field1, ":"))) {
    /* new-style bridge line */
    transport_name = field1;
    if (smartlist_len(items) < 1) {
      log_warn(LD_CONFIG, "Too few items to Bridge line.");
      goto err;
    }
    addrport = smartlist_get(items, 0);
    smartlist_del_keeporder(items, 0);
  } else {
    addrport = field1;
  }

  if (tor_addr_port_parse(addrport, &addr, &port)<0) {
    log_warn(LD_CONFIG, "Error parsing Bridge address '%s'", addrport);
    goto err;
  }
  if (!port) {
    log_info(LD_CONFIG,
             "Bridge address '%s' has no port; using default port 443.",
             addrport);
    port = 443;
  }

  if (smartlist_len(items)) {
    fingerprint = smartlist_join_strings(items, "", 0, NULL);
    if (strlen(fingerprint) != HEX_DIGEST_LEN) {
      log_warn(LD_CONFIG, "Key digest for Bridge is wrong length.");
      goto err;
    }
    if (base16_decode(digest, DIGEST_LEN, fingerprint, HEX_DIGEST_LEN)<0) {
      log_warn(LD_CONFIG, "Unable to decode Bridge key digest.");
      goto err;
    }
  }

  if (!validate_only) {
    log_debug(LD_DIR, "Bridge at %s:%d (transport: %s) (%s)",
              fmt_addr(&addr), (int)port,
              transport_name ? transport_name : "no transport",
              fingerprint ? fingerprint : "no key listed");
    bridge_add_from_config(&addr, port,
                           fingerprint ? digest : NULL, transport_name);
  }

  r = 0;
  goto done;

 err:
  r = -1;

 done:
  SMARTLIST_FOREACH(items, char*, s, tor_free(s));
  smartlist_free(items);
  tor_free(addrport);
  tor_free(fingerprint);
  tor_free(transport_name);
  return r;
}

/** Read the contents of a ClientTransportPlugin line from
 * <b>line</b>. Return 0 if the line is well-formed, and -1 if it
 * isn't. If <b>validate_only</b> is 0, and the line is well-formed,
 * then add the transport described in the line to our internal
 * transport list.
*/
static int
parse_client_transport_line(const char *line, int validate_only)
{
  smartlist_t *items = NULL;
  int r;
  char *socks_ver_str=NULL;
  char *name=NULL;
  char *addrport=NULL;
  int socks_ver;
  tor_addr_t addr;
  uint16_t port = 0;

  items = smartlist_create();
  smartlist_split_string(items, line, NULL,
                         SPLIT_SKIP_SPACE|SPLIT_IGNORE_BLANK, -1);

  if (smartlist_len(items) < 3) {
    log_warn(LD_CONFIG, "Too few arguments on ClientTransportPlugin line.");
    goto err;
  }

  name = smartlist_get(items, 0);

  socks_ver_str = smartlist_get(items, 1);

  if (!strcmp(socks_ver_str,"socks4"))
    socks_ver = PROXY_SOCKS4;
  else if (!strcmp(socks_ver_str,"socks5"))
    socks_ver = PROXY_SOCKS5;
  else {
    log_warn(LD_CONFIG, "Strange ClientTransportPlugin proxy type '%s'.",
             socks_ver_str);
    goto err;
  }

  addrport = smartlist_get(items, 2);

  if (tor_addr_port_parse(addrport, &addr, &port)<0) {
    log_warn(LD_CONFIG, "Error parsing transport "
              "address '%s'", addrport);
    goto err;
  }

  if (!port) {
    log_warn(LD_CONFIG,
              "Transport address '%s' has no port.", addrport);
    goto err;
  }

  if (!validate_only) {
    log_debug(LD_DIR, "Transport %s found at %s:%d", name,
              fmt_addr(&addr), (int)port);

    if (transport_add_from_config(&addr, port, name, socks_ver) < 0)
      goto err;
  }

  r = 0;
  goto done;

 err:
  r = -1;

 done:
  SMARTLIST_FOREACH(items, char*, s, tor_free(s));
  smartlist_free(items);
  return r;
}

/** Read the contents of a DirServer line from <b>line</b>. If
 * <b>validate_only</b> is 0, and the line is well-formed, and it
 * shares any bits with <b>required_type</b> or <b>required_type</b>
 * is 0, then add the dirserver described in the line (minus whatever
 * bits it's missing) as a valid authority. Return 0 on success,
 * or -1 if the line isn't well-formed or if we can't add it. */
static int
parse_dir_server_line(const char *line, dirinfo_type_t required_type,
                      int validate_only)
{
  smartlist_t *items = NULL;
  int r;
  char *addrport=NULL, *address=NULL, *nickname=NULL, *fingerprint=NULL;
  uint16_t dir_port = 0, or_port = 0;
  char digest[DIGEST_LEN];
  char v3_digest[DIGEST_LEN];
  dirinfo_type_t type = V2_DIRINFO;
  int is_not_hidserv_authority = 0, is_not_v2_authority = 0;

  items = smartlist_create();
  smartlist_split_string(items, line, NULL,
                         SPLIT_SKIP_SPACE|SPLIT_IGNORE_BLANK, -1);
  if (smartlist_len(items) < 1) {
    log_warn(LD_CONFIG, "No arguments on DirServer line.");
    goto err;
  }

  if (is_legal_nickname(smartlist_get(items, 0))) {
    nickname = smartlist_get(items, 0);
    smartlist_del_keeporder(items, 0);
  }

  while (smartlist_len(items)) {
    char *flag = smartlist_get(items, 0);
    if (TOR_ISDIGIT(flag[0]))
      break;
    if (!strcasecmp(flag, "v1")) {
      type |= (V1_DIRINFO | HIDSERV_DIRINFO);
    } else if (!strcasecmp(flag, "hs")) {
      type |= HIDSERV_DIRINFO;
    } else if (!strcasecmp(flag, "no-hs")) {
      is_not_hidserv_authority = 1;
    } else if (!strcasecmp(flag, "bridge")) {
      type |= BRIDGE_DIRINFO;
    } else if (!strcasecmp(flag, "no-v2")) {
      is_not_v2_authority = 1;
    } else if (!strcasecmpstart(flag, "orport=")) {
      int ok;
      char *portstring = flag + strlen("orport=");
      or_port = (uint16_t) tor_parse_long(portstring, 10, 1, 65535, &ok, NULL);
      if (!ok)
        log_warn(LD_CONFIG, "Invalid orport '%s' on DirServer line.",
                 portstring);
    } else if (!strcasecmpstart(flag, "v3ident=")) {
      char *idstr = flag + strlen("v3ident=");
      if (strlen(idstr) != HEX_DIGEST_LEN ||
          base16_decode(v3_digest, DIGEST_LEN, idstr, HEX_DIGEST_LEN)<0) {
        log_warn(LD_CONFIG, "Bad v3 identity digest '%s' on DirServer line",
                 flag);
      } else {
        type |= V3_DIRINFO|EXTRAINFO_DIRINFO|MICRODESC_DIRINFO;
      }
    } else {
      log_warn(LD_CONFIG, "Unrecognized flag '%s' on DirServer line",
               flag);
    }
    tor_free(flag);
    smartlist_del_keeporder(items, 0);
  }
  if (is_not_hidserv_authority)
    type &= ~HIDSERV_DIRINFO;
  if (is_not_v2_authority)
    type &= ~V2_DIRINFO;

  if (smartlist_len(items) < 2) {
    log_warn(LD_CONFIG, "Too few arguments to DirServer line.");
    goto err;
  }
  addrport = smartlist_get(items, 0);
  smartlist_del_keeporder(items, 0);
  if (parse_addr_port(LOG_WARN, addrport, &address, NULL, &dir_port)<0) {
    log_warn(LD_CONFIG, "Error parsing DirServer address '%s'", addrport);
    goto err;
  }
  if (!dir_port) {
    log_warn(LD_CONFIG, "Missing port in DirServer address '%s'",addrport);
    goto err;
  }

  fingerprint = smartlist_join_strings(items, "", 0, NULL);
  if (strlen(fingerprint) != HEX_DIGEST_LEN) {
    log_warn(LD_CONFIG, "Key digest for DirServer is wrong length %d.",
             (int)strlen(fingerprint));
    goto err;
  }
  if (!strcmp(fingerprint, "E623F7625FBE0C87820F11EC5F6D5377ED816294")) {
    /* a known bad fingerprint. refuse to use it. We can remove this
     * clause once Tor 0.1.2.17 is obsolete. */
    log_warn(LD_CONFIG, "Dangerous dirserver line. To correct, erase your "
             "torrc file (%s), or reinstall Tor and use the default torrc.",
             get_torrc_fname());
    goto err;
  }
  if (base16_decode(digest, DIGEST_LEN, fingerprint, HEX_DIGEST_LEN)<0) {
    log_warn(LD_CONFIG, "Unable to decode DirServer key digest.");
    goto err;
  }

  if (!validate_only && (!required_type || required_type & type)) {
    if (required_type)
      type &= required_type; /* pare down what we think of them as an
                              * authority for. */
    log_debug(LD_DIR, "Trusted %d dirserver at %s:%d (%s)", (int)type,
              address, (int)dir_port, (char*)smartlist_get(items,0));
    if (!add_trusted_dir_server(nickname, address, dir_port, or_port,
                                digest, v3_digest, type))
      goto err;
  }

  r = 0;
  goto done;

  err:
  r = -1;

  done:
  SMARTLIST_FOREACH(items, char*, s, tor_free(s));
  smartlist_free(items);
  tor_free(addrport);
  tor_free(address);
  tor_free(nickname);
  tor_free(fingerprint);
  return r;
}

/** Adjust the value of options->DataDirectory, or fill it in if it's
 * absent. Return 0 on success, -1 on failure. */
static int
normalize_data_directory(or_options_t *options)
{
#ifdef MS_WINDOWS
  char *p;
  if (options->DataDirectory)
    return 0; /* all set */
  p = tor_malloc(MAX_PATH);
  strlcpy(p,get_windows_conf_root(),MAX_PATH);
  options->DataDirectory = p;
  return 0;
#else
  const char *d = options->DataDirectory;
  if (!d)
    d = "~/.tor";

 if (strncmp(d,"~/",2) == 0) {
   char *fn = expand_filename(d);
   if (!fn) {
     log_warn(LD_CONFIG,"Failed to expand filename \"%s\".", d);
     return -1;
   }
   if (!options->DataDirectory && !strcmp(fn,"/.tor")) {
     /* If our homedir is /, we probably don't want to use it. */
     /* Default to LOCALSTATEDIR/tor which is probably closer to what we
      * want. */
     log_warn(LD_CONFIG,
              "Default DataDirectory is \"~/.tor\".  This expands to "
              "\"%s\", which is probably not what you want.  Using "
              "\"%s"PATH_SEPARATOR"tor\" instead", fn, LOCALSTATEDIR);
     tor_free(fn);
     fn = tor_strdup(LOCALSTATEDIR PATH_SEPARATOR "tor");
   }
   tor_free(options->DataDirectory);
   options->DataDirectory = fn;
 }
 return 0;
#endif
}

/** Check and normalize the value of options->DataDirectory; return 0 if it
 * is sane, -1 otherwise. */
static int
validate_data_directory(or_options_t *options)
{
  if (normalize_data_directory(options) < 0)
    return -1;
  tor_assert(options->DataDirectory);
  if (strlen(options->DataDirectory) > (512-128)) {
    log_warn(LD_CONFIG, "DataDirectory is too long.");
    return -1;
  }
  return 0;
}

/** This string must remain the same forevermore. It is how we
 * recognize that the torrc file doesn't need to be backed up. */
#define GENERATED_FILE_PREFIX "# This file was generated by Tor; " \
  "if you edit it, comments will not be preserved"
/** This string can change; it tries to give the reader an idea
 * that editing this file by hand is not a good plan. */
#define GENERATED_FILE_COMMENT "# The old torrc file was renamed " \
  "to torrc.orig.1 or similar, and Tor will ignore it"

/** Save a configuration file for the configuration in <b>options</b>
 * into the file <b>fname</b>.  If the file already exists, and
 * doesn't begin with GENERATED_FILE_PREFIX, rename it.  Otherwise
 * replace it.  Return 0 on success, -1 on failure. */
static int
write_configuration_file(const char *fname, const or_options_t *options)
{
  char *old_val=NULL, *new_val=NULL, *new_conf=NULL;
  int rename_old = 0, r;

  tor_assert(fname);

  switch (file_status(fname)) {
    case FN_FILE:
      old_val = read_file_to_str(fname, 0, NULL);
      if (!old_val || strcmpstart(old_val, GENERATED_FILE_PREFIX)) {
        rename_old = 1;
      }
      tor_free(old_val);
      break;
    case FN_NOENT:
      break;
    case FN_ERROR:
    case FN_DIR:
    default:
      log_warn(LD_CONFIG,
               "Config file \"%s\" is not a file? Failing.", fname);
      return -1;
  }

  if (!(new_conf = options_dump(options, 1))) {
    log_warn(LD_BUG, "Couldn't get configuration string");
    goto err;
  }

  tor_asprintf(&new_val, "%s\n%s\n\n%s",
               GENERATED_FILE_PREFIX, GENERATED_FILE_COMMENT, new_conf);

  if (rename_old) {
    int i = 1;
    size_t fn_tmp_len = strlen(fname)+32;
    char *fn_tmp;
    tor_assert(fn_tmp_len > strlen(fname)); /*check for overflow*/
    fn_tmp = tor_malloc(fn_tmp_len);
    while (1) {
      if (tor_snprintf(fn_tmp, fn_tmp_len, "%s.orig.%d", fname, i)<0) {
        log_warn(LD_BUG, "tor_snprintf failed inexplicably");
        tor_free(fn_tmp);
        goto err;
      }
      if (file_status(fn_tmp) == FN_NOENT)
        break;
      ++i;
    }
    log_notice(LD_CONFIG, "Renaming old configuration file to \"%s\"", fn_tmp);
    if (rename(fname, fn_tmp) < 0) {
      log_warn(LD_FS,
               "Couldn't rename configuration file \"%s\" to \"%s\": %s",
               fname, fn_tmp, strerror(errno));
      tor_free(fn_tmp);
      goto err;
    }
    tor_free(fn_tmp);
  }

  if (write_str_to_file(fname, new_val, 0) < 0)
    goto err;

  r = 0;
  goto done;
 err:
  r = -1;
 done:
  tor_free(new_val);
  tor_free(new_conf);
  return r;
}

/**
 * Save the current configuration file value to disk.  Return 0 on
 * success, -1 on failure.
 **/
int
options_save_current(void)
{
  /* This fails if we can't write to our configuration file.
   *
   * If we try falling back to datadirectory or something, we have a better
   * chance of saving the configuration, but a better chance of doing
   * something the user never expected. */
  return write_configuration_file(get_torrc_fname(), get_options());
}

/** Mapping from a unit name to a multiplier for converting that unit into a
 * base unit.  Used by config_parse_unit. */
struct unit_table_t {
  const char *unit; /**< The name of the unit */
  uint64_t multiplier; /**< How many of the base unit appear in this unit */
};

/** Table to map the names of memory units to the number of bytes they
 * contain. */
static struct unit_table_t memory_units[] = {
  { "",          1 },
  { "b",         1<< 0 },
  { "byte",      1<< 0 },
  { "bytes",     1<< 0 },
  { "kb",        1<<10 },
  { "kbyte",     1<<10 },
  { "kbytes",    1<<10 },
  { "kilobyte",  1<<10 },
  { "kilobytes", 1<<10 },
  { "m",         1<<20 },
  { "mb",        1<<20 },
  { "mbyte",     1<<20 },
  { "mbytes",    1<<20 },
  { "megabyte",  1<<20 },
  { "megabytes", 1<<20 },
  { "gb",        1<<30 },
  { "gbyte",     1<<30 },
  { "gbytes",    1<<30 },
  { "gigabyte",  1<<30 },
  { "gigabytes", 1<<30 },
  { "tb",        U64_LITERAL(1)<<40 },
  { "terabyte",  U64_LITERAL(1)<<40 },
  { "terabytes", U64_LITERAL(1)<<40 },
  { NULL, 0 },
};

/** Table to map the names of time units to the number of seconds they
 * contain. */
static struct unit_table_t time_units[] = {
  { "",         1 },
  { "second",   1 },
  { "seconds",  1 },
  { "minute",   60 },
  { "minutes",  60 },
  { "hour",     60*60 },
  { "hours",    60*60 },
  { "day",      24*60*60 },
  { "days",     24*60*60 },
  { "week",     7*24*60*60 },
  { "weeks",    7*24*60*60 },
  { NULL, 0 },
};

/** Table to map the names of time units to the number of milliseconds
 * they contain. */
static struct unit_table_t time_msec_units[] = {
  { "",         1 },
  { "msec",     1 },
  { "millisecond", 1 },
  { "milliseconds", 1 },
  { "second",   1000 },
  { "seconds",  1000 },
  { "minute",   60*1000 },
  { "minutes",  60*1000 },
  { "hour",     60*60*1000 },
  { "hours",    60*60*1000 },
  { "day",      24*60*60*1000 },
  { "days",     24*60*60*1000 },
  { "week",     7*24*60*60*1000 },
  { "weeks",    7*24*60*60*1000 },
  { NULL, 0 },
};

/** Parse a string <b>val</b> containing a number, zero or more
 * spaces, and an optional unit string.  If the unit appears in the
 * table <b>u</b>, then multiply the number by the unit multiplier.
 * On success, set *<b>ok</b> to 1 and return this product.
 * Otherwise, set *<b>ok</b> to 0.
 */
static uint64_t
config_parse_units(const char *val, struct unit_table_t *u, int *ok)
{
  uint64_t v = 0;
  double d = 0;
  int use_float = 0;
  char *cp;

  tor_assert(ok);

  v = tor_parse_uint64(val, 10, 0, UINT64_MAX, ok, &cp);
  if (!*ok || (cp && *cp == '.')) {
    d = tor_parse_double(val, 0, UINT64_MAX, ok, &cp);
    if (!*ok)
      goto done;
    use_float = 1;
  }

  if (!cp) {
    *ok = 1;
    v = use_float ? DBL_TO_U64(d) :  v;
    goto done;
  }

  cp = (char*) eat_whitespace(cp);

  for ( ;u->unit;++u) {
    if (!strcasecmp(u->unit, cp)) {
      if (use_float)
        v = u->multiplier * d;
      else
        v *= u->multiplier;
      *ok = 1;
      goto done;
    }
  }
  log_warn(LD_CONFIG, "Unknown unit '%s'.", cp);
  *ok = 0;
 done:

  if (*ok)
    return v;
  else
    return 0;
}

/** Parse a string in the format "number unit", where unit is a unit of
 * information (byte, KB, M, etc).  On success, set *<b>ok</b> to true
 * and return the number of bytes specified.  Otherwise, set
 * *<b>ok</b> to false and return 0. */
static uint64_t
config_parse_memunit(const char *s, int *ok)
{
  uint64_t u = config_parse_units(s, memory_units, ok);
  return u;
}

/** Parse a string in the format "number unit", where unit is a unit of
 * time in milliseconds.  On success, set *<b>ok</b> to true and return
 * the number of milliseconds in the provided interval.  Otherwise, set
 * *<b>ok</b> to 0 and return -1. */
static int
config_parse_msec_interval(const char *s, int *ok)
{
  uint64_t r;
  r = config_parse_units(s, time_msec_units, ok);
  if (!ok)
    return -1;
  if (r > INT_MAX) {
    log_warn(LD_CONFIG, "Msec interval '%s' is too long", s);
    *ok = 0;
    return -1;
  }
  return (int)r;
}

/** Parse a string in the format "number unit", where unit is a unit of time.
 * On success, set *<b>ok</b> to true and return the number of seconds in
 * the provided interval.  Otherwise, set *<b>ok</b> to 0 and return -1.
 */
static int
config_parse_interval(const char *s, int *ok)
{
  uint64_t r;
  r = config_parse_units(s, time_units, ok);
  if (!ok)
    return -1;
  if (r > INT_MAX) {
    log_warn(LD_CONFIG, "Interval '%s' is too long", s);
    *ok = 0;
    return -1;
  }
  return (int)r;
}

/** Return the number of cpus configured in <b>options</b>.  If we are
 * told to auto-detect the number of cpus, return the auto-detected number. */
int
get_num_cpus(const or_options_t *options)
{
  if (options->NumCPUs == 0) {
    int n = compute_num_cpus();
    return (n >= 1) ? n : 1;
  } else {
    return options->NumCPUs;
  }
}

/**
 * Initialize the libevent library.
 */
static void
init_libevent(const or_options_t *options)
{
  const char *badness=NULL;
  tor_libevent_cfg cfg;

  tor_assert(options);

  configure_libevent_logging();
  /* If the kernel complains that some method (say, epoll) doesn't
   * exist, we don't care about it, since libevent will cope.
   */
  suppress_libevent_log_msg("Function not implemented");

  tor_check_libevent_header_compatibility();

  memset(&cfg, 0, sizeof(cfg));
  cfg.disable_iocp = options->DisableIOCP;
  cfg.num_cpus = get_num_cpus(options);

  tor_libevent_initialize(&cfg);

  suppress_libevent_log_msg(NULL);

  tor_check_libevent_version(tor_libevent_get_method(),
                             get_options()->ORPort != 0,
                             &badness);
  if (badness) {
    const char *v = tor_libevent_get_version_str();
    const char *m = tor_libevent_get_method();
    control_event_general_status(LOG_WARN,
        "BAD_LIBEVENT VERSION=%s METHOD=%s BADNESS=%s RECOVERED=NO",
                                 v, m, badness);
  }
}

/** Return the persistent state struct for this Tor. */
or_state_t *
get_or_state(void)
{
  tor_assert(global_state);
  return global_state;
}

/** Return a newly allocated string holding a filename relative to the data
 * directory.  If <b>sub1</b> is present, it is the first path component after
 * the data directory.  If <b>sub2</b> is also present, it is the second path
 * component after the data directory.  If <b>suffix</b> is present, it
 * is appended to the filename.
 *
 * Examples:
 *    get_datadir_fname2_suffix("a", NULL, NULL) -> $DATADIR/a
 *    get_datadir_fname2_suffix("a", NULL, ".tmp") -> $DATADIR/a.tmp
 *    get_datadir_fname2_suffix("a", "b", ".tmp") -> $DATADIR/a/b/.tmp
 *    get_datadir_fname2_suffix("a", "b", NULL) -> $DATADIR/a/b
 *
 * Note: Consider using the get_datadir_fname* macros in or.h.
 */
char *
options_get_datadir_fname2_suffix(const or_options_t *options,
                                  const char *sub1, const char *sub2,
                                  const char *suffix)
{
  char *fname = NULL;
  size_t len;
  tor_assert(options);
  tor_assert(options->DataDirectory);
  tor_assert(sub1 || !sub2); /* If sub2 is present, sub1 must be present. */
  len = strlen(options->DataDirectory);
  if (sub1) {
    len += strlen(sub1)+1;
    if (sub2)
      len += strlen(sub2)+1;
  }
  if (suffix)
    len += strlen(suffix);
  len++;
  fname = tor_malloc(len);
  if (sub1) {
    if (sub2) {
      tor_snprintf(fname, len, "%s"PATH_SEPARATOR"%s"PATH_SEPARATOR"%s",
                   options->DataDirectory, sub1, sub2);
    } else {
      tor_snprintf(fname, len, "%s"PATH_SEPARATOR"%s",
                   options->DataDirectory, sub1);
    }
  } else {
    strlcpy(fname, options->DataDirectory, len);
  }
  if (suffix)
    strlcat(fname, suffix, len);
  return fname;
}

/** Return 0 if every setting in <b>state</b> is reasonable, and a
 * permissible transition from <b>old_state</b>.  Else warn and return -1.
 * Should have no side effects, except for normalizing the contents of
 * <b>state</b>.
 */
/* XXX from_setconf is here because of bug 238 */
static int
or_state_validate(or_state_t *old_state, or_state_t *state,
                  int from_setconf, char **msg)
{
  /* We don't use these; only options do. Still, we need to match that
   * signature. */
  (void) from_setconf;
  (void) old_state;

  if (entry_guards_parse_state(state, 0, msg)<0)
    return -1;

  return 0;
}

/** Replace the current persistent state with <b>new_state</b> */
static int
or_state_set(or_state_t *new_state)
{
  char *err = NULL;
  int ret = 0;
  tor_assert(new_state);
  config_free(&state_format, global_state);
  global_state = new_state;
  if (entry_guards_parse_state(global_state, 1, &err)<0) {
    log_warn(LD_GENERAL,"%s",err);
    tor_free(err);
    ret = -1;
  }
  if (rep_hist_load_state(global_state, &err)<0) {
    log_warn(LD_GENERAL,"Unparseable bandwidth history state: %s",err);
    tor_free(err);
    ret = -1;
  }
  if (circuit_build_times_parse_state(&circ_times, global_state) < 0) {
    ret = -1;
  }
  return ret;
}

/**
 * Save a broken state file to a backup location.
 */
static void
or_state_save_broken(char *fname)
{
  int i;
  file_status_t status;
  size_t len = strlen(fname)+16;
  char *fname2 = tor_malloc(len);
  for (i = 0; i < 100; ++i) {
    tor_snprintf(fname2, len, "%s.%d", fname, i);
    status = file_status(fname2);
    if (status == FN_NOENT)
      break;
  }
  if (i == 100) {
    log_warn(LD_BUG, "Unable to parse state in \"%s\"; too many saved bad "
             "state files to move aside. Discarding the old state file.",
             fname);
    unlink(fname);
  } else {
    log_warn(LD_BUG, "Unable to parse state in \"%s\". Moving it aside "
             "to \"%s\".  This could be a bug in Tor; please tell "
             "the developers.", fname, fname2);
    if (rename(fname, fname2) < 0) {
      log_warn(LD_BUG, "Weirdly, I couldn't even move the state aside. The "
               "OS gave an error of %s", strerror(errno));
    }
  }
  tor_free(fname2);
}

/** Reload the persistent state from disk, generating a new state as needed.
 * Return 0 on success, less than 0 on failure.
 */
static int
or_state_load(void)
{
  or_state_t *new_state = NULL;
  char *contents = NULL, *fname;
  char *errmsg = NULL;
  int r = -1, badstate = 0;

  fname = get_datadir_fname("state");
  switch (file_status(fname)) {
    case FN_FILE:
      if (!(contents = read_file_to_str(fname, 0, NULL))) {
        log_warn(LD_FS, "Unable to read state file \"%s\"", fname);
        goto done;
      }
      break;
    case FN_NOENT:
      break;
    case FN_ERROR:
    case FN_DIR:
    default:
      log_warn(LD_GENERAL,"State file \"%s\" is not a file? Failing.", fname);
      goto done;
  }
  new_state = tor_malloc_zero(sizeof(or_state_t));
  new_state->_magic = OR_STATE_MAGIC;
  config_init(&state_format, new_state);
  if (contents) {
    config_line_t *lines=NULL;
    int assign_retval;
    if (config_get_lines(contents, &lines)<0)
      goto done;
    assign_retval = config_assign(&state_format, new_state,
                                  lines, 0, 0, &errmsg);
    config_free_lines(lines);
    if (assign_retval<0)
      badstate = 1;
    if (errmsg) {
      log_warn(LD_GENERAL, "%s", errmsg);
      tor_free(errmsg);
    }
  }

  if (!badstate && or_state_validate(NULL, new_state, 1, &errmsg) < 0)
    badstate = 1;

  if (errmsg) {
    log_warn(LD_GENERAL, "%s", errmsg);
    tor_free(errmsg);
  }

  if (badstate && !contents) {
    log_warn(LD_BUG, "Uh oh.  We couldn't even validate our own default state."
             " This is a bug in Tor.");
    goto done;
  } else if (badstate && contents) {
    or_state_save_broken(fname);

    tor_free(contents);
    config_free(&state_format, new_state);

    new_state = tor_malloc_zero(sizeof(or_state_t));
    new_state->_magic = OR_STATE_MAGIC;
    config_init(&state_format, new_state);
  } else if (contents) {
    log_info(LD_GENERAL, "Loaded state from \"%s\"", fname);
  } else {
    log_info(LD_GENERAL, "Initialized state");
  }
  if (or_state_set(new_state) == -1) {
    or_state_save_broken(fname);
  }
  new_state = NULL;
  if (!contents) {
    global_state->next_write = 0;
    or_state_save(time(NULL));
  }
  r = 0;

 done:
  tor_free(fname);
  tor_free(contents);
  if (new_state)
    config_free(&state_format, new_state);

  return r;
}

/** Did the last time we tried to write the state file fail? If so, we
 * should consider disabling such features as preemptive circuit generation
 * to compute circuit-build-time. */
static int last_state_file_write_failed = 0;

/** Return whether the state file failed to write last time we tried. */
int
did_last_state_file_write_fail(void)
{
  return last_state_file_write_failed;
}

/** If writing the state to disk fails, try again after this many seconds. */
#define STATE_WRITE_RETRY_INTERVAL 3600

/** If we're a relay, how often should we checkpoint our state file even
 * if nothing else dirties it? This will checkpoint ongoing stats like
 * bandwidth used, per-country user stats, etc. */
#define STATE_RELAY_CHECKPOINT_INTERVAL (12*60*60)

/** Write the persistent state to disk. Return 0 for success, <0 on failure. */
int
or_state_save(time_t now)
{
  char *state, *contents;
  char tbuf[ISO_TIME_LEN+1];
  char *fname;

  tor_assert(global_state);

  if (global_state->next_write > now)
    return 0;

  /* Call everything else that might dirty the state even more, in order
   * to avoid redundant writes. */
  entry_guards_update_state(global_state);
  rep_hist_update_state(global_state);
  circuit_build_times_update_state(&circ_times, global_state);
  if (accounting_is_enabled(get_options()))
    accounting_run_housekeeping(now);

  global_state->LastWritten = now;

  tor_free(global_state->TorVersion);
  tor_asprintf(&global_state->TorVersion, "Tor %s", get_version());

  state = config_dump(&state_format, global_state, 1, 0);
  format_local_iso_time(tbuf, now);
  tor_asprintf(&contents,
               "# Tor state file last generated on %s local time\n"
               "# Other times below are in GMT\n"
               "# You *do not* need to edit this file.\n\n%s",
               tbuf, state);
  tor_free(state);
  fname = get_datadir_fname("state");
  if (write_str_to_file(fname, contents, 0)<0) {
    log_warn(LD_FS, "Unable to write state to file \"%s\"; "
             "will try again later", fname);
    last_state_file_write_failed = 1;
    tor_free(fname);
    tor_free(contents);
    /* Try again after STATE_WRITE_RETRY_INTERVAL (or sooner, if the state
     * changes sooner). */
    global_state->next_write = now + STATE_WRITE_RETRY_INTERVAL;
    return -1;
  }

  last_state_file_write_failed = 0;
  log_info(LD_GENERAL, "Saved state to \"%s\"", fname);
  tor_free(fname);
  tor_free(contents);

  if (server_mode(get_options()))
    global_state->next_write = now + STATE_RELAY_CHECKPOINT_INTERVAL;
  else
    global_state->next_write = TIME_MAX;

  return 0;
}

/** Given a file name check to see whether the file exists but has not been
 * modified for a very long time.  If so, remove it. */
void
remove_file_if_very_old(const char *fname, time_t now)
{
#define VERY_OLD_FILE_AGE (28*24*60*60)
  struct stat st;

  if (stat(fname, &st)==0 && st.st_mtime < now-VERY_OLD_FILE_AGE) {
    char buf[ISO_TIME_LEN+1];
    format_local_iso_time(buf, st.st_mtime);
    log_notice(LD_GENERAL, "Obsolete file %s hasn't been modified since %s. "
               "Removing it.", fname, buf);
    unlink(fname);
  }
}

/** Helper to implement GETINFO functions about configuration variables (not
 * their values).  Given a "config/names" question, set *<b>answer</b> to a
 * new string describing the supported configuration variables and their
 * types. */
int
getinfo_helper_config(control_connection_t *conn,
                      const char *question, char **answer,
                      const char **errmsg)
{
  (void) conn;
  (void) errmsg;
  if (!strcmp(question, "config/names")) {
    smartlist_t *sl = smartlist_create();
    int i;
    for (i = 0; _option_vars[i].name; ++i) {
      const config_var_t *var = &_option_vars[i];
      const char *type;
      char *line;
      switch (var->type) {
        case CONFIG_TYPE_STRING: type = "String"; break;
        case CONFIG_TYPE_FILENAME: type = "Filename"; break;
        case CONFIG_TYPE_UINT: type = "Integer"; break;
        case CONFIG_TYPE_PORT: type = "Port"; break;
        case CONFIG_TYPE_INTERVAL: type = "TimeInterval"; break;
        case CONFIG_TYPE_MSEC_INTERVAL: type = "TimeMsecInterval"; break;
        case CONFIG_TYPE_MEMUNIT: type = "DataSize"; break;
        case CONFIG_TYPE_DOUBLE: type = "Float"; break;
        case CONFIG_TYPE_BOOL: type = "Boolean"; break;
        case CONFIG_TYPE_AUTOBOOL: type = "Boolean+Auto"; break;
        case CONFIG_TYPE_ISOTIME: type = "Time"; break;
        case CONFIG_TYPE_ROUTERSET: type = "RouterList"; break;
        case CONFIG_TYPE_CSV: type = "CommaList"; break;
        case CONFIG_TYPE_LINELIST: type = "LineList"; break;
        case CONFIG_TYPE_LINELIST_S: type = "Dependant"; break;
        case CONFIG_TYPE_LINELIST_V: type = "Virtual"; break;
        default:
        case CONFIG_TYPE_OBSOLETE:
          type = NULL; break;
      }
      if (!type)
        continue;
      tor_asprintf(&line, "%s %s\n",var->name,type);
      smartlist_add(sl, line);
    }
    *answer = smartlist_join_strings(sl, "", 0, NULL);
    SMARTLIST_FOREACH(sl, char *, c, tor_free(c));
    smartlist_free(sl);
  }
  return 0;
}
<|MERGE_RESOLUTION|>--- conflicted
+++ resolved
@@ -3701,15 +3701,7 @@
   if (options->UseBridges && !options->Bridges)
     REJECT("If you set UseBridges, you must specify at least one bridge.");
   if (options->UseBridges && !options->TunnelDirConns)
-<<<<<<< HEAD
     REJECT("If you set UseBridges, you must set TunnelDirConns.");
-  if (options->Bridges) {
-    for (cl = options->Bridges; cl; cl = cl->next) {
-      if (parse_bridge_line(cl->value, 1)<0)
-        REJECT("Bridge line did not parse. See logs for details.");
-    }
-=======
-    REJECT("TunnelDirConns set to 0 only works with UseBridges set to 0");
 
   for (cl = options->ClientTransportPlugin; cl; cl = cl->next) {
     if (parse_client_transport_line(cl->value, 1)<0)
@@ -3719,7 +3711,6 @@
   for (cl = options->Bridges; cl; cl = cl->next) {
     if (parse_bridge_line(cl->value, 1)<0)
       REJECT("Bridge line did not parse. See logs for details.");
->>>>>>> 6053e11e
   }
 
   if (options->ConstrainedSockets) {
