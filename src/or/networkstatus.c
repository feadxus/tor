/* Copyright (c) 2001 Matej Pfajfar.
 * Copyright (c) 2001-2004, Roger Dingledine.
 * Copyright (c) 2004-2006, Roger Dingledine, Nick Mathewson.
 * Copyright (c) 2007-2010, The Tor Project, Inc. */
/* See LICENSE for licensing information */

/**
 * \file networkstatus.c
 * \brief Functions and structures for handling network status documents as a
 * client or cache.
 */

#include "or.h"
#include "circuitbuild.h"
#include "config.h"
#include "connection.h"
#include "connection_or.h"
#include "control.h"
#include "directory.h"
#include "dirserv.h"
#include "dirvote.h"
#include "main.h"
#include "networkstatus.h"
#include "relay.h"
#include "router.h"
#include "routerlist.h"
#include "routerparse.h"

/* For tracking v2 networkstatus documents.  Only caches do this now. */

/** Map from descriptor digest of routers listed in the v2 networkstatus
 * documents to download_status_t* */
static digestmap_t *v2_download_status_map = NULL;
/** Global list of all of the current v2 network_status documents that we know
 * about.  This list is kept sorted by published_on. */
static smartlist_t *networkstatus_v2_list = NULL;
/** True iff any member of networkstatus_v2_list has changed since the last
 * time we called download_status_map_update_from_v2_networkstatus() */
static int networkstatus_v2_list_has_changed = 0;

/** Map from lowercase nickname to identity digest of named server, if any. */
static strmap_t *named_server_map = NULL;
/** Map from lowercase nickname to (void*)1 for all names that are listed
 * as unnamed for some server in the consensus. */
static strmap_t *unnamed_server_map = NULL;

/** Most recently received and validated v3 consensus network status. */
static networkstatus_t *current_consensus = NULL;

/** A v3 consensus networkstatus that we've received, but which we don't
 * have enough certificates to be happy about. */
typedef struct consensus_waiting_for_certs_t {
  /** The consensus itself. */
  networkstatus_t *consensus;
  /** The encoded version of the consensus, nul-terminated. */
  char *body;
  /** When did we set the current value of consensus_waiting_for_certs?  If
   * this is too recent, we shouldn't try to fetch a new consensus for a
   * little while, to give ourselves time to get certificates for this one. */
  time_t set_at;
  /** Set to 1 if we've been holding on to it for so long we should maybe
   * treat it as being bad. */
  int dl_failed;
} consensus_waiting_for_certs_t;

static consensus_waiting_for_certs_t
       consensus_waiting_for_certs[N_CONSENSUS_FLAVORS];

/** The last time we tried to download a networkstatus, or 0 for "never".  We
 * use this to rate-limit download attempts for directory caches (including
 * mirrors).  Clients don't use this now. */
static time_t last_networkstatus_download_attempted = 0;

/** A time before which we shouldn't try to replace the current consensus:
 * this will be at some point after the next consensus becomes valid, but
 * before the current consensus becomes invalid. */
static time_t time_to_download_next_consensus = 0;
/** Download status for the current consensus networkstatus. */
static download_status_t consensus_dl_status[N_CONSENSUS_FLAVORS];

/** True iff we have logged a warning about this OR's version being older than
 * listed by the authorities. */
static int have_warned_about_old_version = 0;
/** True iff we have logged a warning about this OR's version being newer than
 * listed by the authorities. */
static int have_warned_about_new_version = 0;

static void download_status_map_update_from_v2_networkstatus(void);
static void routerstatus_list_update_named_server_map(void);

/** Forget that we've warned about anything networkstatus-related, so we will
 * give fresh warnings if the same behavior happens again. */
void
networkstatus_reset_warnings(void)
{
  if (current_consensus) {
    SMARTLIST_FOREACH(current_consensus->routerstatus_list,
                      routerstatus_t *, rs,
                      rs->name_lookup_warned = 0);
  }

  have_warned_about_old_version = 0;
  have_warned_about_new_version = 0;
}

/** Reset the descriptor download failure count on all networkstatus docs, so
 * that we can retry any long-failed documents immediately.
 */
void
networkstatus_reset_download_failures(void)
{
  int i;
  const smartlist_t *networkstatus_v2_list = networkstatus_get_v2_list();
  SMARTLIST_FOREACH(networkstatus_v2_list, networkstatus_v2_t *, ns,
     SMARTLIST_FOREACH(ns->entries, routerstatus_t *, rs,
       {
         if (!router_get_by_descriptor_digest(rs->descriptor_digest))
           rs->need_to_mirror = 1;
       }));;

  for (i=0; i < N_CONSENSUS_FLAVORS; ++i)
    download_status_reset(&consensus_dl_status[i]);
  if (v2_download_status_map) {
    digestmap_iter_t *iter;
    digestmap_t *map = v2_download_status_map;
    const char *key;
    void *val;
    download_status_t *dls;
    for (iter = digestmap_iter_init(map); !digestmap_iter_done(iter);
         iter = digestmap_iter_next(map, iter) ) {
      digestmap_iter_get(iter, &key, &val);
      dls = val;
      download_status_reset(dls);
    }
  }
}

/** Repopulate our list of network_status_t objects from the list cached on
 * disk.  Return 0 on success, -1 on failure. */
int
router_reload_v2_networkstatus(void)
{
  smartlist_t *entries;
  struct stat st;
  char *s;
  char *filename = get_datadir_fname("cached-status");
  int maybe_delete = !directory_caches_v2_dir_info(get_options());
  time_t now = time(NULL);
  if (!networkstatus_v2_list)
    networkstatus_v2_list = smartlist_create();

  entries = tor_listdir(filename);
  if (!entries) { /* dir doesn't exist */
    tor_free(filename);
    return 0;
  } else if (!smartlist_len(entries) && maybe_delete) {
    rmdir(filename);
    tor_free(filename);
    smartlist_free(entries);
    return 0;
  }
  tor_free(filename);
  SMARTLIST_FOREACH(entries, const char *, fn, {
      char buf[DIGEST_LEN];
      if (maybe_delete) {
        filename = get_datadir_fname2("cached-status", fn);
        remove_file_if_very_old(filename, now);
        tor_free(filename);
        continue;
      }
      if (strlen(fn) != HEX_DIGEST_LEN ||
          base16_decode(buf, sizeof(buf), fn, strlen(fn))) {
        log_info(LD_DIR,
                 "Skipping cached-status file with unexpected name \"%s\"",fn);
        continue;
      }
      filename = get_datadir_fname2("cached-status", fn);
      s = read_file_to_str(filename, 0, &st);
      if (s) {
        if (router_set_networkstatus_v2(s, st.st_mtime, NS_FROM_CACHE,
                                        NULL)<0) {
          log_warn(LD_FS, "Couldn't load networkstatus from \"%s\"",filename);
        }
        tor_free(s);
      }
      tor_free(filename);
    });
  SMARTLIST_FOREACH(entries, char *, fn, tor_free(fn));
  smartlist_free(entries);
  networkstatus_v2_list_clean(time(NULL));
  routers_update_all_from_networkstatus(time(NULL), 2);
  return 0;
}

/** Read every cached v3 consensus networkstatus from the disk. */
int
router_reload_consensus_networkstatus(void)
{
  char *filename;
  char *s;
  struct stat st;
  or_options_t *options = get_options();
  const unsigned int flags = NSSET_FROM_CACHE | NSSET_DONT_DOWNLOAD_CERTS;
  int flav;

  /* FFFF Suppress warnings if cached consensus is bad? */
  for (flav = 0; flav < N_CONSENSUS_FLAVORS; ++flav) {
    char buf[128];
    const char *flavor = networkstatus_get_flavor_name(flav);
    if (flav == FLAV_NS) {
      filename = get_datadir_fname("cached-consensus");
    } else {
      tor_snprintf(buf, sizeof(buf), "cached-%s-consensus", flavor);
      filename = get_datadir_fname(buf);
    }
    s = read_file_to_str(filename, RFTS_IGNORE_MISSING, NULL);
    if (s) {
      if (networkstatus_set_current_consensus(s, flavor, flags) < -1) {
        log_warn(LD_FS, "Couldn't load consensus %s networkstatus from \"%s\"",
                 flavor, filename);
      }
      tor_free(s);
    }
    tor_free(filename);

    if (flav == FLAV_NS) {
      filename = get_datadir_fname("unverified-consensus");
    } else {
      tor_snprintf(buf, sizeof(buf), "unverified-%s-consensus", flavor);
      filename = get_datadir_fname(buf);
    }

    s = read_file_to_str(filename, RFTS_IGNORE_MISSING, NULL);
    if (s) {
      if (networkstatus_set_current_consensus(s, flavor,
                                     flags|NSSET_WAS_WAITING_FOR_CERTS)) {
      log_info(LD_FS, "Couldn't load consensus %s networkstatus from \"%s\"",
               flavor, filename);
    }
      tor_free(s);
    }
    tor_free(filename);
  }

  if (!current_consensus ||
      (stat(options->FallbackNetworkstatusFile, &st)==0 &&
       st.st_mtime > current_consensus->valid_after)) {
    s = read_file_to_str(options->FallbackNetworkstatusFile,
                         RFTS_IGNORE_MISSING, NULL);
    if (s) {
      if (networkstatus_set_current_consensus(s, "ns",
                                              flags|NSSET_ACCEPT_OBSOLETE)) {
        log_info(LD_FS, "Couldn't load consensus networkstatus from \"%s\"",
                 options->FallbackNetworkstatusFile);
      } else {
        log_notice(LD_FS,
                   "Loaded fallback consensus networkstatus from \"%s\"",
                   options->FallbackNetworkstatusFile);
      }
      tor_free(s);
    }
  }

  if (!current_consensus) {
    if (!named_server_map)
      named_server_map = strmap_new();
    if (!unnamed_server_map)
      unnamed_server_map = strmap_new();
  }

  update_certificate_downloads(time(NULL));

  routers_update_all_from_networkstatus(time(NULL), 3);

  return 0;
}

/** Free all storage held by the vote_routerstatus object <b>rs</b>. */
static void
vote_routerstatus_free(vote_routerstatus_t *rs)
{
  vote_microdesc_hash_t *h, *next;
  if (!rs)
    return;
  tor_free(rs->version);
  tor_free(rs->status.exitsummary);
  for (h = rs->microdesc; h; h = next) {
    tor_free(h->microdesc_hash_line);
    next = h->next;
    tor_free(h);
  }
  tor_free(rs);
}

/** Free all storage held by the routerstatus object <b>rs</b>. */
void
routerstatus_free(routerstatus_t *rs)
{
  if (!rs)
    return;
  tor_free(rs->exitsummary);
  tor_free(rs);
}

/** Free all storage held by the networkstatus object <b>ns</b>. */
void
networkstatus_v2_free(networkstatus_v2_t *ns)
{
  if (!ns)
    return;
  tor_free(ns->source_address);
  tor_free(ns->contact);
  if (ns->signing_key)
    crypto_free_pk_env(ns->signing_key);
  tor_free(ns->client_versions);
  tor_free(ns->server_versions);
  if (ns->entries) {
    SMARTLIST_FOREACH(ns->entries, routerstatus_t *, rs,
                      routerstatus_free(rs));
    smartlist_free(ns->entries);
  }
  tor_free(ns);
}

/** Free all storage held in <b>sig</b> */
void
document_signature_free(document_signature_t *sig)
{
  tor_free(sig->signature);
  tor_free(sig);
}

/** Return a newly allocated copy of <b>sig</b> */
document_signature_t *
document_signature_dup(const document_signature_t *sig)
{
  document_signature_t *r = tor_memdup(sig, sizeof(document_signature_t));
  if (r->signature)
    r->signature = tor_memdup(sig->signature, sig->signature_len);
  return r;
}

/** Free all storage held in <b>ns</b>. */
void
networkstatus_vote_free(networkstatus_t *ns)
{
  if (!ns)
    return;

  tor_free(ns->client_versions);
  tor_free(ns->server_versions);
  if (ns->known_flags) {
    SMARTLIST_FOREACH(ns->known_flags, char *, c, tor_free(c));
    smartlist_free(ns->known_flags);
  }
  if (ns->weight_params) {
    SMARTLIST_FOREACH(ns->weight_params, char *, c, tor_free(c));
    smartlist_free(ns->weight_params);
  }
  if (ns->net_params) {
    SMARTLIST_FOREACH(ns->net_params, char *, c, tor_free(c));
    smartlist_free(ns->net_params);
  }
  if (ns->supported_methods) {
    SMARTLIST_FOREACH(ns->supported_methods, char *, c, tor_free(c));
    smartlist_free(ns->supported_methods);
  }
  if (ns->voters) {
    SMARTLIST_FOREACH_BEGIN(ns->voters, networkstatus_voter_info_t *, voter) {
      tor_free(voter->nickname);
      tor_free(voter->address);
      tor_free(voter->contact);
      if (voter->sigs) {
        SMARTLIST_FOREACH(voter->sigs, document_signature_t *, sig,
                          document_signature_free(sig));
        smartlist_free(voter->sigs);
      }
      tor_free(voter);
    } SMARTLIST_FOREACH_END(voter);
    smartlist_free(ns->voters);
  }
  authority_cert_free(ns->cert);

  if (ns->routerstatus_list) {
    if (ns->type == NS_TYPE_VOTE || ns->type == NS_TYPE_OPINION) {
      SMARTLIST_FOREACH(ns->routerstatus_list, vote_routerstatus_t *, rs,
                        vote_routerstatus_free(rs));
    } else {
      SMARTLIST_FOREACH(ns->routerstatus_list, routerstatus_t *, rs,
                        routerstatus_free(rs));
    }

    smartlist_free(ns->routerstatus_list);
  }

  digestmap_free(ns->desc_digest_map, NULL);

  memset(ns, 11, sizeof(*ns));
  tor_free(ns);
}

/** Return the voter info from <b>vote</b> for the voter whose identity digest
 * is <b>identity</b>, or NULL if no such voter is associated with
 * <b>vote</b>. */
networkstatus_voter_info_t *
networkstatus_get_voter_by_id(networkstatus_t *vote,
                              const char *identity)
{
  if (!vote || !vote->voters)
    return NULL;
  SMARTLIST_FOREACH(vote->voters, networkstatus_voter_info_t *, voter,
    if (!memcmp(voter->identity_digest, identity, DIGEST_LEN))
      return voter);
  return NULL;
}

/** Check whether the signature <b>sig</b> is correctly signed with the
 * signing key in <b>cert</b>.  Return -1 if <b>cert</b> doesn't match the
 * signing key; otherwise set the good_signature or bad_signature flag on
 * <b>voter</b>, and return 0. */
int
networkstatus_check_document_signature(const networkstatus_t *consensus,
                                       document_signature_t *sig,
                                       const authority_cert_t *cert)
{
  char key_digest[DIGEST_LEN];
  const int dlen = sig->alg == DIGEST_SHA1 ? DIGEST_LEN : DIGEST256_LEN;
  char *signed_digest;
  size_t signed_digest_len;

  if (crypto_pk_get_digest(cert->signing_key, key_digest)<0)
    return -1;
  if (memcmp(sig->signing_key_digest, key_digest, DIGEST_LEN) ||
      memcmp(sig->identity_digest, cert->cache_info.identity_digest,
             DIGEST_LEN))
    return -1;

  signed_digest_len = crypto_pk_keysize(cert->signing_key);
  signed_digest = tor_malloc(signed_digest_len);
  if (crypto_pk_public_checksig(cert->signing_key,
                                signed_digest,
                                sig->signature,
                                sig->signature_len) < dlen ||
      memcmp(signed_digest, consensus->digests.d[sig->alg], dlen)) {
    log_warn(LD_DIR, "Got a bad signature on a networkstatus vote");
    sig->bad_signature = 1;
  } else {
    sig->good_signature = 1;
  }
  tor_free(signed_digest);
  return 0;
}

/** Given a v3 networkstatus consensus in <b>consensus</b>, check every
 * as-yet-unchecked signature on <b>consensus</b>.  Return 1 if there is a
 * signature from every recognized authority on it, 0 if there are
 * enough good signatures from recognized authorities on it, -1 if we might
 * get enough good signatures by fetching missing certificates, and -2
 * otherwise.  Log messages at INFO or WARN: if <b>warn</b> is over 1, warn
 * about every problem; if warn is at least 1, warn only if we can't get
 * enough signatures; if warn is negative, log nothing at all. */
int
networkstatus_check_consensus_signature(networkstatus_t *consensus,
                                        int warn)
{
  int n_good = 0;
  int n_missing_key = 0;
  int n_bad = 0;
  int n_unknown = 0;
  int n_no_signature = 0;
  int n_v3_authorities = get_n_authorities(V3_AUTHORITY);
  int n_required = n_v3_authorities/2 + 1;
  smartlist_t *need_certs_from = smartlist_create();
  smartlist_t *unrecognized = smartlist_create();
  smartlist_t *missing_authorities = smartlist_create();
  int severity;
  time_t now = time(NULL);

  tor_assert(consensus->type == NS_TYPE_CONSENSUS);

  SMARTLIST_FOREACH_BEGIN(consensus->voters, networkstatus_voter_info_t *,
                          voter) {
    int good_here = 0;
    int bad_here = 0;
    int missing_key_here = 0;
    SMARTLIST_FOREACH_BEGIN(voter->sigs, document_signature_t *, sig) {
      if (!sig->good_signature && !sig->bad_signature &&
          sig->signature) {
        /* we can try to check the signature. */
        int is_v3_auth = trusteddirserver_get_by_v3_auth_digest(
                                              sig->identity_digest) != NULL;
        authority_cert_t *cert =
          authority_cert_get_by_digests(sig->identity_digest,
                                        sig->signing_key_digest);
        tor_assert(!memcmp(sig->identity_digest, voter->identity_digest,
                           DIGEST_LEN));

        if (!is_v3_auth) {
          smartlist_add(unrecognized, voter);
          ++n_unknown;
          continue;
        } else if (!cert || cert->expires < now) {
          smartlist_add(need_certs_from, voter);
          ++missing_key_here;
          continue;
        }
        if (networkstatus_check_document_signature(consensus, sig, cert) < 0) {
          smartlist_add(need_certs_from, voter);
          ++missing_key_here;
          continue;
        }
      }
      if (sig->good_signature)
        ++good_here;
      else if (sig->bad_signature)
        ++bad_here;
    } SMARTLIST_FOREACH_END(sig);
    if (good_here)
      ++n_good;
    else if (bad_here)
      ++n_bad;
    else if (missing_key_here)
      ++n_missing_key;
    else
      ++n_no_signature;
  } SMARTLIST_FOREACH_END(voter);

  /* Now see whether we're missing any voters entirely. */
  SMARTLIST_FOREACH(router_get_trusted_dir_servers(),
                    trusted_dir_server_t *, ds,
    {
      if ((ds->type & V3_AUTHORITY) &&
          !networkstatus_get_voter_by_id(consensus, ds->v3_identity_digest))
        smartlist_add(missing_authorities, ds);
    });

  if (warn > 1 || (warn >= 0 && n_good < n_required))
    severity = LOG_WARN;
  else
    severity = LOG_INFO;

  if (warn >= 0) {
    SMARTLIST_FOREACH(unrecognized, networkstatus_voter_info_t *, voter,
      {
        log_info(LD_DIR, "Consensus includes unrecognized authority '%s' "
                 "at %s:%d (contact %s; identity %s)",
                 voter->nickname, voter->address, (int)voter->dir_port,
                 voter->contact?voter->contact:"n/a",
                 hex_str(voter->identity_digest, DIGEST_LEN));
      });
    SMARTLIST_FOREACH(need_certs_from, networkstatus_voter_info_t *, voter,
      {
        log_info(LD_DIR, "Looks like we need to download a new certificate "
                 "from authority '%s' at %s:%d (contact %s; identity %s)",
                 voter->nickname, voter->address, (int)voter->dir_port,
                 voter->contact?voter->contact:"n/a",
                 hex_str(voter->identity_digest, DIGEST_LEN));
      });
    SMARTLIST_FOREACH(missing_authorities, trusted_dir_server_t *, ds,
      {
        log_info(LD_DIR, "Consensus does not include configured "
                 "authority '%s' at %s:%d (identity %s)",
                 ds->nickname, ds->address, (int)ds->dir_port,
                 hex_str(ds->v3_identity_digest, DIGEST_LEN));
      });
    log(severity, LD_DIR,
        "%d unknown, %d missing key, %d good, %d bad, %d no signature, "
        "%d required", n_unknown, n_missing_key, n_good, n_bad,
        n_no_signature, n_required);
  }

  smartlist_free(unrecognized);
  smartlist_free(need_certs_from);
  smartlist_free(missing_authorities);

  if (n_good == n_v3_authorities)
    return 1;
  else if (n_good >= n_required)
    return 0;
  else if (n_good + n_missing_key >= n_required)
    return -1;
  else
    return -2;
}

/** Helper: return a newly allocated string containing the name of the filename
 * where we plan to cache the network status with the given identity digest. */
char *
networkstatus_get_cache_filename(const char *identity_digest)
{
  char fp[HEX_DIGEST_LEN+1];
  base16_encode(fp, HEX_DIGEST_LEN+1, identity_digest, DIGEST_LEN);
  return get_datadir_fname2("cached-status", fp);
}

/** Helper for smartlist_sort: Compare two networkstatus objects by
 * publication date. */
static int
_compare_networkstatus_v2_published_on(const void **_a, const void **_b)
{
  const networkstatus_v2_t *a = *_a, *b = *_b;
  if (a->published_on < b->published_on)
    return -1;
  else if (a->published_on > b->published_on)
    return 1;
  else
    return 0;
}

/** Add the parsed v2 networkstatus in <b>ns</b> (with original document in
 * <b>s</b>) to the disk cache (and the in-memory directory server cache) as
 * appropriate. */
static int
add_networkstatus_to_cache(const char *s,
                           v2_networkstatus_source_t source,
                           networkstatus_v2_t *ns)
{
  if (source != NS_FROM_CACHE) {
    char *fn = networkstatus_get_cache_filename(ns->identity_digest);
    if (write_str_to_file(fn, s, 0)<0) {
      log_notice(LD_FS, "Couldn't write cached network status to \"%s\"", fn);
    }
    tor_free(fn);
  }

  if (directory_caches_v2_dir_info(get_options()))
    dirserv_set_cached_networkstatus_v2(s,
                                        ns->identity_digest,
                                        ns->published_on);

  return 0;
}

/** How far in the future do we allow a network-status to get before removing
 * it? (seconds) */
#define NETWORKSTATUS_ALLOW_SKEW (24*60*60)

/** Given a string <b>s</b> containing a network status that we received at
 * <b>arrived_at</b> from <b>source</b>, try to parse it, see if we want to
 * store it, and put it into our cache as necessary.
 *
 * If <b>source</b> is NS_FROM_DIR or NS_FROM_CACHE, do not replace our
 * own networkstatus_t (if we're an authoritative directory server).
 *
 * If <b>source</b> is NS_FROM_CACHE, do not write our networkstatus_t to the
 * cache.
 *
 * If <b>requested_fingerprints</b> is provided, it must contain a list of
 * uppercased identity fingerprints.  Do not update any networkstatus whose
 * fingerprint is not on the list; after updating a networkstatus, remove its
 * fingerprint from the list.
 *
 * Return 0 on success, -1 on failure.
 *
 * Callers should make sure that routers_update_all_from_networkstatus() is
 * invoked after this function succeeds.
 */
int
router_set_networkstatus_v2(const char *s, time_t arrived_at,
                            v2_networkstatus_source_t source,
                            smartlist_t *requested_fingerprints)
{
  networkstatus_v2_t *ns;
  int i, found;
  time_t now;
  int skewed = 0;
  trusted_dir_server_t *trusted_dir = NULL;
  const char *source_desc = NULL;
  char fp[HEX_DIGEST_LEN+1];
  char published[ISO_TIME_LEN+1];

  if (!directory_caches_v2_dir_info(get_options()))
    return 0; /* Don't bother storing it. */

  ns = networkstatus_v2_parse_from_string(s);
  if (!ns) {
    log_warn(LD_DIR, "Couldn't parse network status.");
    return -1;
  }
  base16_encode(fp, HEX_DIGEST_LEN+1, ns->identity_digest, DIGEST_LEN);
  if (!(trusted_dir =
        router_get_trusteddirserver_by_digest(ns->identity_digest)) ||
      !(trusted_dir->type & V2_AUTHORITY)) {
    log_info(LD_DIR, "Network status was signed, but not by an authoritative "
             "directory we recognize.");
    source_desc = fp;
  } else {
    source_desc = trusted_dir->description;
  }
  now = time(NULL);
  if (arrived_at > now)
    arrived_at = now;

  ns->received_on = arrived_at;

  format_iso_time(published, ns->published_on);

  if (ns->published_on > now + NETWORKSTATUS_ALLOW_SKEW) {
    char dbuf[64];
    long delta = now - ns->published_on;
    format_time_interval(dbuf, sizeof(dbuf), delta);
    log_warn(LD_GENERAL, "Network status from %s was published %s in the "
             "future (%s GMT). Check your time and date settings! "
             "Not caching.",
             source_desc, dbuf, published);
    control_event_general_status(LOG_WARN,
                       "CLOCK_SKEW MIN_SKEW=%ld SOURCE=NETWORKSTATUS:%s:%d",
                       delta, ns->source_address, ns->source_dirport);
    skewed = 1;
  }

  if (!networkstatus_v2_list)
    networkstatus_v2_list = smartlist_create();

  if ( (source == NS_FROM_DIR_BY_FP || source == NS_FROM_DIR_ALL) &&
       router_digest_is_me(ns->identity_digest)) {
    /* Don't replace our own networkstatus when we get it from somebody else.*/
    networkstatus_v2_free(ns);
    return 0;
  }

  if (requested_fingerprints) {
    if (smartlist_string_isin(requested_fingerprints, fp)) {
      smartlist_string_remove(requested_fingerprints, fp);
    } else {
      if (source != NS_FROM_DIR_ALL) {
        char *requested =
          smartlist_join_strings(requested_fingerprints," ",0,NULL);
        log_warn(LD_DIR,
               "We received a network status with a fingerprint (%s) that we "
               "never requested. (We asked for: %s.) Dropping.",
               fp, requested);
        tor_free(requested);
        return 0;
      }
    }
  }

  if (!trusted_dir) {
    if (!skewed) {
      /* We got a non-trusted networkstatus, and we're a directory cache.
       * This means that we asked an authority, and it told us about another
       * authority we didn't recognize. */
      log_info(LD_DIR,
               "We do not recognize authority (%s) but we are willing "
               "to cache it.", fp);
      add_networkstatus_to_cache(s, source, ns);
      networkstatus_v2_free(ns);
    }
    return 0;
  }

  found = 0;
  for (i=0; i < smartlist_len(networkstatus_v2_list); ++i) {
    networkstatus_v2_t *old_ns = smartlist_get(networkstatus_v2_list, i);

    if (!memcmp(old_ns->identity_digest, ns->identity_digest, DIGEST_LEN)) {
      if (!memcmp(old_ns->networkstatus_digest,
                  ns->networkstatus_digest, DIGEST_LEN)) {
        /* Same one we had before. */
        networkstatus_v2_free(ns);
        tor_assert(trusted_dir);
        log_info(LD_DIR,
                 "Not replacing network-status from %s (published %s); "
                 "we already have it.",
                 trusted_dir->description, published);
        if (old_ns->received_on < arrived_at) {
          if (source != NS_FROM_CACHE) {
            char *fn;
            fn = networkstatus_get_cache_filename(old_ns->identity_digest);
            /* We use mtime to tell when it arrived, so update that. */
            touch_file(fn);
            tor_free(fn);
          }
          old_ns->received_on = arrived_at;
        }
        download_status_failed(&trusted_dir->v2_ns_dl_status, 0);
        return 0;
      } else if (old_ns->published_on >= ns->published_on) {
        char old_published[ISO_TIME_LEN+1];
        format_iso_time(old_published, old_ns->published_on);
        tor_assert(trusted_dir);
        log_info(LD_DIR,
                 "Not replacing network-status from %s (published %s);"
                 " we have a newer one (published %s) for this authority.",
                 trusted_dir->description, published,
                 old_published);
        networkstatus_v2_free(ns);
        download_status_failed(&trusted_dir->v2_ns_dl_status, 0);
        return 0;
      } else {
        networkstatus_v2_free(old_ns);
        smartlist_set(networkstatus_v2_list, i, ns);
        found = 1;
        break;
      }
    }
  }

  if (source != NS_FROM_CACHE && trusted_dir) {
    download_status_reset(&trusted_dir->v2_ns_dl_status);
  }

  if (!found)
    smartlist_add(networkstatus_v2_list, ns);

/** Retain any routerinfo mentioned in a V2 networkstatus for at least this
 * long. */
#define V2_NETWORKSTATUS_ROUTER_LIFETIME (3*60*60)

  {
    time_t live_until = ns->published_on + V2_NETWORKSTATUS_ROUTER_LIFETIME;
    SMARTLIST_FOREACH(ns->entries, routerstatus_t *, rs,
    {
      signed_descriptor_t *sd =
        router_get_by_descriptor_digest(rs->descriptor_digest);
      if (sd) {
        if (sd->last_listed_as_valid_until < live_until)
          sd->last_listed_as_valid_until = live_until;
      } else {
        rs->need_to_mirror = 1;
      }
    });
  }

  log_info(LD_DIR, "Setting networkstatus %s %s (published %s)",
           source == NS_FROM_CACHE?"cached from":
           ((source == NS_FROM_DIR_BY_FP || source == NS_FROM_DIR_ALL) ?
             "downloaded from":"generated for"),
           trusted_dir->description, published);
  networkstatus_v2_list_has_changed = 1;

  smartlist_sort(networkstatus_v2_list,
                 _compare_networkstatus_v2_published_on);

  if (!skewed)
    add_networkstatus_to_cache(s, source, ns);

  return 0;
}

/** Remove all very-old network_status_t objects from memory and from the
 * disk cache. */
void
networkstatus_v2_list_clean(time_t now)
{
  int i;
  if (!networkstatus_v2_list)
    return;

  for (i = 0; i < smartlist_len(networkstatus_v2_list); ++i) {
    networkstatus_v2_t *ns = smartlist_get(networkstatus_v2_list, i);
    char *fname = NULL;
    if (ns->published_on + MAX_NETWORKSTATUS_AGE > now)
      continue;
    /* Okay, this one is too old.  Remove it from the list, and delete it
     * from the cache. */
    smartlist_del(networkstatus_v2_list, i--);
    fname = networkstatus_get_cache_filename(ns->identity_digest);
    if (file_status(fname) == FN_FILE) {
      log_info(LD_DIR, "Removing too-old networkstatus in %s", fname);
      unlink(fname);
    }
    tor_free(fname);
    if (directory_caches_v2_dir_info(get_options())) {
      dirserv_set_cached_networkstatus_v2(NULL, ns->identity_digest, 0);
    }
    networkstatus_v2_free(ns);
  }

  /* And now go through the directory cache for any cached untrusted
   * networkstatuses and other network info. */
  dirserv_clear_old_networkstatuses(now - MAX_NETWORKSTATUS_AGE);
  dirserv_clear_old_v1_info(now);
}

/** Helper for bsearching a list of routerstatus_t pointers: compare a
 * digest in the key to the identity digest of a routerstatus_t. */
int
compare_digest_to_routerstatus_entry(const void *_key, const void **_member)
{
  const char *key = _key;
  const routerstatus_t *rs = *_member;
  return memcmp(key, rs->identity_digest, DIGEST_LEN);
}

/** Return the entry in <b>ns</b> for the identity digest <b>digest</b>, or
 * NULL if none was found. */
routerstatus_t *
networkstatus_v2_find_entry(networkstatus_v2_t *ns, const char *digest)
{
  return smartlist_bsearch(ns->entries, digest,
                           compare_digest_to_routerstatus_entry);
}

/** Return the entry in <b>ns</b> for the identity digest <b>digest</b>, or
 * NULL if none was found. */
routerstatus_t *
networkstatus_vote_find_entry(networkstatus_t *ns, const char *digest)
{
  return smartlist_bsearch(ns->routerstatus_list, digest,
                           compare_digest_to_routerstatus_entry);
}

/*XXXX make this static once functions are moved into this file. */
/** Search the routerstatuses in <b>ns</b> for one whose identity digest is
 * <b>digest</b>.  Return value and set *<b>found_out</b> as for
 * smartlist_bsearch_idx(). */
int
networkstatus_vote_find_entry_idx(networkstatus_t *ns,
                                  const char *digest, int *found_out)
{
  return smartlist_bsearch_idx(ns->routerstatus_list, digest,
                               compare_digest_to_routerstatus_entry,
                               found_out);
}

/** Return a list of the v2 networkstatus documents. */
const smartlist_t *
networkstatus_get_v2_list(void)
{
  if (!networkstatus_v2_list)
    networkstatus_v2_list = smartlist_create();
  return networkstatus_v2_list;
}

/** Return the consensus view of the status of the router whose current
 * <i>descriptor</i> digest is <b>digest</b>, or NULL if no such router is
 * known. */
routerstatus_t *
router_get_consensus_status_by_descriptor_digest(const char *digest)
{
  if (!current_consensus) return NULL;
  if (!current_consensus->desc_digest_map) {
    digestmap_t * m = current_consensus->desc_digest_map = digestmap_new();
    SMARTLIST_FOREACH(current_consensus->routerstatus_list,
                      routerstatus_t *, rs,
     {
       digestmap_set(m, rs->descriptor_digest, rs);
     });
  }
  return digestmap_get(current_consensus->desc_digest_map, digest);
}

/** Given the digest of a router descriptor, return its current download
 * status, or NULL if the digest is unrecognized. */
download_status_t *
router_get_dl_status_by_descriptor_digest(const char *d)
{
  routerstatus_t *rs;
  if ((rs = router_get_consensus_status_by_descriptor_digest(d)))
    return &rs->dl_status;
  if (v2_download_status_map)
    return digestmap_get(v2_download_status_map, d);

  return NULL;
}

/** Return the consensus view of the status of the router whose identity
 * digest is <b>digest</b>, or NULL if we don't know about any such router. */
routerstatus_t *
router_get_consensus_status_by_id(const char *digest)
{
  if (!current_consensus)
    return NULL;
  return smartlist_bsearch(current_consensus->routerstatus_list, digest,
                           compare_digest_to_routerstatus_entry);
}

/** Given a nickname (possibly verbose, possibly a hexadecimal digest), return
 * the corresponding routerstatus_t, or NULL if none exists.  Warn the
 * user if <b>warn_if_unnamed</b> is set, and they have specified a router by
 * nickname, but the Named flag isn't set for that router. */
routerstatus_t *
router_get_consensus_status_by_nickname(const char *nickname,
                                        int warn_if_unnamed)
{
  char digest[DIGEST_LEN];
  routerstatus_t *best=NULL;
  smartlist_t *matches=NULL;
  const char *named_id=NULL;

  if (!current_consensus || !nickname)
    return NULL;

  /* Is this name really a hexadecimal identity digest? */
  if (nickname[0] == '$') {
    if (base16_decode(digest, DIGEST_LEN, nickname+1, strlen(nickname+1))<0)
      return NULL;
    return networkstatus_vote_find_entry(current_consensus, digest);
  } else if (strlen(nickname) == HEX_DIGEST_LEN &&
       (base16_decode(digest, DIGEST_LEN, nickname, strlen(nickname))==0)) {
    return networkstatus_vote_find_entry(current_consensus, digest);
  }

  /* Is there a server that is Named with this name? */
  if (named_server_map)
    named_id = strmap_get_lc(named_server_map, nickname);
  if (named_id)
    return networkstatus_vote_find_entry(current_consensus, named_id);

  /* Okay; is this name listed as Unnamed? */
  if (unnamed_server_map &&
      strmap_get_lc(unnamed_server_map, nickname)) {
    log_info(LD_GENERAL, "The name %s is listed as Unnamed; it is not the "
             "canonical name of any server we know.", escaped(nickname));
    return NULL;
  }

  /* This name is not canonical for any server; go through the list and
   * see who it matches. */
  /*XXXX This is inefficient; optimize it if it matters. */
  matches = smartlist_create();
  SMARTLIST_FOREACH(current_consensus->routerstatus_list,
                    routerstatus_t *, lrs,
    {
      if (!strcasecmp(lrs->nickname, nickname)) {
        if (lrs->is_named) {
          tor_fragile_assert() /* This should never happen. */
          smartlist_free(matches);
          return lrs;
        } else {
          if (lrs->is_unnamed) {
            tor_fragile_assert(); /* nor should this. */
            smartlist_clear(matches);
            best=NULL;
            break;
          }
          smartlist_add(matches, lrs);
          best = lrs;
        }
      }
    });

  if (smartlist_len(matches)>1 && warn_if_unnamed) {
    int any_unwarned=0;
    SMARTLIST_FOREACH(matches, routerstatus_t *, lrs,
      {
        if (! lrs->name_lookup_warned) {
          lrs->name_lookup_warned=1;
          any_unwarned=1;
        }
      });
    if (any_unwarned) {
      log_warn(LD_CONFIG,"There are multiple matches for the nickname \"%s\","
               " but none is listed as named by the directory authorities. "
               "Choosing one arbitrarily.", nickname);
    }
  } else if (warn_if_unnamed && best && !best->name_lookup_warned) {
    char fp[HEX_DIGEST_LEN+1];
    base16_encode(fp, sizeof(fp),
                  best->identity_digest, DIGEST_LEN);
    log_warn(LD_CONFIG,
         "When looking up a status, you specified a server \"%s\" by name, "
         "but the directory authorities do not have any key registered for "
         "this nickname -- so it could be used by any server, "
         "not just the one you meant. "
         "To make sure you get the same server in the future, refer to "
         "it by key, as \"$%s\".", nickname, fp);
    best->name_lookup_warned = 1;
  }
  smartlist_free(matches);
  return best;
}

/** Return the identity digest that's mapped to officially by
 * <b>nickname</b>. */
const char *
networkstatus_get_router_digest_by_nickname(const char *nickname)
{
  if (!named_server_map)
    return NULL;
  return strmap_get_lc(named_server_map, nickname);
}

/** Return true iff <b>nickname</b> is disallowed from being the nickname
 * of any server. */
int
networkstatus_nickname_is_unnamed(const char *nickname)
{
  if (!unnamed_server_map)
    return 0;
  return strmap_get_lc(unnamed_server_map, nickname) != NULL;
}

/** How frequently do directory authorities re-download fresh networkstatus
 * documents? */
#define AUTHORITY_NS_CACHE_INTERVAL (10*60)

/** How frequently do non-authority directory caches re-download fresh
 * networkstatus documents? */
#define NONAUTHORITY_NS_CACHE_INTERVAL (60*60)

/** We are a directory server, and so cache network_status documents.
 * Initiate downloads as needed to update them.  For v2 authorities,
 * this means asking each trusted directory for its network-status.
 * For caches, this means asking a random v2 authority for all
 * network-statuses.
 */
static void
update_v2_networkstatus_cache_downloads(time_t now)
{
  int authority = authdir_mode_v2(get_options());
  int interval =
    authority ? AUTHORITY_NS_CACHE_INTERVAL : NONAUTHORITY_NS_CACHE_INTERVAL;
  const smartlist_t *trusted_dir_servers = router_get_trusted_dir_servers();

  if (last_networkstatus_download_attempted + interval >= now)
    return;

  last_networkstatus_download_attempted = now;

  if (authority) {
    /* An authority launches a separate connection for everybody. */
    SMARTLIST_FOREACH_BEGIN(trusted_dir_servers, trusted_dir_server_t *, ds)
      {
         char resource[HEX_DIGEST_LEN+6]; /* fp/hexdigit.z\0 */
         tor_addr_t addr;
         if (!(ds->type & V2_AUTHORITY))
           continue;
         if (router_digest_is_me(ds->digest))
           continue;
         tor_addr_from_ipv4h(&addr, ds->addr);
         /* Is this quite sensible with IPv6 or multiple addresses? */
         if (connection_get_by_type_addr_port_purpose(
                CONN_TYPE_DIR, &addr, ds->dir_port,
                DIR_PURPOSE_FETCH_V2_NETWORKSTATUS)) {
           /* XXX the above dir_port won't be accurate if we're
            * doing a tunneled conn. In that case it should be or_port.
            * How to guess from here? Maybe make the function less general
            * and have it know that it's looking for dir conns. -RD */
           /* Only directory caches download v2 networkstatuses, and they
            * don't use tunneled connections.  I think it's okay to ignore
            * this. */
           continue;
         }
         strlcpy(resource, "fp/", sizeof(resource));
         base16_encode(resource+3, sizeof(resource)-3, ds->digest, DIGEST_LEN);
         strlcat(resource, ".z", sizeof(resource));
         directory_initiate_command_routerstatus(
               &ds->fake_status, DIR_PURPOSE_FETCH_V2_NETWORKSTATUS,
               ROUTER_PURPOSE_GENERAL,
               0, /* Not private */
               resource,
               NULL, 0 /* No payload. */,
               0 /* No I-M-S. */);
      }
    SMARTLIST_FOREACH_END(ds);
  } else {
    /* A non-authority cache launches one connection to a random authority. */
    /* (Check whether we're currently fetching network-status objects.) */
    if (!connection_get_by_type_purpose(CONN_TYPE_DIR,
                                        DIR_PURPOSE_FETCH_V2_NETWORKSTATUS))
      directory_get_from_dirserver(DIR_PURPOSE_FETCH_V2_NETWORKSTATUS,
                                   ROUTER_PURPOSE_GENERAL, "all.z",
                                   PDS_RETRY_IF_NO_SERVERS);
  }
}

/** How many times will we try to fetch a consensus before we give up? */
#define CONSENSUS_NETWORKSTATUS_MAX_DL_TRIES 8
/** How long will we hang onto a possibly live consensus for which we're
 * fetching certs before we check whether there is a better one? */
#define DELAY_WHILE_FETCHING_CERTS (20*60)

/** If we want to download a fresh consensus, launch a new download as
 * appropriate. */
static void
update_consensus_networkstatus_downloads(time_t now)
{
  or_options_t *options = get_options();
  int i;
  if (!networkstatus_get_live_consensus(now))
    time_to_download_next_consensus = now; /* No live consensus? Get one now!*/
  if (time_to_download_next_consensus > now)
    return; /* Wait until the current consensus is older. */
  if (authdir_mode_v3(options))
    return; /* Authorities never fetch a consensus */
  /* XXXXNM Microdescs: may need to download more types. */
  if (!download_status_is_ready(&consensus_dl_status[FLAV_NS], now,
                                CONSENSUS_NETWORKSTATUS_MAX_DL_TRIES))
    return; /* We failed downloading a consensus too recently. */
  if (connection_get_by_type_purpose(CONN_TYPE_DIR,
                                     DIR_PURPOSE_FETCH_CONSENSUS))
    return; /* There's an in-progress download.*/

  for (i=0; i < N_CONSENSUS_FLAVORS; ++i) {
    consensus_waiting_for_certs_t *waiting = &consensus_waiting_for_certs[i];
    if (waiting->consensus) {
      /* XXXX make sure this doesn't delay sane downloads. */
      if (waiting->set_at + DELAY_WHILE_FETCHING_CERTS > now)
        return; /* We're still getting certs for this one. */
      else {
        if (!waiting->dl_failed) {
          download_status_failed(&consensus_dl_status[FLAV_NS], 0);
          waiting->dl_failed=1;
        }
      }
    }
  }

  log_info(LD_DIR, "Launching networkstatus consensus download.");
  directory_get_from_dirserver(DIR_PURPOSE_FETCH_CONSENSUS,
                               ROUTER_PURPOSE_GENERAL, NULL,
                               PDS_RETRY_IF_NO_SERVERS);
}

/** Called when an attempt to download a consensus fails: note that the
 * failure occurred, and possibly retry. */
void
networkstatus_consensus_download_failed(int status_code)
{
  /* XXXXNM Microdescs: may need to handle more types. */
  download_status_failed(&consensus_dl_status[FLAV_NS], status_code);
  /* Retry immediately, if appropriate. */
  update_consensus_networkstatus_downloads(time(NULL));
}

/** How long do we (as a cache) wait after a consensus becomes non-fresh
 * before trying to fetch another? */
#define CONSENSUS_MIN_SECONDS_BEFORE_CACHING 120

/** Update the time at which we'll consider replacing the current
 * consensus. */
void
update_consensus_networkstatus_fetch_time(time_t now)
{
  or_options_t *options = get_options();
  networkstatus_t *c = networkstatus_get_live_consensus(now);
  if (c) {
    long dl_interval;
    long interval = c->fresh_until - c->valid_after;
    long min_sec_before_caching = CONSENSUS_MIN_SECONDS_BEFORE_CACHING;
    time_t start;

    if (min_sec_before_caching > interval/16) {
      /* Usually we allow 2-minutes slop factor in case clocks get
         desynchronized a little.  If we're on a private network with
         a crazy-fast voting interval, though, 2 minutes may be too
         much. */
      min_sec_before_caching = interval/16;
    }

    if (directory_fetches_dir_info_early(options)) {
      /* We want to cache the next one at some point after this one
       * is no longer fresh... */
<<<<<<< HEAD
      start = c->fresh_until + CONSENSUS_MIN_SECONDS_BEFORE_CACHING;
      /* Some clients may need the consensus sooner than others. */
      if (options->FetchDirInfoExtraEarly) {
        dl_interval = 60;
      } else {
        /* But only in the first half-interval after that. */
        dl_interval = interval/2;
      }
=======
      start = c->fresh_until + min_sec_before_caching;
      /* But only in the first half-interval after that. */
      dl_interval = interval/2;
>>>>>>> fc66a2ad
    } else {
      /* We're an ordinary client or a bridge. Give all the caches enough
       * time to download the consensus. */
      start = c->fresh_until + (interval*3)/4;
      /* But download the next one well before this one is expired. */
      dl_interval = ((c->valid_until - start) * 7 )/ 8;

      /* If we're a bridge user, make use of the numbers we just computed
       * to choose the rest of the interval *after* them. */
      if (directory_fetches_dir_info_later(options)) {
        /* Give all the *clients* enough time to download the consensus. */
        start = start + dl_interval + min_sec_before_caching;
        /* But try to get it before ours actually expires. */
        dl_interval = (c->valid_until - start) - min_sec_before_caching;
      }
    }
    if (dl_interval < 1)
      dl_interval = 1;
    /* We must not try to replace c while it's still fresh: */
    tor_assert(c->fresh_until < start);
    /* We must download the next one before c is invalid: */
    tor_assert(start+dl_interval < c->valid_until);
    time_to_download_next_consensus = start +crypto_rand_int((int)dl_interval);
    {
      char tbuf1[ISO_TIME_LEN+1];
      char tbuf2[ISO_TIME_LEN+1];
      char tbuf3[ISO_TIME_LEN+1];
      format_local_iso_time(tbuf1, c->fresh_until);
      format_local_iso_time(tbuf2, c->valid_until);
      format_local_iso_time(tbuf3, time_to_download_next_consensus);
      log_info(LD_DIR, "Live consensus %s the most recent until %s and will "
               "expire at %s; fetching the next one at %s.",
               (c->fresh_until > now) ? "will be" : "was",
               tbuf1, tbuf2, tbuf3);
    }
  } else {
    time_to_download_next_consensus = now;
    log_info(LD_DIR, "No live consensus; we should fetch one immediately.");
  }
}

/** Return 1 if there's a reason we shouldn't try any directory
 * fetches yet (e.g. we demand bridges and none are yet known).
 * Else return 0. */
int
should_delay_dir_fetches(or_options_t *options)
{
  if (options->UseBridges && !any_bridge_descriptors_known()) {
    log_info(LD_DIR, "delaying dir fetches (no running bridges known)");
    return 1;
  }
  return 0;
}

/** Launch requests for networkstatus documents and authority certificates as
 * appropriate. */
void
update_networkstatus_downloads(time_t now)
{
  or_options_t *options = get_options();
  if (should_delay_dir_fetches(options))
    return;
  if (directory_fetches_dir_info_early(options))
    update_v2_networkstatus_cache_downloads(now);
  update_consensus_networkstatus_downloads(now);
  update_certificate_downloads(now);
}

/** Launch requests as appropriate for missing directory authority
 * certificates. */
void
update_certificate_downloads(time_t now)
{
  int i;
  for (i = 0; i < N_CONSENSUS_FLAVORS; ++i) {
    if (consensus_waiting_for_certs[i].consensus)
      authority_certs_fetch_missing(consensus_waiting_for_certs[i].consensus,
                                    now);
  }

  authority_certs_fetch_missing(current_consensus, now);
}

/** Return 1 if we have a consensus but we don't have enough certificates
 * to start using it yet. */
int
consensus_is_waiting_for_certs(void)
{
  return consensus_waiting_for_certs[USABLE_CONSENSUS_FLAVOR].consensus
    ? 1 : 0;
}

/** Return the network status with a given identity digest. */
networkstatus_v2_t *
networkstatus_v2_get_by_digest(const char *digest)
{
  SMARTLIST_FOREACH(networkstatus_v2_list, networkstatus_v2_t *, ns,
    {
      if (!memcmp(ns->identity_digest, digest, DIGEST_LEN))
        return ns;
    });
  return NULL;
}

/** Return the most recent consensus that we have downloaded, or NULL if we
 * don't have one. */
networkstatus_t *
networkstatus_get_latest_consensus(void)
{
  return current_consensus;
}

/** Return the most recent consensus that we have downloaded, or NULL if it is
 * no longer live. */
networkstatus_t *
networkstatus_get_live_consensus(time_t now)
{
  if (current_consensus &&
      current_consensus->valid_after <= now &&
      now <= current_consensus->valid_until)
    return current_consensus;
  else
    return NULL;
}

/* XXXX remove this in favor of get_live_consensus. But actually,
 * leave something like it for bridge users, who need to not totally
 * lose if they spend a while fetching a new consensus. */
/** As networkstatus_get_live_consensus(), but is way more tolerant of expired
 * consensuses. */
networkstatus_t *
networkstatus_get_reasonably_live_consensus(time_t now)
{
#define REASONABLY_LIVE_TIME (24*60*60)
  if (current_consensus &&
      current_consensus->valid_after <= now &&
      now <= current_consensus->valid_until+REASONABLY_LIVE_TIME)
    return current_consensus;
  else
    return NULL;
}

/** Given two router status entries for the same router identity, return 1 if
 * if the contents have changed between them. Otherwise, return 0. */
static int
routerstatus_has_changed(const routerstatus_t *a, const routerstatus_t *b)
{
  tor_assert(!memcmp(a->identity_digest, b->identity_digest, DIGEST_LEN));

  return strcmp(a->nickname, b->nickname) ||
         memcmp(a->descriptor_digest, b->descriptor_digest, DIGEST_LEN) ||
         a->addr != b->addr ||
         a->or_port != b->or_port ||
         a->dir_port != b->dir_port ||
         a->is_authority != b->is_authority ||
         a->is_exit != b->is_exit ||
         a->is_stable != b->is_stable ||
         a->is_fast != b->is_fast ||
         a->is_running != b->is_running ||
         a->is_named != b->is_named ||
         a->is_unnamed != b->is_unnamed ||
         a->is_valid != b->is_valid ||
         a->is_v2_dir != b->is_v2_dir ||
         a->is_possible_guard != b->is_possible_guard ||
         a->is_bad_exit != b->is_bad_exit ||
         a->is_bad_directory != b->is_bad_directory ||
         a->is_hs_dir != b->is_hs_dir ||
         a->version_known != b->version_known ||
         a->version_supports_begindir != b->version_supports_begindir ||
         a->version_supports_extrainfo_upload !=
           b->version_supports_extrainfo_upload ||
         a->version_supports_conditional_consensus !=
           b->version_supports_conditional_consensus ||
         a->version_supports_v3_dir != b->version_supports_v3_dir;
}

/** Notify controllers of any router status entries that changed between
 * <b>old_c</b> and <b>new_c</b>. */
static void
notify_control_networkstatus_changed(const networkstatus_t *old_c,
                                     const networkstatus_t *new_c)
{
  smartlist_t *changed;
  if (old_c == new_c)
    return;

  /* tell the controller exactly which relays are still listed, as well
   * as what they're listed as */
  control_event_newconsensus(new_c);

  if (!control_event_is_interesting(EVENT_NS))
    return;

  if (!old_c) {
    control_event_networkstatus_changed(new_c->routerstatus_list);
    return;
  }
  changed = smartlist_create();

  SMARTLIST_FOREACH_JOIN(old_c->routerstatus_list, routerstatus_t *, rs_old,
                         new_c->routerstatus_list, routerstatus_t *, rs_new,
                         memcmp(rs_old->identity_digest,
                                rs_new->identity_digest, DIGEST_LEN),
                         smartlist_add(changed, rs_new)) {
    if (routerstatus_has_changed(rs_old, rs_new))
      smartlist_add(changed, rs_new);
  } SMARTLIST_FOREACH_JOIN_END(rs_old, rs_new);

  control_event_networkstatus_changed(changed);
  smartlist_free(changed);
}

/** Copy all the ancillary information (like router download status and so on)
 * from <b>old_c</b> to <b>new_c</b>. */
static void
networkstatus_copy_old_consensus_info(networkstatus_t *new_c,
                                      const networkstatus_t *old_c)
{
  if (old_c == new_c)
    return;
  if (!old_c || !smartlist_len(old_c->routerstatus_list))
    return;

  SMARTLIST_FOREACH_JOIN(old_c->routerstatus_list, routerstatus_t *, rs_old,
                         new_c->routerstatus_list, routerstatus_t *, rs_new,
                         memcmp(rs_old->identity_digest,
                                rs_new->identity_digest, DIGEST_LEN),
                         STMT_NIL) {
    /* Okay, so we're looking at the same identity. */
    rs_new->name_lookup_warned = rs_old->name_lookup_warned;
    rs_new->last_dir_503_at = rs_old->last_dir_503_at;

    if (!memcmp(rs_old->descriptor_digest, rs_new->descriptor_digest,
                DIGEST_LEN)) {
      /* And the same descriptor too! */
      memcpy(&rs_new->dl_status, &rs_old->dl_status,sizeof(download_status_t));
    }
  } SMARTLIST_FOREACH_JOIN_END(rs_old, rs_new);
}

/** Try to replace the current cached v3 networkstatus with the one in
 * <b>consensus</b>.  If we don't have enough certificates to validate it,
 * store it in consensus_waiting_for_certs and launch a certificate fetch.
 *
 * If flags & NSSET_FROM_CACHE, this networkstatus has come from the disk
 * cache.  If flags & NSSET_WAS_WAITING_FOR_CERTS, this networkstatus was
 * already received, but we were waiting for certificates on it.  If flags &
 * NSSET_DONT_DOWNLOAD_CERTS, do not launch certificate downloads as needed.
 * If flags & NSSET_ACCEPT_OBSOLETE, then we should be willing to take this
 * consensus, even if it comes from many days in the past.
 *
 * Return 0 on success, <0 on failure.  On failure, caller should increment
 * the failure count as appropriate.
 *
 * We return -1 for mild failures that don't need to be reported to the
 * user, and -2 for more serious problems.
 */
int
networkstatus_set_current_consensus(const char *consensus,
                                    const char *flavor,
                                    unsigned flags)
{
  networkstatus_t *c=NULL;
  int r, result = -1;
  time_t now = time(NULL);
  or_options_t *options = get_options();
  char *unverified_fname = NULL, *consensus_fname = NULL;
  int flav = networkstatus_parse_flavor_name(flavor);
  const unsigned from_cache = flags & NSSET_FROM_CACHE;
  const unsigned was_waiting_for_certs = flags & NSSET_WAS_WAITING_FOR_CERTS;
  const unsigned dl_certs = !(flags & NSSET_DONT_DOWNLOAD_CERTS);
  const unsigned accept_obsolete = flags & NSSET_ACCEPT_OBSOLETE;
  const unsigned require_flavor = flags & NSSET_REQUIRE_FLAVOR;
  const digests_t *current_digests = NULL;
  consensus_waiting_for_certs_t *waiting = NULL;
  time_t current_valid_after = 0;

  if (flav < 0) {
    /* XXXX we don't handle unrecognized flavors yet. */
    log_warn(LD_BUG, "Unrecognized consensus flavor %s", flavor);
    return -2;
  }

  /* Make sure it's parseable. */
  c = networkstatus_parse_vote_from_string(consensus, NULL, NS_TYPE_CONSENSUS);
  if (!c) {
    log_warn(LD_DIR, "Unable to parse networkstatus consensus");
    result = -2;
    goto done;
  }

  if ((int)c->flavor != flav) {
    /* This wasn't the flavor we thought we were getting. */
    if (require_flavor) {
      log_warn(LD_DIR, "Got consensus with unexpected flavor %s (wanted %s)",
               networkstatus_get_flavor_name(c->flavor), flavor);
      goto done;
    }
    flav = c->flavor;
    flavor = networkstatus_get_flavor_name(flav);
  }

  if (flav != USABLE_CONSENSUS_FLAVOR &&
      !directory_caches_dir_info(options)) {
    /* This consensus is totally boring to us: we won't use it, and we won't
     * serve it.  Drop it. */
    goto done;
  }

  if (from_cache && !accept_obsolete &&
      c->valid_until < now-OLD_ROUTER_DESC_MAX_AGE) {
    /* XXX022 when we try to make fallbackconsensus work again, we should
     * consider taking this out. Until then, believing obsolete consensuses
     * is causing more harm than good. See also bug 887. */
    log_info(LD_DIR, "Loaded an expired consensus. Discarding.");
    goto done;
  }

  if (!strcmp(flavor, "ns")) {
    consensus_fname = get_datadir_fname("cached-consensus");
    unverified_fname = get_datadir_fname("unverified-consensus");
    if (current_consensus) {
      current_digests = &current_consensus->digests;
      current_valid_after = current_consensus->valid_after;
    }
  } else {
    cached_dir_t *cur;
    char buf[128];
    tor_snprintf(buf, sizeof(buf), "cached-%s-consensus", flavor);
    consensus_fname = get_datadir_fname(buf);
    tor_snprintf(buf, sizeof(buf), "unverified-%s-consensus", flavor);
    unverified_fname = get_datadir_fname(buf);
    cur = dirserv_get_consensus(flavor);
    if (cur) {
      current_digests = &cur->digests;
      current_valid_after = cur->published;
    }
  }

  if (current_digests &&
      !memcmp(&c->digests, current_digests, sizeof(c->digests))) {
    /* We already have this one. That's a failure. */
    log_info(LD_DIR, "Got a %s consensus we already have", flavor);
    goto done;
  }

  if (current_valid_after && c->valid_after <= current_valid_after) {
    /* We have a newer one.  There's no point in accepting this one,
     * even if it's great. */
    log_info(LD_DIR, "Got a %s consensus at least as old as the one we have",
             flavor);
    goto done;
  }

  /* Make sure it's signed enough. */
  if ((r=networkstatus_check_consensus_signature(c, 1))<0) {
    if (r == -1) {
      /* Okay, so it _might_ be signed enough if we get more certificates. */
      if (!was_waiting_for_certs) {
        log_info(LD_DIR,
                 "Not enough certificates to check networkstatus consensus");
      }
      if (!current_valid_after ||
          c->valid_after > current_valid_after) {
        waiting = &consensus_waiting_for_certs[flav];
        networkstatus_vote_free(waiting->consensus);
        tor_free(waiting->body);
        waiting->consensus = c;
        c = NULL; /* Prevent free. */
        waiting->body = tor_strdup(consensus);
        waiting->set_at = now;
        waiting->dl_failed = 0;
        if (!from_cache) {
          write_str_to_file(unverified_fname, consensus, 0);
        }
        if (dl_certs)
          authority_certs_fetch_missing(c, now);
        /* This case is not a success or a failure until we get the certs
         * or fail to get the certs. */
        result = 0;
      } else {
        /* Even if we had enough signatures, we'd never use this as the
         * latest consensus. */
        if (was_waiting_for_certs && from_cache)
          unlink(unverified_fname);
      }
      goto done;
    } else {
      /* This can never be signed enough:  Kill it. */
      if (!was_waiting_for_certs) {
        log_warn(LD_DIR, "Not enough good signatures on networkstatus "
                 "consensus");
        result = -2;
      }
      if (was_waiting_for_certs && (r < -1) && from_cache)
        unlink(unverified_fname);
      goto done;
    }
  }

  if (!from_cache && flav == USABLE_CONSENSUS_FLAVOR)
    control_event_client_status(LOG_NOTICE, "CONSENSUS_ARRIVED");

  /* Are we missing any certificates at all? */
  if (r != 1 && dl_certs)
    authority_certs_fetch_missing(c, now);

  if (flav == USABLE_CONSENSUS_FLAVOR) {
    notify_control_networkstatus_changed(current_consensus, c);

    if (current_consensus) {
      networkstatus_copy_old_consensus_info(c, current_consensus);
      networkstatus_vote_free(current_consensus);
    }
  }

  waiting = &consensus_waiting_for_certs[flav];
  if (waiting->consensus &&
      waiting->consensus->valid_after <= c->valid_after) {
    networkstatus_vote_free(waiting->consensus);
    waiting->consensus = NULL;
    if (consensus != waiting->body)
      tor_free(waiting->body);
    else
      waiting->body = NULL;
    waiting->set_at = 0;
    waiting->dl_failed = 0;
    unlink(unverified_fname);
  }

  /* Reset the failure count only if this consensus is actually valid. */
  if (c->valid_after <= now && now <= c->valid_until) {
    download_status_reset(&consensus_dl_status[flav]);
  } else {
    if (!from_cache)
      download_status_failed(&consensus_dl_status[flav], 0);
  }

  if (directory_caches_dir_info(options)) {
    dirserv_set_cached_consensus_networkstatus(consensus,
                                               flavor,
                                               &c->digests,
                                               c->valid_after);
  }

  if (flav == USABLE_CONSENSUS_FLAVOR) {
    current_consensus = c;
    c = NULL; /* Prevent free. */

    /* XXXXNM Microdescs: needs a non-ns variant. */
    update_consensus_networkstatus_fetch_time(now);
    dirvote_recalculate_timing(options, now);
    routerstatus_list_update_named_server_map();
    cell_ewma_set_scale_factor(options, current_consensus);

    /* XXX022 where is the right place to put this call? */
    connection_or_update_token_buckets(get_connection_array(), options);

    circuit_build_times_new_consensus_params(&circ_times, current_consensus);
  }

  if (!from_cache) {
    write_str_to_file(consensus_fname, consensus, 0);
  }

  if (ftime_definitely_before(now, current_consensus->valid_after)) {
    char tbuf[ISO_TIME_LEN+1];
    char dbuf[64];
    long delta = now - current_consensus->valid_after;
    format_iso_time(tbuf, current_consensus->valid_after);
    format_time_interval(dbuf, sizeof(dbuf), delta);
    log_warn(LD_GENERAL, "Our clock is %s behind the time published in the "
             "consensus network status document (%s GMT).  Tor needs an "
             "accurate clock to work correctly. Please check your time and "
             "date settings!", dbuf, tbuf);
    control_event_general_status(LOG_WARN,
                    "CLOCK_SKEW MIN_SKEW=%ld SOURCE=CONSENSUS", delta);
  }

  router_dir_info_changed();

  result = 0;
 done:
  networkstatus_vote_free(c);
  tor_free(consensus_fname);
  tor_free(unverified_fname);
  return result;
}

/** Called when we have gotten more certificates: see whether we can
 * now verify a pending consensus. */
void
networkstatus_note_certs_arrived(void)
{
  int i;
  for (i=0; i<N_CONSENSUS_FLAVORS; ++i) {
    consensus_waiting_for_certs_t *waiting = &consensus_waiting_for_certs[i];
    if (!waiting->consensus)
      continue;
    if (networkstatus_check_consensus_signature(waiting->consensus, 0)>=0) {
      if (!networkstatus_set_current_consensus(
                                 waiting->body,
                                 networkstatus_get_flavor_name(i),
                                 NSSET_WAS_WAITING_FOR_CERTS)) {
        tor_free(waiting->body);
      }
    }
  }
}

/** If the network-status list has changed since the last time we called this
 * function, update the status of every routerinfo from the network-status
 * list. If <b>dir_version</b> is 2, it's a v2 networkstatus that changed.
 * If <b>dir_version</b> is 3, it's a v3 consensus that changed.
 */
void
routers_update_all_from_networkstatus(time_t now, int dir_version)
{
  routerlist_t *rl = router_get_routerlist();
  networkstatus_t *consensus = networkstatus_get_live_consensus(now);

  if (networkstatus_v2_list_has_changed)
    download_status_map_update_from_v2_networkstatus();

  if (!consensus || dir_version < 3) /* nothing more we should do */
    return;

  /* calls router_dir_info_changed() when it's done -- more routers
   * might be up or down now, which might affect whether there's enough
   * directory info. */
  routers_update_status_from_consensus_networkstatus(rl->routers, 0);

  SMARTLIST_FOREACH(rl->routers, routerinfo_t *, ri,
                    ri->cache_info.routerlist_index = ri_sl_idx);
  if (rl->old_routers)
    signed_descs_update_status_from_consensus_networkstatus(rl->old_routers);

  if (!have_warned_about_old_version) {
    int is_server = server_mode(get_options());
    version_status_t status;
    const char *recommended = is_server ?
      consensus->server_versions : consensus->client_versions;
    status = tor_version_is_obsolete(VERSION, recommended);

    if (status == VS_RECOMMENDED) {
      log_info(LD_GENERAL, "The directory authorities say my version is ok.");
    } else if (status == VS_EMPTY) {
      log_info(LD_GENERAL,
               "The directory authorities don't recommend any versions.");
    } else if (status == VS_NEW || status == VS_NEW_IN_SERIES) {
      if (!have_warned_about_new_version) {
        log_notice(LD_GENERAL, "This version of Tor (%s) is newer than any "
                   "recommended version%s, according to the directory "
                   "authorities. Recommended versions are: %s",
                   VERSION,
                   status == VS_NEW_IN_SERIES ? " in its series" : "",
                   recommended);
        have_warned_about_new_version = 1;
        control_event_general_status(LOG_WARN, "DANGEROUS_VERSION "
                                     "CURRENT=%s REASON=%s RECOMMENDED=\"%s\"",
                                     VERSION, "NEW", recommended);
      }
    } else {
      log_warn(LD_GENERAL, "Please upgrade! "
               "This version of Tor (%s) is %s, according to the directory "
               "authorities. Recommended versions are: %s",
               VERSION,
               status == VS_OLD ? "obsolete" : "not recommended",
               recommended);
      have_warned_about_old_version = 1;
      control_event_general_status(LOG_WARN, "DANGEROUS_VERSION "
           "CURRENT=%s REASON=%s RECOMMENDED=\"%s\"",
           VERSION, status == VS_OLD ? "OBSOLETE" : "UNRECOMMENDED",
           recommended);
    }
  }
}

/** Update v2_download_status_map to contain an entry for every router
 * descriptor listed in the v2 networkstatuses. */
static void
download_status_map_update_from_v2_networkstatus(void)
{
  digestmap_t *dl_status;
  if (!networkstatus_v2_list)
    return;
  if (!v2_download_status_map)
    v2_download_status_map = digestmap_new();

  dl_status = digestmap_new();
  SMARTLIST_FOREACH_BEGIN(networkstatus_v2_list, networkstatus_v2_t *, ns) {
    SMARTLIST_FOREACH_BEGIN(ns->entries, routerstatus_t *, rs) {
      const char *d = rs->descriptor_digest;
      download_status_t *s;
      if (digestmap_get(dl_status, d))
        continue;
      if (!(s = digestmap_remove(v2_download_status_map, d))) {
        s = tor_malloc_zero(sizeof(download_status_t));
      }
      digestmap_set(dl_status, d, s);
    } SMARTLIST_FOREACH_END(rs);
  } SMARTLIST_FOREACH_END(ns);
  digestmap_free(v2_download_status_map, _tor_free);
  v2_download_status_map = dl_status;
  networkstatus_v2_list_has_changed = 0;
}

/** Update our view of the list of named servers from the most recently
 * retrieved networkstatus consensus. */
static void
routerstatus_list_update_named_server_map(void)
{
  if (!current_consensus)
    return;

  strmap_free(named_server_map, _tor_free);
  named_server_map = strmap_new();
  strmap_free(unnamed_server_map, NULL);
  unnamed_server_map = strmap_new();
  SMARTLIST_FOREACH(current_consensus->routerstatus_list, routerstatus_t *, rs,
    {
      if (rs->is_named) {
        strmap_set_lc(named_server_map, rs->nickname,
                      tor_memdup(rs->identity_digest, DIGEST_LEN));
      }
      if (rs->is_unnamed) {
        strmap_set_lc(unnamed_server_map, rs->nickname, (void*)1);
      }
    });
}

/** Given a list <b>routers</b> of routerinfo_t *, update each status field
 * according to our current consensus networkstatus.  May re-order
 * <b>routers</b>. */
void
routers_update_status_from_consensus_networkstatus(smartlist_t *routers,
                                                   int reset_failures)
{
  trusted_dir_server_t *ds;
  or_options_t *options = get_options();
  int authdir = authdir_mode_v2(options) || authdir_mode_v3(options);
  int namingdir = authdir && options->NamingAuthoritativeDir;
  networkstatus_t *ns = current_consensus;
  if (!ns || !smartlist_len(ns->routerstatus_list))
    return;
  if (!networkstatus_v2_list)
    networkstatus_v2_list = smartlist_create();

  routers_sort_by_identity(routers);

  SMARTLIST_FOREACH_JOIN(ns->routerstatus_list, routerstatus_t *, rs,
                         routers, routerinfo_t *, router,
                         memcmp(rs->identity_digest,
                               router->cache_info.identity_digest, DIGEST_LEN),
  {
    /* We have no routerstatus for this router. Clear flags and skip it. */
    if (!namingdir)
      router->is_named = 0;
    if (!authdir) {
      if (router->purpose == ROUTER_PURPOSE_GENERAL)
        router_clear_status_flags(router);
    }
  }) {
    /* We have a routerstatus for this router. */
    const char *digest = router->cache_info.identity_digest;

    ds = router_get_trusteddirserver_by_digest(digest);

    if (!namingdir) {
      if (rs->is_named && !strcasecmp(router->nickname, rs->nickname))
        router->is_named = 1;
      else
        router->is_named = 0;
    }
    /* Is it the same descriptor, or only the same identity? */
    if (!memcmp(router->cache_info.signed_descriptor_digest,
                rs->descriptor_digest, DIGEST_LEN)) {
      if (ns->valid_until > router->cache_info.last_listed_as_valid_until)
        router->cache_info.last_listed_as_valid_until = ns->valid_until;
    }

    if (!authdir) {
      /* If we're not an authdir, believe others. */
      router->is_valid = rs->is_valid;
      router->is_running = rs->is_running;
      router->is_fast = rs->is_fast;
      router->is_stable = rs->is_stable;
      router->is_possible_guard = rs->is_possible_guard;
      router->is_exit = rs->is_exit;
      router->is_bad_directory = rs->is_bad_directory;
      router->is_bad_exit = rs->is_bad_exit;
      router->is_hs_dir = rs->is_hs_dir;
    }
    if (router->is_running && ds) {
      download_status_reset(&ds->v2_ns_dl_status);
    }
    if (reset_failures) {
      download_status_reset(&rs->dl_status);
    }
  } SMARTLIST_FOREACH_JOIN_END(rs, router);

  /* Now update last_listed_as_valid_until from v2 networkstatuses. */
  /* XXXX If this is slow, we need to rethink the code. */
  SMARTLIST_FOREACH(networkstatus_v2_list, networkstatus_v2_t *, ns, {
    time_t live_until = ns->published_on + V2_NETWORKSTATUS_ROUTER_LIFETIME;
    SMARTLIST_FOREACH_JOIN(ns->entries, routerstatus_t *, rs,
                         routers, routerinfo_t *, ri,
                         memcmp(rs->identity_digest,
                                ri->cache_info.identity_digest, DIGEST_LEN),
                         STMT_NIL) {
      if (!memcmp(ri->cache_info.signed_descriptor_digest,
                  rs->descriptor_digest, DIGEST_LEN)) {
        if (live_until > ri->cache_info.last_listed_as_valid_until)
          ri->cache_info.last_listed_as_valid_until = live_until;
      }
    } SMARTLIST_FOREACH_JOIN_END(rs, ri);
  });

  router_dir_info_changed();
}

/** Given a list of signed_descriptor_t, update their fields (mainly, when
 * they were last listed) from the most recent consensus. */
void
signed_descs_update_status_from_consensus_networkstatus(smartlist_t *descs)
{
  networkstatus_t *ns = current_consensus;
  if (!ns)
    return;

  if (!ns->desc_digest_map) {
    char dummy[DIGEST_LEN];
    /* instantiates the digest map. */
    memset(dummy, 0, sizeof(dummy));
    router_get_consensus_status_by_descriptor_digest(dummy);
  }
  SMARTLIST_FOREACH(descs, signed_descriptor_t *, d,
  {
    routerstatus_t *rs = digestmap_get(ns->desc_digest_map,
                                       d->signed_descriptor_digest);
    if (rs) {
      if (ns->valid_until > d->last_listed_as_valid_until)
        d->last_listed_as_valid_until = ns->valid_until;
    }
  });
}

/** Generate networkstatus lines for a single routerstatus_t object, and
 * return the result in a newly allocated string.  Used only by controller
 * interface (for now.) */
char *
networkstatus_getinfo_helper_single(routerstatus_t *rs)
{
  char buf[RS_ENTRY_LEN+1];
  routerstatus_format_entry(buf, sizeof(buf), rs, NULL, NS_CONTROL_PORT);
  return tor_strdup(buf);
}

/** Alloc and return a string describing routerstatuses for the most
 * recent info of each router we know about that is of purpose
 * <b>purpose_string</b>. Return NULL if unrecognized purpose.
 *
 * Right now this function is oriented toward listing bridges (you
 * shouldn't use this for general-purpose routers, since those
 * should be listed from the consensus, not from the routers list). */
char *
networkstatus_getinfo_by_purpose(const char *purpose_string, time_t now)
{
  time_t cutoff = now - ROUTER_MAX_AGE_TO_PUBLISH;
  char *answer;
  routerlist_t *rl = router_get_routerlist();
  smartlist_t *statuses;
  uint8_t purpose = router_purpose_from_string(purpose_string);
  routerstatus_t rs;
  int bridge_auth = authdir_mode_bridge(get_options());

  if (purpose == ROUTER_PURPOSE_UNKNOWN) {
    log_info(LD_DIR, "Unrecognized purpose '%s' when listing router statuses.",
             purpose_string);
    return NULL;
  }

  statuses = smartlist_create();
  SMARTLIST_FOREACH(rl->routers, routerinfo_t *, ri, {
    if (ri->cache_info.published_on < cutoff)
      continue;
    if (ri->purpose != purpose)
      continue;
    if (bridge_auth && ri->purpose == ROUTER_PURPOSE_BRIDGE)
      dirserv_set_router_is_running(ri, now);
    /* then generate and write out status lines for each of them */
    set_routerstatus_from_routerinfo(&rs, ri, now, 0, 0, 0);
    smartlist_add(statuses, networkstatus_getinfo_helper_single(&rs));
  });

  answer = smartlist_join_strings(statuses, "", 0, NULL);
  SMARTLIST_FOREACH(statuses, char *, cp, tor_free(cp));
  smartlist_free(statuses);
  return answer;
}

/** Write out router status entries for all our bridge descriptors. */
void
networkstatus_dump_bridge_status_to_file(time_t now)
{
  char *status = networkstatus_getinfo_by_purpose("bridge", now);
  or_options_t *options = get_options();
  size_t len = strlen(options->DataDirectory) + 32;
  char *fname = tor_malloc(len);
  tor_snprintf(fname, len, "%s"PATH_SEPARATOR"networkstatus-bridges",
               options->DataDirectory);
  write_str_to_file(fname,status,0);
  tor_free(fname);
  tor_free(status);
}

int32_t
get_net_param_from_list(smartlist_t *net_params, const char *param_name,
                        int default_val)
{
  size_t name_len = strlen(param_name);

  SMARTLIST_FOREACH_BEGIN(net_params, const char *, p) {
    if (!strcmpstart(p, param_name) && p[name_len] == '=') {
      int ok=0;
      long v = tor_parse_long(p+name_len+1, 10, INT32_MIN,
                              INT32_MAX, &ok, NULL);
      if (ok)
        return (int32_t) v;
    }
  } SMARTLIST_FOREACH_END(p);

  return default_val;
}

/** Return the value of a integer parameter from the networkstatus <b>ns</b>
 * whose name is <b>param_name</b>.  If <b>ns</b> is NULL, try loading the
 * latest consensus ourselves. Return <b>default_val</b> if no latest
 * consensus, or if it has no parameter called <b>param_name</b>. */
int32_t
networkstatus_get_param(networkstatus_t *ns, const char *param_name,
                        int32_t default_val)
{
  if (!ns) /* if they pass in null, go find it ourselves */
    ns = networkstatus_get_latest_consensus();

  if (!ns || !ns->net_params)
    return default_val;

  return get_net_param_from_list(ns->net_params, param_name, default_val);
}

/** Return the value of a integer bw weight parameter from the networkstatus
 * <b>ns</b> whose name is <b>weight_name</b>.  If <b>ns</b> is NULL, try
 * loading the latest consensus ourselves. Return <b>default_val</b> if no
 * latest consensus, or if it has no parameter called <b>param_name</b>. */
int32_t
networkstatus_get_bw_weight(networkstatus_t *ns, const char *weight_name,
                        int32_t default_val)
{
  if (!ns) /* if they pass in null, go find it ourselves */
    ns = networkstatus_get_latest_consensus();

  if (!ns || !ns->weight_params)
    return default_val;

  return get_net_param_from_list(ns->weight_params, weight_name, default_val);
}

/** Return the name of the consensus flavor <b>flav</b> as used to identify
 * the flavor in directory documents. */
const char *
networkstatus_get_flavor_name(consensus_flavor_t flav)
{
  switch (flav) {
    case FLAV_NS:
      return "ns";
    case FLAV_MICRODESC:
      return "microdesc";
    default:
      tor_fragile_assert();
      return "??";
  }
}

/** Return the consensus_flavor_t value for the flavor called <b>flavname</b>,
 * or -1 if the flavor is not recognized. */
int
networkstatus_parse_flavor_name(const char *flavname)
{
  if (!strcmp(flavname, "ns"))
    return FLAV_NS;
  else if (!strcmp(flavname, "microdesc"))
    return FLAV_MICRODESC;
  else
    return -1;
}

/** If <b>question</b> is a string beginning with "ns/" in a format the
 * control interface expects for a GETINFO question, set *<b>answer</b> to a
 * newly-allocated string containing networkstatus lines for the appropriate
 * ORs.  Return 0 on success, -1 on unrecognized question format. */
int
getinfo_helper_networkstatus(control_connection_t *conn,
                             const char *question, char **answer,
                             const char **errmsg)
{
  routerstatus_t *status;
  (void) conn;

  if (!current_consensus) {
    *answer = tor_strdup("");
    return 0;
  }

  if (!strcmp(question, "ns/all")) {
    smartlist_t *statuses = smartlist_create();
    SMARTLIST_FOREACH(current_consensus->routerstatus_list,
                      routerstatus_t *, rs,
      {
        smartlist_add(statuses, networkstatus_getinfo_helper_single(rs));
      });
    *answer = smartlist_join_strings(statuses, "", 0, NULL);
    SMARTLIST_FOREACH(statuses, char *, cp, tor_free(cp));
    smartlist_free(statuses);
    return 0;
  } else if (!strcmpstart(question, "ns/id/")) {
    char d[DIGEST_LEN];

    if (base16_decode(d, DIGEST_LEN, question+6, strlen(question+6))) {
      *errmsg = "Data not decodeable as hex";
      return -1;
    }
    status = router_get_consensus_status_by_id(d);
  } else if (!strcmpstart(question, "ns/name/")) {
    status = router_get_consensus_status_by_nickname(question+8, 0);
  } else if (!strcmpstart(question, "ns/purpose/")) {
    *answer = networkstatus_getinfo_by_purpose(question+11, time(NULL));
    return *answer ? 0 : -1;
  } else {
    return 0;
  }

  if (status)
    *answer = networkstatus_getinfo_helper_single(status);
  return 0;
}

/** Free all storage held locally in this module. */
void
networkstatus_free_all(void)
{
  int i;
  if (networkstatus_v2_list) {
    SMARTLIST_FOREACH(networkstatus_v2_list, networkstatus_v2_t *, ns,
                      networkstatus_v2_free(ns));
    smartlist_free(networkstatus_v2_list);
    networkstatus_v2_list = NULL;
  }

  digestmap_free(v2_download_status_map, _tor_free);
  v2_download_status_map = NULL;
  networkstatus_vote_free(current_consensus);
  current_consensus = NULL;

  for (i=0; i < N_CONSENSUS_FLAVORS; ++i) {
    consensus_waiting_for_certs_t *waiting = &consensus_waiting_for_certs[i];
    if (waiting->consensus) {
      networkstatus_vote_free(waiting->consensus);
      waiting->consensus = NULL;
    }
    tor_free(waiting->body);
  }

  strmap_free(named_server_map, _tor_free);
  strmap_free(unnamed_server_map, NULL);
}
<|MERGE_RESOLUTION|>--- conflicted
+++ resolved
@@ -1244,20 +1244,16 @@
     if (directory_fetches_dir_info_early(options)) {
       /* We want to cache the next one at some point after this one
        * is no longer fresh... */
-<<<<<<< HEAD
-      start = c->fresh_until + CONSENSUS_MIN_SECONDS_BEFORE_CACHING;
+      start = c->fresh_until + min_sec_before_caching;
       /* Some clients may need the consensus sooner than others. */
       if (options->FetchDirInfoExtraEarly) {
         dl_interval = 60;
+        if (min_sec_before_caching + dl_interval > interval)
+          dl_interval = interval/2;
       } else {
         /* But only in the first half-interval after that. */
         dl_interval = interval/2;
       }
-=======
-      start = c->fresh_until + min_sec_before_caching;
-      /* But only in the first half-interval after that. */
-      dl_interval = interval/2;
->>>>>>> fc66a2ad
     } else {
       /* We're an ordinary client or a bridge. Give all the caches enough
        * time to download the consensus. */
