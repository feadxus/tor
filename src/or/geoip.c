/* Copyright (c) 2007-2012, The Tor Project, Inc. */
/* See LICENSE for licensing information */

/**
 * \file geoip.c
 * \brief Functions related to maintaining an IP-to-country database;
 * to summarizing client connections by country to entry guards, bridges,
 * and directory servers; and for statistics on answering network status
 * requests.
 */

#define GEOIP_PRIVATE
#include "or.h"
#include "ht.h"
#include "config.h"
#include "control.h"
#include "dnsserv.h"
#include "geoip.h"
#include "routerlist.h"

static void clear_geoip_db(void);
static void init_geoip_countries(void);

/** An entry from the GeoIP file: maps an IP range to a country. */
typedef struct geoip_entry_t {
  uint32_t ip_low; /**< The lowest IP in the range, in host order */
  uint32_t ip_high; /**< The highest IP in the range, in host order */
  intptr_t country; /**< An index into geoip_countries */
} geoip_entry_t;

/** A per-country record for GeoIP request history. */
typedef struct geoip_country_t {
  char countrycode[3];
  uint32_t n_v2_ns_requests;
  uint32_t n_v3_ns_requests;
} geoip_country_t;

/** A list of geoip_country_t */
static smartlist_t *geoip_countries = NULL;
/** A map from lowercased country codes to their position in geoip_countries.
 * The index is encoded in the pointer, and 1 is added so that NULL can mean
 * not found. */
static strmap_t *country_idxplus1_by_lc_code = NULL;
/** A list of all known geoip_entry_t, sorted by ip_low. */
static smartlist_t *geoip_entries = NULL;

/** SHA1 digest of the GeoIP file to include in extra-info descriptors. */
static char geoip_digest[DIGEST_LEN];

/** Return the index of the <b>country</b>'s entry in the GeoIP DB
 * if it is a valid 2-letter country code, otherwise return -1.
 */
country_t
geoip_get_country(const char *country)
{
  void *_idxplus1;
  intptr_t idx;

  _idxplus1 = strmap_get_lc(country_idxplus1_by_lc_code, country);
  if (!_idxplus1)
    return -1;

  idx = ((uintptr_t)_idxplus1)-1;
  return (country_t)idx;
}

/** Add an entry to the GeoIP table, mapping all IPs between <b>low</b> and
 * <b>high</b>, inclusive, to the 2-letter country code <b>country</b>.
 */
static void
geoip_add_entry(uint32_t low, uint32_t high, const char *country)
{
  intptr_t idx;
  geoip_entry_t *ent;
  void *_idxplus1;

  if (high < low)
    return;

  _idxplus1 = strmap_get_lc(country_idxplus1_by_lc_code, country);

  if (!_idxplus1) {
    geoip_country_t *c = tor_malloc_zero(sizeof(geoip_country_t));
    strlcpy(c->countrycode, country, sizeof(c->countrycode));
    tor_strlower(c->countrycode);
    smartlist_add(geoip_countries, c);
    idx = smartlist_len(geoip_countries) - 1;
    strmap_set_lc(country_idxplus1_by_lc_code, country, (void*)(idx+1));
  } else {
    idx = ((uintptr_t)_idxplus1)-1;
  }
  {
    geoip_country_t *c = smartlist_get(geoip_countries, idx);
    tor_assert(!strcasecmp(c->countrycode, country));
  }
  ent = tor_malloc_zero(sizeof(geoip_entry_t));
  ent->ip_low = low;
  ent->ip_high = high;
  ent->country = idx;
  smartlist_add(geoip_entries, ent);
}

/** Add an entry to the GeoIP table, parsing it from <b>line</b>.  The
 * format is as for geoip_load_file(). */
/*private*/ int
geoip_parse_entry(const char *line)
{
  unsigned int low, high;
  char b[3];
  if (!geoip_countries)
    init_geoip_countries();
  if (!geoip_entries)
    geoip_entries = smartlist_new();

  while (TOR_ISSPACE(*line))
    ++line;
  if (*line == '#')
    return 0;
  if (tor_sscanf(line,"%u,%u,%2s", &low, &high, b) == 3) {
    geoip_add_entry(low, high, b);
    return 0;
  } else if (tor_sscanf(line,"\"%u\",\"%u\",\"%2s\",", &low, &high, b) == 3) {
    geoip_add_entry(low, high, b);
    return 0;
  } else {
    log_warn(LD_GENERAL, "Unable to parse line from GEOIP file: %s",
             escaped(line));
    return -1;
  }
}

/** Sorting helper: return -1, 1, or 0 based on comparison of two
 * geoip_entry_t */
static int
_geoip_compare_entries(const void **_a, const void **_b)
{
  const geoip_entry_t *a = *_a, *b = *_b;
  if (a->ip_low < b->ip_low)
    return -1;
  else if (a->ip_low > b->ip_low)
    return 1;
  else
    return 0;
}

/** bsearch helper: return -1, 1, or 0 based on comparison of an IP (a pointer
 * to a uint32_t in host order) to a geoip_entry_t */
static int
_geoip_compare_key_to_entry(const void *_key, const void **_member)
{
  /* No alignment issue here, since _key really is a pointer to uint32_t */
  const uint32_t addr = *(uint32_t *)_key;
  const geoip_entry_t *entry = *_member;
  if (addr < entry->ip_low)
    return -1;
  else if (addr > entry->ip_high)
    return 1;
  else
    return 0;
}

/** Return 1 if we should collect geoip stats on bridge users, and
 * include them in our extrainfo descriptor. Else return 0. */
int
should_record_bridge_info(const or_options_t *options)
{
  return options->BridgeRelay && options->BridgeRecordUsageByCountry;
}

/** Set up a new list of geoip countries with no countries (yet) set in it,
 * except for the unknown country.
 */
static void
init_geoip_countries(void)
{
  geoip_country_t *geoip_unresolved;
  geoip_countries = smartlist_new();
  /* Add a geoip_country_t for requests that could not be resolved to a
   * country as first element (index 0) to geoip_countries. */
  geoip_unresolved = tor_malloc_zero(sizeof(geoip_country_t));
  strlcpy(geoip_unresolved->countrycode, "??",
          sizeof(geoip_unresolved->countrycode));
  smartlist_add(geoip_countries, geoip_unresolved);
  country_idxplus1_by_lc_code = strmap_new();
  strmap_set_lc(country_idxplus1_by_lc_code, "??", (void*)(1));
}

/** Clear the GeoIP database and reload it from the file
 * <b>filename</b>. Return 0 on success, -1 on failure.
 *
 * Recognized line formats are:
 *   INTIPLOW,INTIPHIGH,CC
 * and
 *   "INTIPLOW","INTIPHIGH","CC","CC3","COUNTRY NAME"
 * where INTIPLOW and INTIPHIGH are IPv4 addresses encoded as 4-byte unsigned
 * integers, and CC is a country code.
 *
 * It also recognizes, and skips over, blank lines and lines that start
 * with '#' (comments).
 */
int
geoip_load_file(const char *filename, const or_options_t *options)
{
  FILE *f;
  const char *msg = "";
  int severity = options_need_geoip_info(options, &msg) ? LOG_WARN : LOG_INFO;
  crypto_digest_t *geoip_digest_env = NULL;
  clear_geoip_db();
  if (!(f = tor_fopen_cloexec(filename, "r"))) {
    log_fn(severity, LD_GENERAL, "Failed to open GEOIP file %s.  %s",
           filename, msg);
    return -1;
  }
  if (!geoip_countries)
    init_geoip_countries();
  if (geoip_entries) {
    SMARTLIST_FOREACH(geoip_entries, geoip_entry_t *, e, tor_free(e));
    smartlist_free(geoip_entries);
  }
  geoip_entries = smartlist_new();
  geoip_digest_env = crypto_digest_new();
  log_notice(LD_GENERAL, "Parsing GEOIP file %s.", filename);
  while (!feof(f)) {
    char buf[512];
    if (fgets(buf, (int)sizeof(buf), f) == NULL)
      break;
    crypto_digest_add_bytes(geoip_digest_env, buf, strlen(buf));
    /* FFFF track full country name. */
    geoip_parse_entry(buf);
  }
  /*XXXX abort and return -1 if no entries/illformed?*/
  fclose(f);

  smartlist_sort(geoip_entries, _geoip_compare_entries);

  /* Okay, now we need to maybe change our mind about what is in which
   * country. */
  refresh_all_country_info();

  /* Remember file digest so that we can include it in our extra-info
   * descriptors. */
  crypto_digest_get_digest(geoip_digest_env, geoip_digest, DIGEST_LEN);
  crypto_digest_free(geoip_digest_env);

  return 0;
}

/** Given an IP address in host order, return a number representing the
 * country to which that address belongs, -1 for "No geoip information
 * available", or 0 for the 'unknown country'.  The return value will always
 * be less than geoip_get_n_countries().  To decode it, call
 * geoip_get_country_name().
 */
int
geoip_get_country_by_ip(uint32_t ipaddr)
{
  geoip_entry_t *ent;
  if (!geoip_entries)
    return -1;
  ent = smartlist_bsearch(geoip_entries, &ipaddr, _geoip_compare_key_to_entry);
  return ent ? (int)ent->country : 0;
}

/** Given an IP address, return a number representing the country to which
 * that address belongs, -1 for "No geoip information available", or 0 for
 * the 'unknown country'.  The return value will always be less than
 * geoip_get_n_countries().  To decode it, call geoip_get_country_name().
 */
int
geoip_get_country_by_addr(const tor_addr_t *addr)
{
  if (tor_addr_family(addr) != AF_INET) {
    /*XXXX IP6 support ipv6 geoip.*/
    return -1;
  }
  return geoip_get_country_by_ip(tor_addr_to_ipv4h(addr));
}

/** Return the number of countries recognized by the GeoIP database. */
int
geoip_get_n_countries(void)
{
  if (!geoip_countries)
    init_geoip_countries();
  return (int) smartlist_len(geoip_countries);
}

/** Return the two-letter country code associated with the number <b>num</b>,
 * or "??" for an unknown value. */
const char *
geoip_get_country_name(country_t num)
{
  if (geoip_countries && num >= 0 && num < smartlist_len(geoip_countries)) {
    geoip_country_t *c = smartlist_get(geoip_countries, num);
    return c->countrycode;
  } else
    return "??";
}

/** Return true iff we have loaded a GeoIP database.*/
int
geoip_is_loaded(void)
{
  return geoip_countries != NULL && geoip_entries != NULL;
}

/** Return the hex-encoded SHA1 digest of the loaded GeoIP file. The
 * result does not need to be deallocated, but will be overwritten by the
 * next call of hex_str(). */
const char *
geoip_db_digest(void)
{
  return hex_str(geoip_digest, DIGEST_LEN);
}

/** Entry in a map from IP address to the last time we've seen an incoming
 * connection from that IP address. Used by bridges only, to track which
 * countries have them blocked. */
typedef struct clientmap_entry_t {
  HT_ENTRY(clientmap_entry_t) node;
  tor_addr_t addr;
  /** Time when we last saw this IP address, in MINUTES since the epoch.
   *
   * (This will run out of space around 4011 CE.  If Tor is still in use around
   * 4000 CE, please remember to add more bits to last_seen_in_minutes.) */
  unsigned int last_seen_in_minutes:30;
  unsigned int action:2;
} clientmap_entry_t;

/** Largest allowable value for last_seen_in_minutes.  (It's a 30-bit field,
 * so it can hold up to (1u<<30)-1, or 0x3fffffffu.
 */
#define MAX_LAST_SEEN_IN_MINUTES 0X3FFFFFFFu

/** Map from client IP address to last time seen. */
static HT_HEAD(clientmap, clientmap_entry_t) client_history =
     HT_INITIALIZER();

/** Hashtable helper: compute a hash of a clientmap_entry_t. */
static INLINE unsigned
clientmap_entry_hash(const clientmap_entry_t *a)
{
  return ht_improve_hash(tor_addr_hash(&a->addr));
}
/** Hashtable helper: compare two clientmap_entry_t values for equality. */
static INLINE int
clientmap_entries_eq(const clientmap_entry_t *a, const clientmap_entry_t *b)
{
  return !tor_addr_compare(&a->addr, &b->addr, CMP_EXACT) &&
         a->action == b->action;
}

HT_PROTOTYPE(clientmap, clientmap_entry_t, node, clientmap_entry_hash,
             clientmap_entries_eq);
HT_GENERATE(clientmap, clientmap_entry_t, node, clientmap_entry_hash,
            clientmap_entries_eq, 0.6, malloc, realloc, free);

/** Clear history of connecting clients used by entry and bridge stats. */
static void
client_history_clear(void)
{
  clientmap_entry_t **ent, **next, *this;
  for (ent = HT_START(clientmap, &client_history); ent != NULL;
       ent = next) {
    if ((*ent)->action == GEOIP_CLIENT_CONNECT) {
      this = *ent;
      next = HT_NEXT_RMV(clientmap, &client_history, ent);
      tor_free(this);
    } else {
      next = HT_NEXT(clientmap, &client_history, ent);
    }
  }
}

/** How often do we update our estimate which share of v2 and v3 directory
 * requests is sent to us? We could as well trigger updates of shares from
 * network status updates, but that means adding a lot of calls into code
 * that is independent from geoip stats (and keeping them up-to-date). We
 * are perfectly fine with an approximation of 15-minute granularity. */
#define REQUEST_SHARE_INTERVAL (15 * 60)

/** When did we last determine which share of v2 and v3 directory requests
 * is sent to us? */
static time_t last_time_determined_shares = 0;

/** Sum of products of v2 shares times the number of seconds for which we
 * consider these shares as valid. */
static double v2_share_times_seconds;

/** Sum of products of v3 shares times the number of seconds for which we
 * consider these shares as valid. */
static double v3_share_times_seconds;

/** Number of seconds we are determining v2 and v3 shares. */
static int share_seconds;

/** Try to determine which fraction of v2 and v3 directory requests aimed at
 * caches will be sent to us at time <b>now</b> and store that value in
 * order to take a mean value later on. */
static void
geoip_determine_shares(time_t now)
{
  double v2_share = 0.0, v3_share = 0.0;
  if (router_get_my_share_of_directory_requests(&v2_share, &v3_share) < 0)
    return;
  if (last_time_determined_shares) {
    v2_share_times_seconds += v2_share *
        ((double) (now - last_time_determined_shares));
    v3_share_times_seconds += v3_share *
        ((double) (now - last_time_determined_shares));
    share_seconds += (int)(now - last_time_determined_shares);
  }
  last_time_determined_shares = now;
}

/** Calculate which fraction of v2 and v3 directory requests aimed at caches
 * have been sent to us since the last call of this function up to time
 * <b>now</b>. Set *<b>v2_share_out</b> and *<b>v3_share_out</b> to the
 * fractions of v2 and v3 protocol shares we expect to have seen. Reset
 * counters afterwards. Return 0 on success, -1 on failure (e.g. when zero
 * seconds have passed since the last call).*/
static int
geoip_get_mean_shares(time_t now, double *v2_share_out,
                         double *v3_share_out)
{
  geoip_determine_shares(now);
  if (!share_seconds)
    return -1;
  *v2_share_out = v2_share_times_seconds / ((double) share_seconds);
  *v3_share_out = v3_share_times_seconds / ((double) share_seconds);
  v2_share_times_seconds = v3_share_times_seconds = 0.0;
  share_seconds = 0;
  return 0;
}

/** Note that we've seen a client connect from the IP <b>addr</b>
 * at time <b>now</b>. Ignored by all but bridges and directories if
 * configured accordingly. */
void
geoip_note_client_seen(geoip_client_action_t action,
                       const tor_addr_t *addr, time_t now)
{
  const or_options_t *options = get_options();
  clientmap_entry_t lookup, *ent;
  if (action == GEOIP_CLIENT_CONNECT) {
    /* Only remember statistics as entry guard or as bridge. */
    if (!options->EntryStatistics &&
        (!(options->BridgeRelay && options->BridgeRecordUsageByCountry)))
      return;
  } else {
    if (options->BridgeRelay || options->BridgeAuthoritativeDir ||
        !options->DirReqStatistics)
      return;
  }

  tor_addr_copy(&lookup.addr, addr);
  lookup.action = (int)action;
  ent = HT_FIND(clientmap, &client_history, &lookup);
  if (! ent) {
    ent = tor_malloc_zero(sizeof(clientmap_entry_t));
    tor_addr_copy(&ent->addr, addr);
    ent->action = (int)action;
    HT_INSERT(clientmap, &client_history, ent);
  }
  if (now / 60 <= (int)MAX_LAST_SEEN_IN_MINUTES && now >= 0)
    ent->last_seen_in_minutes = (unsigned)(now/60);
  else
    ent->last_seen_in_minutes = 0;

  if (action == GEOIP_CLIENT_NETWORKSTATUS ||
      action == GEOIP_CLIENT_NETWORKSTATUS_V2) {
    int country_idx = geoip_get_country_by_addr(addr);
    if (country_idx < 0)
      country_idx = 0; /** unresolved requests are stored at index 0. */
    if (country_idx >= 0 && country_idx < smartlist_len(geoip_countries)) {
      geoip_country_t *country = smartlist_get(geoip_countries, country_idx);
      if (action == GEOIP_CLIENT_NETWORKSTATUS)
        ++country->n_v3_ns_requests;
      else
        ++country->n_v2_ns_requests;
    }

    /* Periodically determine share of requests that we should see */
    if (last_time_determined_shares + REQUEST_SHARE_INTERVAL < now)
      geoip_determine_shares(now);
  }
}

/** HT_FOREACH helper: remove a clientmap_entry_t from the hashtable if it's
 * older than a certain time. */
static int
_remove_old_client_helper(struct clientmap_entry_t *ent, void *_cutoff)
{
  time_t cutoff = *(time_t*)_cutoff / 60;
  if (ent->last_seen_in_minutes < cutoff) {
    tor_free(ent);
    return 1;
  } else {
    return 0;
  }
}

/** Forget about all clients that haven't connected since <b>cutoff</b>. */
void
geoip_remove_old_clients(time_t cutoff)
{
  clientmap_HT_FOREACH_FN(&client_history,
                          _remove_old_client_helper,
                          &cutoff);
}

/** How many responses are we giving to clients requesting v2 network
 * statuses? */
static uint32_t ns_v2_responses[GEOIP_NS_RESPONSE_NUM];

/** How many responses are we giving to clients requesting v3 network
 * statuses? */
static uint32_t ns_v3_responses[GEOIP_NS_RESPONSE_NUM];

/** Note that we've rejected a client's request for a v2 or v3 network
 * status, encoded in <b>action</b> for reason <b>reason</b> at time
 * <b>now</b>. */
void
geoip_note_ns_response(geoip_client_action_t action,
                       geoip_ns_response_t response)
{
  static int arrays_initialized = 0;
  if (!get_options()->DirReqStatistics)
    return;
  if (!arrays_initialized) {
    memset(ns_v2_responses, 0, sizeof(ns_v2_responses));
    memset(ns_v3_responses, 0, sizeof(ns_v3_responses));
    arrays_initialized = 1;
  }
  tor_assert(action == GEOIP_CLIENT_NETWORKSTATUS ||
             action == GEOIP_CLIENT_NETWORKSTATUS_V2);
  tor_assert(response < GEOIP_NS_RESPONSE_NUM);
  if (action == GEOIP_CLIENT_NETWORKSTATUS)
    ns_v3_responses[response]++;
  else
    ns_v2_responses[response]++;
}

/** Do not mention any country from which fewer than this number of IPs have
 * connected.  This conceivably avoids reporting information that could
 * deanonymize users, though analysis is lacking. */
#define MIN_IPS_TO_NOTE_COUNTRY 1
/** Do not report any geoip data at all if we have fewer than this number of
 * IPs to report about. */
#define MIN_IPS_TO_NOTE_ANYTHING 1
/** When reporting geoip data about countries, round up to the nearest
 * multiple of this value. */
#define IP_GRANULARITY 8

/** Helper type: used to sort per-country totals by value. */
typedef struct c_hist_t {
  char country[3]; /**< Two-letter country code. */
  unsigned total; /**< Total IP addresses seen in this country. */
} c_hist_t;

/** Sorting helper: return -1, 1, or 0 based on comparison of two
 * geoip_entry_t.  Sort in descending order of total, and then by country
 * code. */
static int
_c_hist_compare(const void **_a, const void **_b)
{
  const c_hist_t *a = *_a, *b = *_b;
  if (a->total > b->total)
    return -1;
  else if (a->total < b->total)
    return 1;
  else
    return strcmp(a->country, b->country);
}

/** When there are incomplete directory requests at the end of a 24-hour
 * period, consider those requests running for longer than this timeout as
 * failed, the others as still running. */
#define DIRREQ_TIMEOUT (10*60)

/** Entry in a map from either conn->global_identifier for direct requests
 * or a unique circuit identifier for tunneled requests to request time,
 * response size, and completion time of a network status request. Used to
 * measure download times of requests to derive average client
 * bandwidths. */
typedef struct dirreq_map_entry_t {
  HT_ENTRY(dirreq_map_entry_t) node;
  /** Unique identifier for this network status request; this is either the
   * conn->global_identifier of the dir conn (direct request) or a new
   * locally unique identifier of a circuit (tunneled request). This ID is
   * only unique among other direct or tunneled requests, respectively. */
  uint64_t dirreq_id;
  unsigned int state:3; /**< State of this directory request. */
  unsigned int type:1; /**< Is this a direct or a tunneled request? */
  unsigned int completed:1; /**< Is this request complete? */
  unsigned int action:2; /**< Is this a v2 or v3 request? */
  /** When did we receive the request and started sending the response? */
  struct timeval request_time;
  size_t response_size; /**< What is the size of the response in bytes? */
  struct timeval completion_time; /**< When did the request succeed? */
} dirreq_map_entry_t;

/** Map of all directory requests asking for v2 or v3 network statuses in
 * the current geoip-stats interval. Values are
 * of type *<b>dirreq_map_entry_t</b>. */
static HT_HEAD(dirreqmap, dirreq_map_entry_t) dirreq_map =
     HT_INITIALIZER();

static int
dirreq_map_ent_eq(const dirreq_map_entry_t *a,
                  const dirreq_map_entry_t *b)
{
  return a->dirreq_id == b->dirreq_id && a->type == b->type;
}

/* DOCDOC dirreq_map_ent_hash */
static unsigned
dirreq_map_ent_hash(const dirreq_map_entry_t *entry)
{
  unsigned u = (unsigned) entry->dirreq_id;
  u += entry->type << 20;
  return u;
}

HT_PROTOTYPE(dirreqmap, dirreq_map_entry_t, node, dirreq_map_ent_hash,
             dirreq_map_ent_eq);
HT_GENERATE(dirreqmap, dirreq_map_entry_t, node, dirreq_map_ent_hash,
            dirreq_map_ent_eq, 0.6, malloc, realloc, free);

/** Helper: Put <b>entry</b> into map of directory requests using
 * <b>type</b> and <b>dirreq_id</b> as key parts. If there is
 * already an entry for that key, print out a BUG warning and return. */
static void
_dirreq_map_put(dirreq_map_entry_t *entry, dirreq_type_t type,
               uint64_t dirreq_id)
{
  dirreq_map_entry_t *old_ent;
  tor_assert(entry->type == type);
  tor_assert(entry->dirreq_id == dirreq_id);

  /* XXXX we could switch this to HT_INSERT some time, since it seems that
   * this bug doesn't happen. But since this function doesn't seem to be
   * critical-path, it's sane to leave it alone. */
  old_ent = HT_REPLACE(dirreqmap, &dirreq_map, entry);
  if (old_ent && old_ent != entry) {
    log_warn(LD_BUG, "Error when putting directory request into local "
             "map. There was already an entry for the same identifier.");
    return;
  }
}

/** Helper: Look up and return an entry in the map of directory requests
 * using <b>type</b> and <b>dirreq_id</b> as key parts. If there
 * is no such entry, return NULL. */
static dirreq_map_entry_t *
_dirreq_map_get(dirreq_type_t type, uint64_t dirreq_id)
{
  dirreq_map_entry_t lookup;
  lookup.type = type;
  lookup.dirreq_id = dirreq_id;
  return HT_FIND(dirreqmap, &dirreq_map, &lookup);
}

/** Note that an either direct or tunneled (see <b>type</b>) directory
 * request for a network status with unique ID <b>dirreq_id</b> of size
 * <b>response_size</b> and action <b>action</b> (either v2 or v3) has
 * started. */
void
geoip_start_dirreq(uint64_t dirreq_id, size_t response_size,
                   geoip_client_action_t action, dirreq_type_t type)
{
  dirreq_map_entry_t *ent;
  if (!get_options()->DirReqStatistics)
    return;
  ent = tor_malloc_zero(sizeof(dirreq_map_entry_t));
  ent->dirreq_id = dirreq_id;
  tor_gettimeofday(&ent->request_time);
  ent->response_size = response_size;
  ent->action = action;
  ent->type = type;
  _dirreq_map_put(ent, type, dirreq_id);
}

/** Change the state of the either direct or tunneled (see <b>type</b>)
 * directory request with <b>dirreq_id</b> to <b>new_state</b> and
 * possibly mark it as completed. If no entry can be found for the given
 * key parts (e.g., if this is a directory request that we are not
 * measuring, or one that was started in the previous measurement period),
 * or if the state cannot be advanced to <b>new_state</b>, do nothing. */
void
geoip_change_dirreq_state(uint64_t dirreq_id, dirreq_type_t type,
                          dirreq_state_t new_state)
{
  dirreq_map_entry_t *ent;
  if (!get_options()->DirReqStatistics)
    return;
  ent = _dirreq_map_get(type, dirreq_id);
  if (!ent)
    return;
  if (new_state == DIRREQ_IS_FOR_NETWORK_STATUS)
    return;
  if (new_state - 1 != ent->state)
    return;
  ent->state = new_state;
  if ((type == DIRREQ_DIRECT &&
         new_state == DIRREQ_FLUSHING_DIR_CONN_FINISHED) ||
      (type == DIRREQ_TUNNELED &&
         new_state == DIRREQ_OR_CONN_BUFFER_FLUSHED)) {
    tor_gettimeofday(&ent->completion_time);
    ent->completed = 1;
  }
}

/** Return a newly allocated comma-separated string containing statistics
 * on network status downloads. The string contains the number of completed
 * requests, timeouts, and still running requests as well as the download
 * times by deciles and quartiles. Return NULL if we have not observed
 * requests for long enough. */
static char *
geoip_get_dirreq_history(geoip_client_action_t action,
                           dirreq_type_t type)
{
  char *result = NULL;
  smartlist_t *dirreq_completed = NULL;
  uint32_t complete = 0, timeouts = 0, running = 0;
  int bufsize = 1024, written;
  dirreq_map_entry_t **ptr, **next, *ent;
  struct timeval now;

  tor_gettimeofday(&now);
  if (action != GEOIP_CLIENT_NETWORKSTATUS &&
      action != GEOIP_CLIENT_NETWORKSTATUS_V2)
    return NULL;
  dirreq_completed = smartlist_new();
  for (ptr = HT_START(dirreqmap, &dirreq_map); ptr; ptr = next) {
    ent = *ptr;
    if (ent->action != action || ent->type != type) {
      next = HT_NEXT(dirreqmap, &dirreq_map, ptr);
      continue;
    } else {
      if (ent->completed) {
        smartlist_add(dirreq_completed, ent);
        complete++;
        next = HT_NEXT_RMV(dirreqmap, &dirreq_map, ptr);
      } else {
        if (tv_mdiff(&ent->request_time, &now) / 1000 > DIRREQ_TIMEOUT)
          timeouts++;
        else
          running++;
        next = HT_NEXT_RMV(dirreqmap, &dirreq_map, ptr);
        tor_free(ent);
      }
    }
  }
#define DIR_REQ_GRANULARITY 4
  complete = round_uint32_to_next_multiple_of(complete,
                                              DIR_REQ_GRANULARITY);
  timeouts = round_uint32_to_next_multiple_of(timeouts,
                                              DIR_REQ_GRANULARITY);
  running = round_uint32_to_next_multiple_of(running,
                                             DIR_REQ_GRANULARITY);
  result = tor_malloc_zero(bufsize);
  written = tor_snprintf(result, bufsize, "complete=%u,timeout=%u,"
                         "running=%u", complete, timeouts, running);
  if (written < 0) {
    tor_free(result);
    goto done;
  }

#define MIN_DIR_REQ_RESPONSES 16
  if (complete >= MIN_DIR_REQ_RESPONSES) {
    uint32_t *dltimes;
    /* We may have rounded 'completed' up.  Here we want to use the
     * real value. */
    complete = smartlist_len(dirreq_completed);
    dltimes = tor_malloc_zero(sizeof(uint32_t) * complete);
    SMARTLIST_FOREACH_BEGIN(dirreq_completed, dirreq_map_entry_t *, ent) {
      uint32_t bytes_per_second;
      uint32_t time_diff = (uint32_t) tv_mdiff(&ent->request_time,
                                               &ent->completion_time);
      if (time_diff == 0)
        time_diff = 1; /* Avoid DIV/0; "instant" answers are impossible
                        * by law of nature or something, but a milisecond
                        * is a bit greater than "instantly" */
      bytes_per_second = (uint32_t)(1000 * ent->response_size / time_diff);
      dltimes[ent_sl_idx] = bytes_per_second;
    } SMARTLIST_FOREACH_END(ent);
    median_uint32(dltimes, complete); /* sorts as a side effect. */
    written = tor_snprintf(result + written, bufsize - written,
                           ",min=%u,d1=%u,d2=%u,q1=%u,d3=%u,d4=%u,md=%u,"
                           "d6=%u,d7=%u,q3=%u,d8=%u,d9=%u,max=%u",
                           dltimes[0],
                           dltimes[1*complete/10-1],
                           dltimes[2*complete/10-1],
                           dltimes[1*complete/4-1],
                           dltimes[3*complete/10-1],
                           dltimes[4*complete/10-1],
                           dltimes[5*complete/10-1],
                           dltimes[6*complete/10-1],
                           dltimes[7*complete/10-1],
                           dltimes[3*complete/4-1],
                           dltimes[8*complete/10-1],
                           dltimes[9*complete/10-1],
                           dltimes[complete-1]);
    if (written<0)
      tor_free(result);
    tor_free(dltimes);
  }
 done:
  SMARTLIST_FOREACH(dirreq_completed, dirreq_map_entry_t *, ent,
                    tor_free(ent));
  smartlist_free(dirreq_completed);
  return result;
}

/** Return a newly allocated comma-separated string containing entries for
 * all the countries from which we've seen enough clients connect as a
 * bridge, directory server, or entry guard. The entry format is cc=num
 * where num is the number of IPs we've seen connecting from that country,
 * and cc is a lowercased country code. Returns NULL if we don't want
 * to export geoip data yet. */
char *
geoip_get_client_history(geoip_client_action_t action)
{
  char *result = NULL;
  unsigned granularity = IP_GRANULARITY;
  smartlist_t *chunks = NULL;
  smartlist_t *entries = NULL;
  int n_countries = geoip_get_n_countries();
  int i;
  clientmap_entry_t **ent;
  unsigned *counts = NULL;
  unsigned total = 0;

  if (!geoip_is_loaded())
    return NULL;

  counts = tor_malloc_zero(sizeof(unsigned)*n_countries);
  HT_FOREACH(ent, clientmap, &client_history) {
    int country;
    if ((*ent)->action != (int)action)
      continue;
    country = geoip_get_country_by_addr(&(*ent)->addr);
    if (country < 0)
      country = 0; /** unresolved requests are stored at index 0. */
    tor_assert(0 <= country && country < n_countries);
    ++counts[country];
    ++total;
  }
  /* Don't record anything if we haven't seen enough IPs. */
  if (total < MIN_IPS_TO_NOTE_ANYTHING)
    goto done;
  /* Make a list of c_hist_t */
  entries = smartlist_new();
  for (i = 0; i < n_countries; ++i) {
    unsigned c = counts[i];
    const char *countrycode;
    c_hist_t *ent;
    /* Only report a country if it has a minimum number of IPs. */
    if (c >= MIN_IPS_TO_NOTE_COUNTRY) {
      c = round_to_next_multiple_of(c, granularity);
      countrycode = geoip_get_country_name(i);
      ent = tor_malloc(sizeof(c_hist_t));
      strlcpy(ent->country, countrycode, sizeof(ent->country));
      ent->total = c;
      smartlist_add(entries, ent);
    }
  }
  /* Sort entries. Note that we must do this _AFTER_ rounding, or else
   * the sort order could leak info. */
  smartlist_sort(entries, _c_hist_compare);

  /* Build the result. */
  chunks = smartlist_new();
  SMARTLIST_FOREACH(entries, c_hist_t *, ch, {
      smartlist_add_asprintf(chunks, "%s=%u", ch->country, ch->total);
  });
  result = smartlist_join_strings(chunks, ",", 0, NULL);
 done:
  tor_free(counts);
  if (chunks) {
    SMARTLIST_FOREACH(chunks, char *, c, tor_free(c));
    smartlist_free(chunks);
  }
  if (entries) {
    SMARTLIST_FOREACH(entries, c_hist_t *, c, tor_free(c));
    smartlist_free(entries);
  }
  return result;
}

/** Return a newly allocated string holding the per-country request history
 * for <b>action</b> in a format suitable for an extra-info document, or NULL
 * on failure. */
char *
geoip_get_request_history(geoip_client_action_t action)
{
  smartlist_t *entries, *strings;
  char *result;
  unsigned granularity = IP_GRANULARITY;

  if (action != GEOIP_CLIENT_NETWORKSTATUS &&
      action != GEOIP_CLIENT_NETWORKSTATUS_V2)
    return NULL;
  if (!geoip_countries)
    return NULL;

  entries = smartlist_new();
  SMARTLIST_FOREACH(geoip_countries, geoip_country_t *, c, {
      uint32_t tot = 0;
      c_hist_t *ent;
      tot = (action == GEOIP_CLIENT_NETWORKSTATUS) ?
            c->n_v3_ns_requests : c->n_v2_ns_requests;
      if (!tot)
        continue;
      ent = tor_malloc_zero(sizeof(c_hist_t));
      strlcpy(ent->country, c->countrycode, sizeof(ent->country));
      ent->total = round_to_next_multiple_of(tot, granularity);
      smartlist_add(entries, ent);
  });
  smartlist_sort(entries, _c_hist_compare);

  strings = smartlist_new();
  SMARTLIST_FOREACH(entries, c_hist_t *, ent, {
      smartlist_add_asprintf(strings, "%s=%u", ent->country, ent->total);
  });
  result = smartlist_join_strings(strings, ",", 0, NULL);
  SMARTLIST_FOREACH(strings, char *, cp, tor_free(cp));
  SMARTLIST_FOREACH(entries, c_hist_t *, ent, tor_free(ent));
  smartlist_free(strings);
  smartlist_free(entries);
  return result;
}

/** Start time of directory request stats or 0 if we're not collecting
 * directory request statistics. */
static time_t start_of_dirreq_stats_interval;

/** Initialize directory request stats. */
void
geoip_dirreq_stats_init(time_t now)
{
  start_of_dirreq_stats_interval = now;
}

/** Reset counters for dirreq stats. */
void
geoip_reset_dirreq_stats(time_t now)
{
  SMARTLIST_FOREACH(geoip_countries, geoip_country_t *, c, {
      c->n_v2_ns_requests = c->n_v3_ns_requests = 0;
  });
  {
    clientmap_entry_t **ent, **next, *this;
    for (ent = HT_START(clientmap, &client_history); ent != NULL;
         ent = next) {
      if ((*ent)->action == GEOIP_CLIENT_NETWORKSTATUS ||
          (*ent)->action == GEOIP_CLIENT_NETWORKSTATUS_V2) {
        this = *ent;
        next = HT_NEXT_RMV(clientmap, &client_history, ent);
        tor_free(this);
      } else {
        next = HT_NEXT(clientmap, &client_history, ent);
      }
    }
  }
  v2_share_times_seconds = v3_share_times_seconds = 0.0;
  last_time_determined_shares = 0;
  share_seconds = 0;
  memset(ns_v2_responses, 0, sizeof(ns_v2_responses));
  memset(ns_v3_responses, 0, sizeof(ns_v3_responses));
  {
    dirreq_map_entry_t **ent, **next, *this;
    for (ent = HT_START(dirreqmap, &dirreq_map); ent != NULL; ent = next) {
      this = *ent;
      next = HT_NEXT_RMV(dirreqmap, &dirreq_map, ent);
      tor_free(this);
    }
  }
  start_of_dirreq_stats_interval = now;
}

/** Stop collecting directory request stats in a way that we can re-start
 * doing so in geoip_dirreq_stats_init(). */
void
geoip_dirreq_stats_term(void)
{
  geoip_reset_dirreq_stats(0);
}

/** Return a newly allocated string containing the dirreq statistics
 * until <b>now</b>, or NULL if we're not collecting dirreq stats. Caller
 * must ensure start_of_dirreq_stats_interval is in the past. */
char *
geoip_format_dirreq_stats(time_t now)
{
  char t[ISO_TIME_LEN+1];
  double v2_share = 0.0, v3_share = 0.0;
  int i;
  char *v3_ips_string, *v2_ips_string, *v3_reqs_string, *v2_reqs_string,
       *v2_share_string = NULL, *v3_share_string = NULL,
       *v3_direct_dl_string, *v2_direct_dl_string,
       *v3_tunneled_dl_string, *v2_tunneled_dl_string;
  char *result;

  if (!start_of_dirreq_stats_interval)
    return NULL; /* Not initialized. */

  tor_assert(now >= start_of_dirreq_stats_interval);

  format_iso_time(t, now);
  v2_ips_string = geoip_get_client_history(GEOIP_CLIENT_NETWORKSTATUS_V2);
  v3_ips_string = geoip_get_client_history(GEOIP_CLIENT_NETWORKSTATUS);
  v2_reqs_string = geoip_get_request_history(
                   GEOIP_CLIENT_NETWORKSTATUS_V2);
  v3_reqs_string = geoip_get_request_history(GEOIP_CLIENT_NETWORKSTATUS);

#define RESPONSE_GRANULARITY 8
  for (i = 0; i < GEOIP_NS_RESPONSE_NUM; i++) {
    ns_v2_responses[i] = round_uint32_to_next_multiple_of(
                               ns_v2_responses[i], RESPONSE_GRANULARITY);
    ns_v3_responses[i] = round_uint32_to_next_multiple_of(
                               ns_v3_responses[i], RESPONSE_GRANULARITY);
  }
#undef RESPONSE_GRANULARITY

  if (!geoip_get_mean_shares(now, &v2_share, &v3_share)) {
<<<<<<< HEAD
    tor_asprintf(&v2_share_string, "dirreq-v2-share %0.2lf%%\n",
                 v2_share*100);
    tor_asprintf(&v3_share_string, "dirreq-v3-share %0.2lf%%\n",
                 v3_share*100);
=======
    if (fprintf(out, "dirreq-v2-share %0.2f%%\n", v2_share*100) < 0)
      goto done;
    if (fprintf(out, "dirreq-v3-share %0.2f%%\n", v3_share*100) < 0)
      goto done;
>>>>>>> 0bec9f32
  }

  v2_direct_dl_string = geoip_get_dirreq_history(
                        GEOIP_CLIENT_NETWORKSTATUS_V2, DIRREQ_DIRECT);
  v3_direct_dl_string = geoip_get_dirreq_history(
                        GEOIP_CLIENT_NETWORKSTATUS, DIRREQ_DIRECT);

  v2_tunneled_dl_string = geoip_get_dirreq_history(
                          GEOIP_CLIENT_NETWORKSTATUS_V2, DIRREQ_TUNNELED);
  v3_tunneled_dl_string = geoip_get_dirreq_history(
                          GEOIP_CLIENT_NETWORKSTATUS, DIRREQ_TUNNELED);

  /* Put everything together into a single string. */
  tor_asprintf(&result, "dirreq-stats-end %s (%d s)\n"
              "dirreq-v3-ips %s\n"
              "dirreq-v2-ips %s\n"
              "dirreq-v3-reqs %s\n"
              "dirreq-v2-reqs %s\n"
              "dirreq-v3-resp ok=%u,not-enough-sigs=%u,unavailable=%u,"
                   "not-found=%u,not-modified=%u,busy=%u\n"
              "dirreq-v2-resp ok=%u,unavailable=%u,"
                   "not-found=%u,not-modified=%u,busy=%u\n"
              "%s"
              "%s"
              "dirreq-v3-direct-dl %s\n"
              "dirreq-v2-direct-dl %s\n"
              "dirreq-v3-tunneled-dl %s\n"
              "dirreq-v2-tunneled-dl %s\n",
              t,
              (unsigned) (now - start_of_dirreq_stats_interval),
              v3_ips_string ? v3_ips_string : "",
              v2_ips_string ? v2_ips_string : "",
              v3_reqs_string ? v3_reqs_string : "",
              v2_reqs_string ? v2_reqs_string : "",
              ns_v3_responses[GEOIP_SUCCESS],
              ns_v3_responses[GEOIP_REJECT_NOT_ENOUGH_SIGS],
              ns_v3_responses[GEOIP_REJECT_UNAVAILABLE],
              ns_v3_responses[GEOIP_REJECT_NOT_FOUND],
              ns_v3_responses[GEOIP_REJECT_NOT_MODIFIED],
              ns_v3_responses[GEOIP_REJECT_BUSY],
              ns_v2_responses[GEOIP_SUCCESS],
              ns_v2_responses[GEOIP_REJECT_UNAVAILABLE],
              ns_v2_responses[GEOIP_REJECT_NOT_FOUND],
              ns_v2_responses[GEOIP_REJECT_NOT_MODIFIED],
              ns_v2_responses[GEOIP_REJECT_BUSY],
              v2_share_string ? v2_share_string : "",
              v3_share_string ? v3_share_string : "",
              v3_direct_dl_string ? v3_direct_dl_string : "",
              v2_direct_dl_string ? v2_direct_dl_string : "",
              v3_tunneled_dl_string ? v3_tunneled_dl_string : "",
              v2_tunneled_dl_string ? v2_tunneled_dl_string : "");

  /* Free partial strings. */
  tor_free(v3_ips_string);
  tor_free(v2_ips_string);
  tor_free(v3_reqs_string);
  tor_free(v2_reqs_string);
  tor_free(v2_share_string);
  tor_free(v3_share_string);
  tor_free(v3_direct_dl_string);
  tor_free(v2_direct_dl_string);
  tor_free(v3_tunneled_dl_string);
  tor_free(v2_tunneled_dl_string);

  return result;
}

/** If 24 hours have passed since the beginning of the current dirreq
 * stats period, write dirreq stats to $DATADIR/stats/dirreq-stats
 * (possibly overwriting an existing file) and reset counters.  Return
 * when we would next want to write dirreq stats or 0 if we never want to
 * write. */
time_t
geoip_dirreq_stats_write(time_t now)
{
  char *statsdir = NULL, *filename = NULL, *str = NULL;

  if (!start_of_dirreq_stats_interval)
    return 0; /* Not initialized. */
  if (start_of_dirreq_stats_interval + WRITE_STATS_INTERVAL > now)
    goto done; /* Not ready to write. */

  /* Discard all items in the client history that are too old. */
  geoip_remove_old_clients(start_of_dirreq_stats_interval);

  /* Generate history string .*/
  str = geoip_format_dirreq_stats(now);

  /* Write dirreq-stats string to disk. */
  statsdir = get_datadir_fname("stats");
  if (check_private_dir(statsdir, CPD_CREATE, get_options()->User) < 0) {
    log_warn(LD_HIST, "Unable to create stats/ directory!");
    goto done;
  }
  filename = get_datadir_fname2("stats", "dirreq-stats");
  if (write_str_to_file(filename, str, 0) < 0)
    log_warn(LD_HIST, "Unable to write dirreq statistics to disk!");

  /* Reset measurement interval start. */
  geoip_reset_dirreq_stats(now);

 done:
  tor_free(statsdir);
  tor_free(filename);
  tor_free(str);
  return start_of_dirreq_stats_interval + WRITE_STATS_INTERVAL;
}

/** Start time of bridge stats or 0 if we're not collecting bridge
 * statistics. */
static time_t start_of_bridge_stats_interval;

/** Initialize bridge stats. */
void
geoip_bridge_stats_init(time_t now)
{
  start_of_bridge_stats_interval = now;
}

/** Stop collecting bridge stats in a way that we can re-start doing so in
 * geoip_bridge_stats_init(). */
void
geoip_bridge_stats_term(void)
{
  client_history_clear();
  start_of_bridge_stats_interval = 0;
}

/** Validate a bridge statistics string as it would be written to a
 * current extra-info descriptor. Return 1 if the string is valid and
 * recent enough, or 0 otherwise. */
static int
validate_bridge_stats(const char *stats_str, time_t now)
{
  char stats_end_str[ISO_TIME_LEN+1], stats_start_str[ISO_TIME_LEN+1],
       *eos;

  const char *BRIDGE_STATS_END = "bridge-stats-end ";
  const char *BRIDGE_IPS = "bridge-ips ";
  const char *BRIDGE_IPS_EMPTY_LINE = "bridge-ips\n";
  const char *tmp;
  time_t stats_end_time;
  int seconds;
  tor_assert(stats_str);

  /* Parse timestamp and number of seconds from
    "bridge-stats-end YYYY-MM-DD HH:MM:SS (N s)" */
  tmp = find_str_at_start_of_line(stats_str, BRIDGE_STATS_END);
  if (!tmp)
    return 0;
  tmp += strlen(BRIDGE_STATS_END);

  if (strlen(tmp) < ISO_TIME_LEN + 6)
    return 0;
  strlcpy(stats_end_str, tmp, sizeof(stats_end_str));
  if (parse_iso_time(stats_end_str, &stats_end_time) < 0)
    return 0;
  if (stats_end_time < now - (25*60*60) ||
      stats_end_time > now + (1*60*60))
    return 0;
  seconds = (int)strtol(tmp + ISO_TIME_LEN + 2, &eos, 10);
  if (!eos || seconds < 23*60*60)
    return 0;
  format_iso_time(stats_start_str, stats_end_time - seconds);

  /* Parse: "bridge-ips CC=N,CC=N,..." */
  tmp = find_str_at_start_of_line(stats_str, BRIDGE_IPS);
  if (!tmp) {
    /* Look if there is an empty "bridge-ips" line */
    tmp = find_str_at_start_of_line(stats_str, BRIDGE_IPS_EMPTY_LINE);
    if (!tmp)
      return 0;
  }

  return 1;
}

/** Most recent bridge statistics formatted to be written to extra-info
 * descriptors. */
static char *bridge_stats_extrainfo = NULL;

/** Return a newly allocated string holding our bridge usage stats by country
 * in a format suitable for inclusion in an extrainfo document. Return NULL on
 * failure.  */
char *
geoip_format_bridge_stats(time_t now)
{
  char *out = NULL, *data = NULL;
  long duration = now - start_of_bridge_stats_interval;
  char written[ISO_TIME_LEN+1];

  if (duration < 0)
    return NULL;
  if (!start_of_bridge_stats_interval)
    return NULL; /* Not initialized. */

  format_iso_time(written, now);
  data = geoip_get_client_history(GEOIP_CLIENT_CONNECT);

  tor_asprintf(&out,
               "bridge-stats-end %s (%ld s)\n"
               "bridge-ips %s\n",
               written, duration,
               data ? data : "");
  tor_free(data);

  return out;
}

/** Return a newly allocated string holding our bridge usage stats by country
 * in a format suitable for the answer to a controller request. Return NULL on
 * failure.  */
static char *
format_bridge_stats_controller(time_t now)
{
  char *out = NULL, *data = NULL;
  char started[ISO_TIME_LEN+1];
  (void) now;

  format_iso_time(started, start_of_bridge_stats_interval);
  data = geoip_get_client_history(GEOIP_CLIENT_CONNECT);

  tor_asprintf(&out,
               "TimeStarted=\"%s\" CountrySummary=%s",
               started, data ? data : "");
  tor_free(data);
  return out;
}

/** Write bridge statistics to $DATADIR/stats/bridge-stats and return
 * when we should next try to write statistics. */
time_t
geoip_bridge_stats_write(time_t now)
{
  char *filename = NULL, *val = NULL, *statsdir = NULL;

  /* Check if 24 hours have passed since starting measurements. */
  if (now < start_of_bridge_stats_interval + WRITE_STATS_INTERVAL)
    return start_of_bridge_stats_interval + WRITE_STATS_INTERVAL;

  /* Discard all items in the client history that are too old. */
  geoip_remove_old_clients(start_of_bridge_stats_interval);

  /* Generate formatted string */
  val = geoip_format_bridge_stats(now);
  if (val == NULL)
    goto done;

  /* Update the stored value. */
  tor_free(bridge_stats_extrainfo);
  bridge_stats_extrainfo = val;
  start_of_bridge_stats_interval = now;

  /* Write it to disk. */
  statsdir = get_datadir_fname("stats");
  if (check_private_dir(statsdir, CPD_CREATE, get_options()->User) < 0)
    goto done;
  filename = get_datadir_fname2("stats", "bridge-stats");

  write_str_to_file(filename, bridge_stats_extrainfo, 0);

  /* Tell the controller, "hey, there are clients!" */
  {
    char *controller_str = format_bridge_stats_controller(now);
    if (controller_str)
      control_event_clients_seen(controller_str);
    tor_free(controller_str);
  }
 done:
  tor_free(filename);
  tor_free(statsdir);

  return start_of_bridge_stats_interval + WRITE_STATS_INTERVAL;
}

/** Try to load the most recent bridge statistics from disk, unless we
 * have finished a measurement interval lately, and check whether they
 * are still recent enough. */
static void
load_bridge_stats(time_t now)
{
  char *fname, *contents;
  if (bridge_stats_extrainfo)
    return;

  fname = get_datadir_fname2("stats", "bridge-stats");
  contents = read_file_to_str(fname, RFTS_IGNORE_MISSING, NULL);
  if (contents && validate_bridge_stats(contents, now))
    bridge_stats_extrainfo = contents;

  tor_free(fname);
}

/** Return most recent bridge statistics for inclusion in extra-info
 * descriptors, or NULL if we don't have recent bridge statistics. */
const char *
geoip_get_bridge_stats_extrainfo(time_t now)
{
  load_bridge_stats(now);
  return bridge_stats_extrainfo;
}

/** Return a new string containing the recent bridge statistics to be returned
 * to controller clients, or NULL if we don't have any bridge statistics. */
char *
geoip_get_bridge_stats_controller(time_t now)
{
  return format_bridge_stats_controller(now);
}

/** Start time of entry stats or 0 if we're not collecting entry
 * statistics. */
static time_t start_of_entry_stats_interval;

/** Initialize entry stats. */
void
geoip_entry_stats_init(time_t now)
{
  start_of_entry_stats_interval = now;
}

/** Reset counters for entry stats. */
void
geoip_reset_entry_stats(time_t now)
{
  client_history_clear();
  start_of_entry_stats_interval = now;
}

/** Stop collecting entry stats in a way that we can re-start doing so in
 * geoip_entry_stats_init(). */
void
geoip_entry_stats_term(void)
{
  geoip_reset_entry_stats(0);
}

/** Return a newly allocated string containing the entry statistics
 * until <b>now</b>, or NULL if we're not collecting entry stats. Caller
 * must ensure start_of_entry_stats_interval lies in the past. */
char *
geoip_format_entry_stats(time_t now)
{
  char t[ISO_TIME_LEN+1];
  char *data = NULL;
  char *result;

  if (!start_of_entry_stats_interval)
    return NULL; /* Not initialized. */

  tor_assert(now >= start_of_entry_stats_interval);

  data = geoip_get_client_history(GEOIP_CLIENT_CONNECT);
  format_iso_time(t, now);
  tor_asprintf(&result, "entry-stats-end %s (%u s)\nentry-ips %s\n",
              t, (unsigned) (now - start_of_entry_stats_interval),
              data ? data : "");
  tor_free(data);
  return result;
}

/** If 24 hours have passed since the beginning of the current entry stats
 * period, write entry stats to $DATADIR/stats/entry-stats (possibly
 * overwriting an existing file) and reset counters.  Return when we would
 * next want to write entry stats or 0 if we never want to write. */
time_t
geoip_entry_stats_write(time_t now)
{
  char *statsdir = NULL, *filename = NULL, *str = NULL;

  if (!start_of_entry_stats_interval)
    return 0; /* Not initialized. */
  if (start_of_entry_stats_interval + WRITE_STATS_INTERVAL > now)
    goto done; /* Not ready to write. */

  /* Discard all items in the client history that are too old. */
  geoip_remove_old_clients(start_of_entry_stats_interval);

  /* Generate history string .*/
  str = geoip_format_entry_stats(now);

  /* Write entry-stats string to disk. */
  statsdir = get_datadir_fname("stats");
  if (check_private_dir(statsdir, CPD_CREATE, get_options()->User) < 0) {
    log_warn(LD_HIST, "Unable to create stats/ directory!");
    goto done;
  }
  filename = get_datadir_fname2("stats", "entry-stats");
  if (write_str_to_file(filename, str, 0) < 0)
    log_warn(LD_HIST, "Unable to write entry statistics to disk!");

  /* Reset measurement interval start. */
  geoip_reset_entry_stats(now);

 done:
  tor_free(statsdir);
  tor_free(filename);
  tor_free(str);
  return start_of_entry_stats_interval + WRITE_STATS_INTERVAL;
}

/** Helper used to implement GETINFO ip-to-country/... controller command. */
int
getinfo_helper_geoip(control_connection_t *control_conn,
                     const char *question, char **answer,
                     const char **errmsg)
{
  (void)control_conn;
  if (!geoip_is_loaded()) {
    *errmsg = "GeoIP data not loaded";
    return -1;
  }
  if (!strcmpstart(question, "ip-to-country/")) {
    int c;
    uint32_t ip;
    struct in_addr in;
    question += strlen("ip-to-country/");
    if (tor_inet_aton(question, &in) != 0) {
      ip = ntohl(in.s_addr);
      c = geoip_get_country_by_ip(ip);
      *answer = tor_strdup(geoip_get_country_name(c));
    }
  }
  return 0;
}

/** Release all storage held by the GeoIP database. */
static void
clear_geoip_db(void)
{
  if (geoip_countries) {
    SMARTLIST_FOREACH(geoip_countries, geoip_country_t *, c, tor_free(c));
    smartlist_free(geoip_countries);
  }

  strmap_free(country_idxplus1_by_lc_code, NULL);
  if (geoip_entries) {
    SMARTLIST_FOREACH(geoip_entries, geoip_entry_t *, ent, tor_free(ent));
    smartlist_free(geoip_entries);
  }
  geoip_countries = NULL;
  country_idxplus1_by_lc_code = NULL;
  geoip_entries = NULL;
}

/** Release all storage held in this file. */
void
geoip_free_all(void)
{
  {
    clientmap_entry_t **ent, **next, *this;
    for (ent = HT_START(clientmap, &client_history); ent != NULL; ent = next) {
      this = *ent;
      next = HT_NEXT_RMV(clientmap, &client_history, ent);
      tor_free(this);
    }
    HT_CLEAR(clientmap, &client_history);
  }
  {
    dirreq_map_entry_t **ent, **next, *this;
    for (ent = HT_START(dirreqmap, &dirreq_map); ent != NULL; ent = next) {
      this = *ent;
      next = HT_NEXT_RMV(dirreqmap, &dirreq_map, ent);
      tor_free(this);
    }
    HT_CLEAR(dirreqmap, &dirreq_map);
  }

  clear_geoip_db();
}
<|MERGE_RESOLUTION|>--- conflicted
+++ resolved
@@ -1025,17 +1025,10 @@
 #undef RESPONSE_GRANULARITY
 
   if (!geoip_get_mean_shares(now, &v2_share, &v3_share)) {
-<<<<<<< HEAD
-    tor_asprintf(&v2_share_string, "dirreq-v2-share %0.2lf%%\n",
+    tor_asprintf(&v2_share_string, "dirreq-v2-share %0.2f%%\n",
                  v2_share*100);
-    tor_asprintf(&v3_share_string, "dirreq-v3-share %0.2lf%%\n",
+    tor_asprintf(&v3_share_string, "dirreq-v3-share %0.2f%%\n",
                  v3_share*100);
-=======
-    if (fprintf(out, "dirreq-v2-share %0.2f%%\n", v2_share*100) < 0)
-      goto done;
-    if (fprintf(out, "dirreq-v3-share %0.2f%%\n", v3_share*100) < 0)
-      goto done;
->>>>>>> 0bec9f32
   }
 
   v2_direct_dl_string = geoip_get_dirreq_history(
