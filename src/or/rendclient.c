--- conflicted
+++ resolved
@@ -154,11 +154,10 @@
   }
 
   /* first 20 bytes of payload are the hash of Bob's pk */
-<<<<<<< HEAD
   intro_key = NULL;
   SMARTLIST_FOREACH(entry->parsed->intro_nodes, rend_intro_point_t *,
                     intro, {
-    if (!memcmp(introcirc->build_state->chosen_exit->identity_digest,
+    if (tor_memeq(introcirc->build_state->chosen_exit->identity_digest,
                 intro->extend_info->identity_digest, DIGEST_LEN)) {
       intro_key = intro->intro_key;
       break;
@@ -176,44 +175,6 @@
       goto perm_err;
     } else {
       return -1;
-=======
-  if (entry->parsed->version == 0) { /* un-versioned descriptor */
-    intro_key = entry->parsed->pk;
-  } else { /* versioned descriptor */
-    intro_key = NULL;
-    SMARTLIST_FOREACH(entry->parsed->intro_nodes, rend_intro_point_t *,
-                      intro, {
-      if (tor_memeq(introcirc->build_state->chosen_exit->identity_digest,
-                  intro->extend_info->identity_digest, DIGEST_LEN)) {
-        intro_key = intro->intro_key;
-        break;
-      }
-    });
-    if (!intro_key) {
-      /** XXX This case probably means that the intro point vanished while
-       * we were building a circuit to it. In the future, we should find
-       * out how that happened and whether we should kill the circuits to
-       * removed intro points immediately. See task 1073. */
-      int num_intro_points = smartlist_len(entry->parsed->intro_nodes);
-      if (rend_cache_lookup_entry(introcirc->rend_data->onion_address,
-          0, &entry) > 0) {
-        log_info(LD_REND, "We have both a v0 and a v2 rend desc for this "
-                 "service. The v2 desc doesn't contain the introduction "
-                 "point (and key) to send an INTRODUCE1/2 cell to this "
-                 "introduction point. Assuming the introduction point "
-                 "is for v0 rend clients and using the service key "
-                 "from the v0 desc instead. (This is probably a bug, "
-                 "because we shouldn't even have both a v0 and a v2 "
-                 "descriptor for the same service.)");
-        /* See flyspray task 1024. */
-        intro_key = entry->parsed->pk;
-      } else {
-        log_info(LD_REND, "Internal error: could not find intro key; we "
-                 "only have a v2 rend desc with %d intro points.",
-                 num_intro_points);
-        goto perm_err;
-      }
->>>>>>> 59f9097d
     }
   }
   if (crypto_pk_get_digest(intro_key, payload)<0) {
