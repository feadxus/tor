/* Copyright (c) 2001-2004, Roger Dingledine.
 * Copyright (c) 2004-2006, Roger Dingledine, Nick Mathewson.
 * Copyright (c) 2007-2016, The Tor Project, Inc. */
/* See LICENSE for licensing information */

#define DIRECTORY_PRIVATE

#include "or.h"
#include "backtrace.h"
#include "bridges.h"
#include "buffers.h"
#include "circuitbuild.h"
#include "config.h"
#include "connection.h"
#include "connection_edge.h"
#include "control.h"
#include "compat.h"
#define DIRECTORY_PRIVATE
#include "directory.h"
#include "dirserv.h"
#include "dirvote.h"
#include "entrynodes.h"
#include "geoip.h"
#include "hs_cache.h"
#include "hs_common.h"
#include "main.h"
#include "microdesc.h"
#include "networkstatus.h"
#include "nodelist.h"
#include "policies.h"
#include "relay.h"
#include "rendclient.h"
#include "rendcommon.h"
#include "rendservice.h"
#include "rephist.h"
#include "router.h"
#include "routerlist.h"
#include "routerparse.h"
#include "routerset.h"
#include "shared_random.h"

#if defined(EXPORTMALLINFO) && defined(HAVE_MALLOC_H) && defined(HAVE_MALLINFO)
#if !defined(OpenBSD)
#include <malloc.h>
#endif
#endif

/**
 * \file directory.c
 * \brief Code to send and fetch information from directory authorities and
 * caches via HTTP.
 *
 * Directory caches and authorities use dirserv.c to generate the results of a
 * query and stream them to the connection; clients use routerparse.c to parse
 * them.
 *
 * Every directory request has a dir_connection_t on the client side and on
 * the server side.  In most cases, the dir_connection_t object is a linked
 * connection, tunneled through an edge_connection_t so that it can be a
 * stream on the Tor network.  The only non-tunneled connections are those
 * that are used to upload material (descriptors and votes) to authorities.
 * Among tunneled connections, some use one-hop circuits, and others use
 * multi-hop circuits for anonymity.
 *
 * Directory requests are launched by calling
 * directory_initiate_command_rend() or one of its numerous variants. This
 * launch the connection, will construct an HTTP request with
 * directory_send_command(), send the and wait for a response.  The client
 * later handles the response with connection_dir_client_reached_eof(),
 * which passes the information received to another part of Tor.
 *
 * On the server side, requests are read in directory_handle_command(),
 * which dispatches first on the request type (GET or POST), and then on
 * the URL requested. GET requests are processed with a table-based
 * dispatcher in url_table[].  The process of handling larger GET requests
 * is complicated because we need to avoid allocating a copy of all the
 * data to be sent to the client in one huge buffer.  Instead, we spool the
 * data into the buffer using logic in connection_dirserv_flushed_some() in
 * dirserv.c.  (TODO: If we extended buf.c to have a zero-copy
 * reference-based buffer type, we could remove most of that code, at the
 * cost of a bit more reference counting.)
 **/

/* In-points to directory.c:
 *
 * - directory_post_to_dirservers(), called from
 *   router_upload_dir_desc_to_dirservers() in router.c
 *   upload_service_descriptor() in rendservice.c
 * - directory_get_from_dirserver(), called from
 *   rend_client_refetch_renddesc() in rendclient.c
 *   run_scheduled_events() in main.c
 *   do_hup() in main.c
 * - connection_dir_process_inbuf(), called from
 *   connection_process_inbuf() in connection.c
 * - connection_dir_finished_flushing(), called from
 *   connection_finished_flushing() in connection.c
 * - connection_dir_finished_connecting(), called from
 *   connection_finished_connecting() in connection.c
 */
static void directory_send_command(dir_connection_t *conn,
                             int purpose, int direct, const char *resource,
                             const char *payload, size_t payload_len,
                             time_t if_modified_since);
static int body_is_plausible(const char *body, size_t body_len, int purpose);
static char *http_get_header(const char *headers, const char *which);
static void http_set_address_origin(const char *headers, connection_t *conn);
static void connection_dir_download_routerdesc_failed(dir_connection_t *conn);
static void connection_dir_bridge_routerdesc_failed(dir_connection_t *conn);
static void connection_dir_download_cert_failed(
                               dir_connection_t *conn, int status_code);
static void connection_dir_retry_bridges(smartlist_t *descs);
static void dir_routerdesc_download_failed(smartlist_t *failed,
                                           int status_code,
                                           int router_purpose,
                                           int was_extrainfo,
                                           int was_descriptor_digests);
static void dir_microdesc_download_failed(smartlist_t *failed,
                                          int status_code);
static int client_likes_consensus(networkstatus_t *v, const char *want_url);

static void directory_initiate_command_rend(
                                          const tor_addr_port_t *or_addr_port,
                                          const tor_addr_port_t *dir_addr_port,
                                          const char *digest,
                                          uint8_t dir_purpose,
                                          uint8_t router_purpose,
                                          dir_indirection_t indirection,
                                          const char *resource,
                                          const char *payload,
                                          size_t payload_len,
                                          time_t if_modified_since,
                                          const rend_data_t *rend_query,
                                          circuit_guard_state_t *guard_state);

static void connection_dir_close_consensus_fetches(
                   dir_connection_t *except_this_one, const char *resource);

/********* START VARIABLES **********/

/** How far in the future do we allow a directory server to tell us it is
 * before deciding that one of us has the wrong time? */
#define ALLOW_DIRECTORY_TIME_SKEW (30*60)

#define X_ADDRESS_HEADER "X-Your-Address-Is: "

/** HTTP cache control: how long do we tell proxies they can cache each
 * kind of document we serve? */
#define FULL_DIR_CACHE_LIFETIME (60*60)
#define RUNNINGROUTERS_CACHE_LIFETIME (20*60)
#define DIRPORTFRONTPAGE_CACHE_LIFETIME (20*60)
#define NETWORKSTATUS_CACHE_LIFETIME (5*60)
#define ROUTERDESC_CACHE_LIFETIME (30*60)
#define ROUTERDESC_BY_DIGEST_CACHE_LIFETIME (48*60*60)
#define ROBOTS_CACHE_LIFETIME (24*60*60)
#define MICRODESC_CACHE_LIFETIME (48*60*60)

/********* END VARIABLES ************/

/** Return false if the directory purpose <b>dir_purpose</b>
 * does not require an anonymous (three-hop) connection.
 *
 * Return true 1) by default, 2) if all directory actions have
 * specifically been configured to be over an anonymous connection,
 * or 3) if the router is a bridge */
int
purpose_needs_anonymity(uint8_t dir_purpose, uint8_t router_purpose,
                        const char *resource)
{
  if (get_options()->AllDirActionsPrivate)
    return 1;

  if (router_purpose == ROUTER_PURPOSE_BRIDGE) {
    if (dir_purpose == DIR_PURPOSE_FETCH_SERVERDESC
        && resource && !strcmp(resource, "authority.z")) {
      /* We are asking a bridge for its own descriptor. That doesn't need
         anonymity. */
      return 0;
    }
    /* Assume all other bridge stuff needs anonymity. */
    return 1; /* if no circuits yet, this might break bootstrapping, but it's
               * needed to be safe. */
  }

  switch (dir_purpose)
  {
    case DIR_PURPOSE_UPLOAD_DIR:
    case DIR_PURPOSE_UPLOAD_VOTE:
    case DIR_PURPOSE_UPLOAD_SIGNATURES:
    case DIR_PURPOSE_FETCH_STATUS_VOTE:
    case DIR_PURPOSE_FETCH_DETACHED_SIGNATURES:
    case DIR_PURPOSE_FETCH_CONSENSUS:
    case DIR_PURPOSE_FETCH_CERTIFICATE:
    case DIR_PURPOSE_FETCH_SERVERDESC:
    case DIR_PURPOSE_FETCH_EXTRAINFO:
    case DIR_PURPOSE_FETCH_MICRODESC:
      return 0;
    case DIR_PURPOSE_HAS_FETCHED_RENDDESC_V2:
    case DIR_PURPOSE_UPLOAD_RENDDESC_V2:
    case DIR_PURPOSE_FETCH_RENDDESC_V2:
      return 1;
    case DIR_PURPOSE_SERVER:
    default:
      log_warn(LD_BUG, "Called with dir_purpose=%d, router_purpose=%d",
               dir_purpose, router_purpose);
      tor_assert_nonfatal_unreached();
      return 1; /* Assume it needs anonymity; better safe than sorry. */
  }
}

/** Return a newly allocated string describing <b>auth</b>. Only describes
 * authority features. */
STATIC char *
authdir_type_to_string(dirinfo_type_t auth)
{
  char *result;
  smartlist_t *lst = smartlist_new();
  if (auth & V3_DIRINFO)
    smartlist_add(lst, (void*)"V3");
  if (auth & BRIDGE_DIRINFO)
    smartlist_add(lst, (void*)"Bridge");
  if (smartlist_len(lst)) {
    result = smartlist_join_strings(lst, ", ", 0, NULL);
  } else {
    result = tor_strdup("[Not an authority]");
  }
  smartlist_free(lst);
  return result;
}

/** Return a string describing a given directory connection purpose. */
STATIC const char *
dir_conn_purpose_to_string(int purpose)
{
  switch (purpose)
    {
    case DIR_PURPOSE_UPLOAD_DIR:
      return "server descriptor upload";
    case DIR_PURPOSE_UPLOAD_VOTE:
      return "server vote upload";
    case DIR_PURPOSE_UPLOAD_SIGNATURES:
      return "consensus signature upload";
    case DIR_PURPOSE_FETCH_SERVERDESC:
      return "server descriptor fetch";
    case DIR_PURPOSE_FETCH_EXTRAINFO:
      return "extra-info fetch";
    case DIR_PURPOSE_FETCH_CONSENSUS:
      return "consensus network-status fetch";
    case DIR_PURPOSE_FETCH_CERTIFICATE:
      return "authority cert fetch";
    case DIR_PURPOSE_FETCH_STATUS_VOTE:
      return "status vote fetch";
    case DIR_PURPOSE_FETCH_DETACHED_SIGNATURES:
      return "consensus signature fetch";
    case DIR_PURPOSE_FETCH_RENDDESC_V2:
      return "hidden-service v2 descriptor fetch";
    case DIR_PURPOSE_UPLOAD_RENDDESC_V2:
      return "hidden-service v2 descriptor upload";
    case DIR_PURPOSE_FETCH_MICRODESC:
      return "microdescriptor fetch";
    }

  log_warn(LD_BUG, "Called with unknown purpose %d", purpose);
  return "(unknown)";
}

/** Return the requisite directory information types. */
STATIC dirinfo_type_t
dir_fetch_type(int dir_purpose, int router_purpose, const char *resource)
{
  dirinfo_type_t type;
  switch (dir_purpose) {
    case DIR_PURPOSE_FETCH_EXTRAINFO:
      type = EXTRAINFO_DIRINFO;
      if (router_purpose == ROUTER_PURPOSE_BRIDGE)
        type |= BRIDGE_DIRINFO;
      else
        type |= V3_DIRINFO;
      break;
    case DIR_PURPOSE_FETCH_SERVERDESC:
      if (router_purpose == ROUTER_PURPOSE_BRIDGE)
        type = BRIDGE_DIRINFO;
      else
        type = V3_DIRINFO;
      break;
    case DIR_PURPOSE_FETCH_STATUS_VOTE:
    case DIR_PURPOSE_FETCH_DETACHED_SIGNATURES:
    case DIR_PURPOSE_FETCH_CERTIFICATE:
      type = V3_DIRINFO;
      break;
    case DIR_PURPOSE_FETCH_CONSENSUS:
      type = V3_DIRINFO;
      if (resource && !strcmp(resource, "microdesc"))
        type |= MICRODESC_DIRINFO;
      break;
    case DIR_PURPOSE_FETCH_MICRODESC:
      type = MICRODESC_DIRINFO;
      break;
    default:
      log_warn(LD_BUG, "Unexpected purpose %d", (int)dir_purpose);
      type = NO_DIRINFO;
      break;
  }
  return type;
}

/** Return true iff <b>identity_digest</b> is the digest of a router which
 * says that it caches extrainfos.  (If <b>is_authority</b> we always
 * believe that to be true.) */
int
router_supports_extrainfo(const char *identity_digest, int is_authority)
{
  const node_t *node = node_get_by_id(identity_digest);

  if (node && node->ri) {
    if (node->ri->caches_extra_info)
      return 1;
  }
  if (is_authority) {
    return 1;
  }
  return 0;
}

/** Return true iff any trusted directory authority has accepted our
 * server descriptor.
 *
 * We consider any authority sufficient because waiting for all of
 * them means it never happens while any authority is down; we don't
 * go for something more complex in the middle (like \>1/3 or \>1/2 or
 * \>=1/2) because that doesn't seem necessary yet.
 */
int
directories_have_accepted_server_descriptor(void)
{
  const smartlist_t *servers = router_get_trusted_dir_servers();
  const or_options_t *options = get_options();
  SMARTLIST_FOREACH(servers, dir_server_t *, d, {
    if ((d->type & options->PublishServerDescriptor_) &&
        d->has_accepted_serverdesc) {
      return 1;
    }
  });
  return 0;
}

/** Start a connection to every suitable directory authority, using
 * connection purpose <b>dir_purpose</b> and uploading <b>payload</b>
 * (of length <b>payload_len</b>). The dir_purpose should be one of
 * 'DIR_PURPOSE_UPLOAD_{DIR|VOTE|SIGNATURES}'.
 *
 * <b>router_purpose</b> describes the type of descriptor we're
 * publishing, if we're publishing a descriptor -- e.g. general or bridge.
 *
 * <b>type</b> specifies what sort of dir authorities (V3,
 * BRIDGE, etc) we should upload to.
 *
 * If <b>extrainfo_len</b> is nonzero, the first <b>payload_len</b> bytes of
 * <b>payload</b> hold a router descriptor, and the next <b>extrainfo_len</b>
 * bytes of <b>payload</b> hold an extra-info document.  Upload the descriptor
 * to all authorities, and the extra-info document to all authorities that
 * support it.
 */
void
directory_post_to_dirservers(uint8_t dir_purpose, uint8_t router_purpose,
                             dirinfo_type_t type,
                             const char *payload,
                             size_t payload_len, size_t extrainfo_len)
{
  const or_options_t *options = get_options();
  dir_indirection_t indirection;
  const smartlist_t *dirservers = router_get_trusted_dir_servers();
  int found = 0;
  const int exclude_self = (dir_purpose == DIR_PURPOSE_UPLOAD_VOTE ||
                            dir_purpose == DIR_PURPOSE_UPLOAD_SIGNATURES);
  tor_assert(dirservers);
  /* This tries dirservers which we believe to be down, but ultimately, that's
   * harmless, and we may as well err on the side of getting things uploaded.
   */
  SMARTLIST_FOREACH_BEGIN(dirservers, dir_server_t *, ds) {
      routerstatus_t *rs = &(ds->fake_status);
      size_t upload_len = payload_len;

      if ((type & ds->type) == 0)
        continue;

      if (exclude_self && router_digest_is_me(ds->digest)) {
        /* we don't upload to ourselves, but at least there's now at least
         * one authority of this type that has what we wanted to upload. */
        found = 1;
        continue;
      }

      if (options->StrictNodes &&
          routerset_contains_routerstatus(options->ExcludeNodes, rs, -1)) {
        log_warn(LD_DIR, "Wanted to contact authority '%s' for %s, but "
                 "it's in our ExcludedNodes list and StrictNodes is set. "
                 "Skipping.",
                 ds->nickname,
                 dir_conn_purpose_to_string(dir_purpose));
        continue;
      }

      found = 1; /* at least one authority of this type was listed */
      if (dir_purpose == DIR_PURPOSE_UPLOAD_DIR)
        ds->has_accepted_serverdesc = 0;

      if (extrainfo_len && router_supports_extrainfo(ds->digest, 1)) {
        upload_len += extrainfo_len;
        log_info(LD_DIR, "Uploading an extrainfo too (length %d)",
                 (int) extrainfo_len);
      }
      if (purpose_needs_anonymity(dir_purpose, router_purpose, NULL)) {
        indirection = DIRIND_ANONYMOUS;
      } else if (!fascist_firewall_allows_dir_server(ds,
                                                     FIREWALL_DIR_CONNECTION,
                                                     0)) {
        if (fascist_firewall_allows_dir_server(ds, FIREWALL_OR_CONNECTION, 0))
          indirection = DIRIND_ONEHOP;
        else
          indirection = DIRIND_ANONYMOUS;
      } else {
        indirection = DIRIND_DIRECT_CONN;
      }
      directory_initiate_command_routerstatus(rs, dir_purpose,
                                              router_purpose,
                                              indirection,
                                              NULL, payload, upload_len, 0,
                                              NULL);
  } SMARTLIST_FOREACH_END(ds);
  if (!found) {
    char *s = authdir_type_to_string(type);
    log_warn(LD_DIR, "Publishing server descriptor to directory authorities "
             "of type '%s', but no authorities of that type listed!", s);
    tor_free(s);
  }
}

/** Return true iff, according to the values in <b>options</b>, we should be
 * using directory guards for direct downloads of directory information. */
STATIC int
should_use_directory_guards(const or_options_t *options)
{
  /* Public (non-bridge) servers never use directory guards. */
  if (public_server_mode(options))
    return 0;
  /* If guards are disabled, we can't use directory guards.
   */
  if (!options->UseEntryGuards)
    return 0;
  /* If we're configured to fetch directory info aggressively or of a
   * nonstandard type, don't use directory guards. */
  if (options->DownloadExtraInfo || options->FetchDirInfoEarly ||
      options->FetchDirInfoExtraEarly || options->FetchUselessDescriptors)
    return 0;
  return 1;
}

/** Pick an unconstrained directory server from among our guards, the latest
 * networkstatus, or the fallback dirservers, for use in downloading
 * information of type <b>type</b>, and return its routerstatus. */
static const routerstatus_t *
directory_pick_generic_dirserver(dirinfo_type_t type, int pds_flags,
                                 uint8_t dir_purpose,
                                 circuit_guard_state_t **guard_state_out)
{
  const routerstatus_t *rs = NULL;
  const or_options_t *options = get_options();

  if (options->UseBridges)
    log_warn(LD_BUG, "Called when we have UseBridges set.");

  if (should_use_directory_guards(options)) {
    const node_t *node = guards_choose_dirguard(guard_state_out);
    if (node)
      rs = node->rs;
  } else {
    /* anybody with a non-zero dirport will do */
    rs = router_pick_directory_server(type, pds_flags);
  }
  if (!rs) {
    log_info(LD_DIR, "No router found for %s; falling back to "
             "dirserver list.", dir_conn_purpose_to_string(dir_purpose));
    rs = router_pick_fallback_dirserver(type, pds_flags);
  }

  return rs;
}

/** Start a connection to a random running directory server, using
 * connection purpose <b>dir_purpose</b>, intending to fetch descriptors
 * of purpose <b>router_purpose</b>, and requesting <b>resource</b>.
 * Use <b>pds_flags</b> as arguments to router_pick_directory_server()
 * or router_pick_trusteddirserver().
 */
MOCK_IMPL(void, directory_get_from_dirserver, (
                            uint8_t dir_purpose,
                            uint8_t router_purpose,
                            const char *resource,
                            int pds_flags,
                            download_want_authority_t want_authority))
{
  const routerstatus_t *rs = NULL;
  const or_options_t *options = get_options();
  int prefer_authority = (directory_fetches_from_authorities(options)
                          || want_authority == DL_WANT_AUTHORITY);
  int require_authority = 0;
  int get_via_tor = purpose_needs_anonymity(dir_purpose, router_purpose,
                                            resource);
  dirinfo_type_t type = dir_fetch_type(dir_purpose, router_purpose, resource);
  time_t if_modified_since = 0;

  if (type == NO_DIRINFO)
    return;

  if (dir_purpose == DIR_PURPOSE_FETCH_CONSENSUS) {
    int flav = FLAV_NS;
    networkstatus_t *v;
    if (resource)
      flav = networkstatus_parse_flavor_name(resource);

    /* DEFAULT_IF_MODIFIED_SINCE_DELAY is 1/20 of the default consensus
     * period of 1 hour.
     */
#define DEFAULT_IF_MODIFIED_SINCE_DELAY (180)
    if (flav != -1) {
      /* IF we have a parsed consensus of this type, we can do an
       * if-modified-time based on it. */
      v = networkstatus_get_latest_consensus_by_flavor(flav);
      if (v) {
        /* In networks with particularly short V3AuthVotingIntervals,
         * ask for the consensus if it's been modified since half the
         * V3AuthVotingInterval of the most recent consensus. */
        time_t ims_delay = DEFAULT_IF_MODIFIED_SINCE_DELAY;
        if (v->fresh_until > v->valid_after
            && ims_delay > (v->fresh_until - v->valid_after)/2) {
          ims_delay = (v->fresh_until - v->valid_after)/2;
        }
        if_modified_since = v->valid_after + ims_delay;
      }
    } else {
      /* Otherwise it might be a consensus we don't parse, but which we
       * do cache.  Look at the cached copy, perhaps. */
      cached_dir_t *cd = dirserv_get_consensus(resource);
      /* We have no method of determining the voting interval from an
       * unparsed consensus, so we use the default. */
      if (cd)
        if_modified_since = cd->published + DEFAULT_IF_MODIFIED_SINCE_DELAY;
    }
  }

  if (!options->FetchServerDescriptors)
    return;

  circuit_guard_state_t *guard_state = NULL;
  if (!get_via_tor) {
    if (options->UseBridges && !(type & BRIDGE_DIRINFO)) {
      /* We want to ask a running bridge for which we have a descriptor.
       *
       * When we ask choose_random_entry() for a bridge, we specify what
       * sort of dir fetch we'll be doing, so it won't return a bridge
       * that can't answer our question.
       */
      const node_t *node = guards_choose_dirguard(&guard_state);
      if (node && node->ri) {
        /* every bridge has a routerinfo. */
        routerinfo_t *ri = node->ri;
        /* clients always make OR connections to bridges */
        tor_addr_port_t or_ap;
        tor_addr_port_t nil_dir_ap;
        /* we are willing to use a non-preferred address if we need to */
        fascist_firewall_choose_address_node(node, FIREWALL_OR_CONNECTION, 0,
                                             &or_ap);
        tor_addr_make_null(&nil_dir_ap.addr, AF_INET);
        nil_dir_ap.port = 0;
        directory_initiate_command_rend(&or_ap,
                                        &nil_dir_ap,
                                        ri->cache_info.identity_digest,
                                        dir_purpose,
                                        router_purpose,
                                        DIRIND_ONEHOP,
                                        resource, NULL, 0, if_modified_since,
                                        NULL, guard_state);
      } else {
        if (guard_state) {
          entry_guard_cancel(&guard_state);
        }
        log_notice(LD_DIR, "Ignoring directory request, since no bridge "
                           "nodes are available yet.");
      }

      return;
    } else {
      if (prefer_authority || (type & BRIDGE_DIRINFO)) {
        /* only ask authdirservers, and don't ask myself */
        rs = router_pick_trusteddirserver(type, pds_flags);
        if (rs == NULL && (pds_flags & (PDS_NO_EXISTING_SERVERDESC_FETCH|
                                        PDS_NO_EXISTING_MICRODESC_FETCH))) {
          /* We don't want to fetch from any authorities that we're currently
           * fetching server descriptors from, and we got no match.  Did we
           * get no match because all the authorities have connections
           * fetching server descriptors (in which case we should just
           * return,) or because all the authorities are down or on fire or
           * unreachable or something (in which case we should go on with
           * our fallback code)? */
          pds_flags &= ~(PDS_NO_EXISTING_SERVERDESC_FETCH|
                         PDS_NO_EXISTING_MICRODESC_FETCH);
          rs = router_pick_trusteddirserver(type, pds_flags);
          if (rs) {
            log_debug(LD_DIR, "Deferring serverdesc fetch: all authorities "
                      "are in use.");
            return;
          }
        }
        if (rs == NULL && require_authority) {
          log_info(LD_DIR, "No authorities were available for %s: will try "
                   "later.", dir_conn_purpose_to_string(dir_purpose));
          return;
        }
      }
      if (!rs && !(type & BRIDGE_DIRINFO)) {
        rs = directory_pick_generic_dirserver(type, pds_flags,
                                              dir_purpose,
                                              &guard_state);
        if (!rs)
          get_via_tor = 1; /* last resort: try routing it via Tor */
      }
    }
  }

  if (get_via_tor) {
    /* Never use fascistfirewall; we're going via Tor. */
    pds_flags |= PDS_IGNORE_FASCISTFIREWALL;
    rs = router_pick_directory_server(type, pds_flags);
  }

  /* If we have any hope of building an indirect conn, we know some router
   * descriptors.  If (rs==NULL), we can't build circuits anyway, so
   * there's no point in falling back to the authorities in this case. */
  if (rs) {
    const dir_indirection_t indirection =
      get_via_tor ? DIRIND_ANONYMOUS : DIRIND_ONEHOP;
    directory_initiate_command_routerstatus(rs, dir_purpose,
                                            router_purpose,
                                            indirection,
                                            resource, NULL, 0,
                                            if_modified_since,
                                            guard_state);
  } else {
    log_notice(LD_DIR,
               "While fetching directory info, "
               "no running dirservers known. Will try again later. "
               "(purpose %d)", dir_purpose);
    if (!purpose_needs_anonymity(dir_purpose, router_purpose, resource)) {
      /* remember we tried them all and failed. */
      directory_all_unreachable(time(NULL));
    }
  }
}

/** As directory_get_from_dirserver, but initiates a request to <i>every</i>
 * directory authority other than ourself.  Only for use by authorities when
 * searching for missing information while voting. */
void
directory_get_from_all_authorities(uint8_t dir_purpose,
                                   uint8_t router_purpose,
                                   const char *resource)
{
  tor_assert(dir_purpose == DIR_PURPOSE_FETCH_STATUS_VOTE ||
             dir_purpose == DIR_PURPOSE_FETCH_DETACHED_SIGNATURES);

  SMARTLIST_FOREACH_BEGIN(router_get_trusted_dir_servers(),
                          dir_server_t *, ds) {
      routerstatus_t *rs;
      if (router_digest_is_me(ds->digest))
        continue;
      if (!(ds->type & V3_DIRINFO))
        continue;
      rs = &ds->fake_status;
      directory_initiate_command_routerstatus(rs, dir_purpose, router_purpose,
                                              DIRIND_ONEHOP, resource, NULL,
                                              0, 0, NULL);
  } SMARTLIST_FOREACH_END(ds);
}

/** Return true iff <b>ind</b> requires a multihop circuit. */
static int
dirind_is_anon(dir_indirection_t ind)
{
  return ind == DIRIND_ANON_DIRPORT || ind == DIRIND_ANONYMOUS;
}

/* Choose reachable OR and Dir addresses and ports from status, copying them
 * into use_or_ap and use_dir_ap. If indirection is anonymous, then we're
 * connecting via another relay, so choose the primary IPv4 address and ports.
 *
 * status should have at least one reachable address, if we can't choose a
 * reachable address, warn and return -1. Otherwise, return 0.
 */
static int
directory_choose_address_routerstatus(const routerstatus_t *status,
                                      dir_indirection_t indirection,
                                      tor_addr_port_t *use_or_ap,
                                      tor_addr_port_t *use_dir_ap)
{
  tor_assert(status != NULL);
  tor_assert(use_or_ap != NULL);
  tor_assert(use_dir_ap != NULL);

  const or_options_t *options = get_options();
  int have_or = 0, have_dir = 0;

  /* We expect status to have at least one reachable address if we're
   * connecting to it directly.
   *
   * Therefore, we can simply use the other address if the one we want isn't
   * allowed by the firewall.
   *
   * (When Tor uploads and downloads a hidden service descriptor, it uses
   * DIRIND_ANONYMOUS, except for Tor2Web, which uses DIRIND_ONEHOP.
   * So this code will only modify the address for Tor2Web's HS descriptor
   * fetches. Even Single Onion Servers (NYI) use DIRIND_ANONYMOUS, to avoid
   * HSDirs denying service by rejecting descriptors.)
   */

  /* Initialise the OR / Dir addresses */
  tor_addr_make_null(&use_or_ap->addr, AF_UNSPEC);
  use_or_ap->port = 0;
  tor_addr_make_null(&use_dir_ap->addr, AF_UNSPEC);
  use_dir_ap->port = 0;

  /* ORPort connections */
  if (indirection == DIRIND_ANONYMOUS) {
    if (status->addr) {
      /* Since we're going to build a 3-hop circuit and ask the 2nd relay
       * to extend to this address, always use the primary (IPv4) OR address */
      tor_addr_from_ipv4h(&use_or_ap->addr, status->addr);
      use_or_ap->port = status->or_port;
      have_or = 1;
    }
  } else if (indirection == DIRIND_ONEHOP) {
    /* We use an IPv6 address if we have one and we prefer it.
     * Use the preferred address and port if they are reachable, otherwise,
     * use the alternate address and port (if any).
     */
    have_or = fascist_firewall_choose_address_rs(status,
                                                 FIREWALL_OR_CONNECTION, 0,
                                                 use_or_ap);
  }

  /* DirPort connections
   * DIRIND_ONEHOP uses ORPort, but may fall back to the DirPort on relays */
  if (indirection == DIRIND_DIRECT_CONN ||
      indirection == DIRIND_ANON_DIRPORT ||
      (indirection == DIRIND_ONEHOP
       && !directory_must_use_begindir(options))) {
    have_dir = fascist_firewall_choose_address_rs(status,
                                                  FIREWALL_DIR_CONNECTION, 0,
                                                  use_dir_ap);
  }

  /* We rejected all addresses in the relay's status. This means we can't
   * connect to it. */
  if (!have_or && !have_dir) {
    static int logged_backtrace = 0;
    log_info(LD_BUG, "Rejected all OR and Dir addresses from %s when "
             "launching an outgoing directory connection to: IPv4 %s OR %d "
             "Dir %d IPv6 %s OR %d Dir %d", routerstatus_describe(status),
             fmt_addr32(status->addr), status->or_port,
             status->dir_port, fmt_addr(&status->ipv6_addr),
             status->ipv6_orport, status->dir_port);
    if (!logged_backtrace) {
      log_backtrace(LOG_INFO, LD_BUG, "Addresses came from");
      logged_backtrace = 1;
    }
    return -1;
  }

  return 0;
}

/** Same as directory_initiate_command_routerstatus(), but accepts
 * rendezvous data to fetch a hidden service descriptor. */
void
directory_initiate_command_routerstatus_rend(const routerstatus_t *status,
                                             uint8_t dir_purpose,
                                             uint8_t router_purpose,
                                             dir_indirection_t indirection,
                                             const char *resource,
                                             const char *payload,
                                             size_t payload_len,
                                             time_t if_modified_since,
                                             const rend_data_t *rend_query,
                                           circuit_guard_state_t *guard_state)
{
  const or_options_t *options = get_options();
  const node_t *node;
  tor_addr_port_t use_or_ap, use_dir_ap;
  const int anonymized_connection = dirind_is_anon(indirection);

  tor_assert(status != NULL);

  node = node_get_by_id(status->identity_digest);

  /* XXX The below check is wrong: !node means it's not in the consensus,
   * but we haven't checked if we have a descriptor for it -- and also,
   * we only care about the descriptor if it's a begindir-style anonymized
   * connection. */
  if (!node && anonymized_connection) {
    log_info(LD_DIR, "Not sending anonymized request to directory '%s'; we "
             "don't have its router descriptor.",
             routerstatus_describe(status));
    return;
  }

  if (options->ExcludeNodes && options->StrictNodes &&
      routerset_contains_routerstatus(options->ExcludeNodes, status, -1)) {
    log_warn(LD_DIR, "Wanted to contact directory mirror %s for %s, but "
             "it's in our ExcludedNodes list and StrictNodes is set. "
             "Skipping. This choice might make your Tor not work.",
             routerstatus_describe(status),
             dir_conn_purpose_to_string(dir_purpose));
    return;
  }

  /* At this point, if we are a client making a direct connection to a
   * directory server, we have selected a server that has at least one address
   * allowed by ClientUseIPv4/6 and Reachable{"",OR,Dir}Addresses. This
   * selection uses the preference in ClientPreferIPv6{OR,Dir}Port, if
   * possible. (If UseBridges is set, clients always use IPv6, and prefer it
   * by default.)
   *
   * Now choose an address that we can use to connect to the directory server.
   */
  if (directory_choose_address_routerstatus(status, indirection, &use_or_ap,
                                            &use_dir_ap) < 0) {
    return;
  }

  /* We don't retry the alternate OR/Dir address for the same directory if
   * the address we choose fails (#6772).
   * Instead, we'll retry another directory on failure. */

  directory_initiate_command_rend(&use_or_ap, &use_dir_ap,
                                  status->identity_digest,
                                  dir_purpose, router_purpose,
                                  indirection, resource,
                                  payload, payload_len, if_modified_since,
                                  rend_query,
                                  guard_state);
}

/** Launch a new connection to the directory server <b>status</b> to
 * upload or download a server or rendezvous
 * descriptor. <b>dir_purpose</b> determines what
 * kind of directory connection we're launching, and must be one of
 * DIR_PURPOSE_{FETCH|UPLOAD}_{DIR|RENDDESC_V2}. <b>router_purpose</b>
 * specifies the descriptor purposes we have in mind (currently only
 * used for FETCH_DIR).
 *
 * When uploading, <b>payload</b> and <b>payload_len</b> determine the content
 * of the HTTP post.  Otherwise, <b>payload</b> should be NULL.
 *
 * When fetching a rendezvous descriptor, <b>resource</b> is the service ID we
 * want to fetch.
 */
MOCK_IMPL(void, directory_initiate_command_routerstatus,
                (const routerstatus_t *status,
                 uint8_t dir_purpose,
                 uint8_t router_purpose,
                 dir_indirection_t indirection,
                 const char *resource,
                 const char *payload,
                 size_t payload_len,
                 time_t if_modified_since,
                 circuit_guard_state_t *guard_state))
{
  directory_initiate_command_routerstatus_rend(status, dir_purpose,
                                          router_purpose,
                                          indirection, resource,
                                          payload, payload_len,
                                          if_modified_since, NULL,
                                          guard_state);
}

/** Return true iff <b>conn</b> is the client side of a directory connection
 * we launched to ourself in order to determine the reachability of our
 * dir_port. */
static int
directory_conn_is_self_reachability_test(dir_connection_t *conn)
{
  if (conn->requested_resource &&
      !strcmpstart(conn->requested_resource,"authority")) {
    const routerinfo_t *me = router_get_my_routerinfo();
    if (me &&
        router_digest_is_me(conn->identity_digest) &&
        tor_addr_eq_ipv4h(&conn->base_.addr, me->addr) && /*XXXX prop 118*/
        me->dir_port == conn->base_.port)
      return 1;
  }
  return 0;
}

/** Called when we are unable to complete the client's request to a directory
 * server due to a network error: Mark the router as down and try again if
 * possible.
 */
static void
connection_dir_request_failed(dir_connection_t *conn)
{
  if (conn->guard_state) {
    /* We haven't seen a success on this guard state, so consider it to have
     * failed. */
    entry_guard_failed(&conn->guard_state);
  }
  if (directory_conn_is_self_reachability_test(conn)) {
    return; /* this was a test fetch. don't retry. */
  }
  if (!entry_list_is_constrained(get_options()))
    router_set_status(conn->identity_digest, 0); /* don't try this one again */
  if (conn->base_.purpose == DIR_PURPOSE_FETCH_SERVERDESC ||
             conn->base_.purpose == DIR_PURPOSE_FETCH_EXTRAINFO) {
    log_info(LD_DIR, "Giving up on serverdesc/extrainfo fetch from "
             "directory server at '%s'; retrying",
             conn->base_.address);
    if (conn->router_purpose == ROUTER_PURPOSE_BRIDGE)
      connection_dir_bridge_routerdesc_failed(conn);
    connection_dir_download_routerdesc_failed(conn);
  } else if (conn->base_.purpose == DIR_PURPOSE_FETCH_CONSENSUS) {
    if (conn->requested_resource)
      networkstatus_consensus_download_failed(0, conn->requested_resource);
  } else if (conn->base_.purpose == DIR_PURPOSE_FETCH_CERTIFICATE) {
    log_info(LD_DIR, "Giving up on certificate fetch from directory server "
             "at '%s'; retrying",
             conn->base_.address);
    connection_dir_download_cert_failed(conn, 0);
  } else if (conn->base_.purpose == DIR_PURPOSE_FETCH_DETACHED_SIGNATURES) {
    log_info(LD_DIR, "Giving up downloading detached signatures from '%s'",
             conn->base_.address);
  } else if (conn->base_.purpose == DIR_PURPOSE_FETCH_STATUS_VOTE) {
    log_info(LD_DIR, "Giving up downloading votes from '%s'",
             conn->base_.address);
  } else if (conn->base_.purpose == DIR_PURPOSE_FETCH_MICRODESC) {
    log_info(LD_DIR, "Giving up on downloading microdescriptors from "
             "directory server at '%s'; will retry", conn->base_.address);
    connection_dir_download_routerdesc_failed(conn);
  }
}

/** Helper: Attempt to fetch directly the descriptors of each bridge
 * listed in <b>failed</b>.
 */
static void
connection_dir_retry_bridges(smartlist_t *descs)
{
  char digest[DIGEST_LEN];
  SMARTLIST_FOREACH(descs, const char *, cp,
  {
    if (base16_decode(digest, DIGEST_LEN, cp, strlen(cp)) != DIGEST_LEN) {
      log_warn(LD_BUG, "Malformed fingerprint in list: %s",
              escaped(cp));
      continue;
    }
    retry_bridge_descriptor_fetch_directly(digest);
  });
}

/** Called when an attempt to download one or more router descriptors
 * or extra-info documents on connection <b>conn</b> failed.
 */
static void
connection_dir_download_routerdesc_failed(dir_connection_t *conn)
{
  /* No need to increment the failure count for routerdescs, since
   * it's not their fault. */

  /* No need to relaunch descriptor downloads here: we already do it
   * every 10 or 60 seconds (FOO_DESCRIPTOR_RETRY_INTERVAL) in main.c. */
  tor_assert(conn->base_.purpose == DIR_PURPOSE_FETCH_SERVERDESC ||
             conn->base_.purpose == DIR_PURPOSE_FETCH_EXTRAINFO ||
             conn->base_.purpose == DIR_PURPOSE_FETCH_MICRODESC);

  (void) conn;
}

/** Called when an attempt to download a bridge's routerdesc from
 * one of the authorities failed due to a network error. If
 * possible attempt to download descriptors from the bridge directly.
 */
static void
connection_dir_bridge_routerdesc_failed(dir_connection_t *conn)
{
  smartlist_t *which = NULL;

  /* Requests for bridge descriptors are in the form 'fp/', so ignore
     anything else. */
  if (!conn->requested_resource || strcmpstart(conn->requested_resource,"fp/"))
    return;

  which = smartlist_new();
  dir_split_resource_into_fingerprints(conn->requested_resource
                                        + strlen("fp/"),
                                       which, NULL, 0);

  tor_assert(conn->base_.purpose != DIR_PURPOSE_FETCH_EXTRAINFO);
  if (smartlist_len(which)) {
    connection_dir_retry_bridges(which);
    SMARTLIST_FOREACH(which, char *, cp, tor_free(cp));
  }
  smartlist_free(which);
}

/** Called when an attempt to fetch a certificate fails. */
static void
connection_dir_download_cert_failed(dir_connection_t *conn, int status)
{
  const char *fp_pfx = "fp/";
  const char *fpsk_pfx = "fp-sk/";
  smartlist_t *failed;
  tor_assert(conn->base_.purpose == DIR_PURPOSE_FETCH_CERTIFICATE);

  if (!conn->requested_resource)
    return;
  failed = smartlist_new();
  /*
   * We have two cases download by fingerprint (resource starts
   * with "fp/") or download by fingerprint/signing key pair
   * (resource starts with "fp-sk/").
   */
  if (!strcmpstart(conn->requested_resource, fp_pfx)) {
    /* Download by fingerprint case */
    dir_split_resource_into_fingerprints(conn->requested_resource +
                                         strlen(fp_pfx),
                                         failed, NULL, DSR_HEX);
    SMARTLIST_FOREACH_BEGIN(failed, char *, cp) {
      /* Null signing key digest indicates download by fp only */
      authority_cert_dl_failed(cp, NULL, status);
      tor_free(cp);
    } SMARTLIST_FOREACH_END(cp);
  } else if (!strcmpstart(conn->requested_resource, fpsk_pfx)) {
    /* Download by (fp,sk) pairs */
    dir_split_resource_into_fingerprint_pairs(conn->requested_resource +
                                              strlen(fpsk_pfx), failed);
    SMARTLIST_FOREACH_BEGIN(failed, fp_pair_t *, cp) {
      authority_cert_dl_failed(cp->first, cp->second, status);
      tor_free(cp);
    } SMARTLIST_FOREACH_END(cp);
  } else {
    log_warn(LD_DIR,
             "Don't know what to do with failure for cert fetch %s",
             conn->requested_resource);
  }

  smartlist_free(failed);

  update_certificate_downloads(time(NULL));
}

/* Should this tor instance only use begindir for all its directory requests?
 */
int
directory_must_use_begindir(const or_options_t *options)
{
  /* Clients, onion services, and bridges must use begindir,
   * relays and authorities do not have to */
  return !public_server_mode(options);
}

/** Evaluate the situation and decide if we should use an encrypted
 * "begindir-style" connection for this directory request.
 * 0) If there is no DirPort, yes.
 * 1) If or_port is 0, or it's a direct conn and or_port is firewalled
 *    or we're a dir mirror, no.
 * 2) If we prefer to avoid begindir conns, and we're not fetching or
 *    publishing a bridge relay descriptor, no.
 * 3) Else yes.
 * If returning 0, return in *reason why we can't use begindir.
 * reason must not be NULL.
 */
static int
directory_command_should_use_begindir(const or_options_t *options,
<<<<<<< HEAD
                                      const tor_addr_t *addr,
                                      int or_port,
                                      dir_indirection_t indirection,
                                      const char **reason)
{
=======
                                      const tor_addr_t *or_addr, int or_port,
                                      const tor_addr_t *dir_addr, int dir_port,
                                      uint8_t router_purpose,
                                      dir_indirection_t indirection,
                                      const char **reason)
{
  (void) router_purpose;
  (void) dir_addr;
>>>>>>> 2b3518b8
  tor_assert(reason);
  *reason = NULL;

  /* Reasons why we must use begindir */
  if (!dir_port) {
    *reason = "(using begindir - directory with no DirPort)";
    return 1; /* We don't know a DirPort -- must begindir. */
  }
  /* Reasons why we can't possibly use begindir */
  if (!or_port) {
    *reason = "directory with unknown ORPort";
    return 0; /* We don't know an ORPort -- no chance. */
  }
  if (indirection == DIRIND_DIRECT_CONN ||
      indirection == DIRIND_ANON_DIRPORT) {
    *reason = "DirPort connection";
    return 0;
  }
  if (indirection == DIRIND_ONEHOP) {
    /* We're firewalled and want a direct OR connection */
    if (!fascist_firewall_allows_address_addr(or_addr, or_port,
                                              FIREWALL_OR_CONNECTION, 0, 0)) {
      *reason = "ORPort not reachable";
      return 0;
    }
  }
  /* Reasons why we want to avoid using begindir */
  if (indirection == DIRIND_ONEHOP) {
    if (!directory_must_use_begindir(options)) {
      *reason = "in relay mode";
      return 0;
    }
  }
  /* DIRIND_ONEHOP on a client, or DIRIND_ANONYMOUS
   */
  *reason = "(using begindir)";
  return 1;
}

/** Helper for directory_initiate_command_rend: send the
 * command to a server whose OR address/port is <b>or_addr</b>/<b>or_port</b>,
 * whose directory address/port is <b>dir_addr</b>/<b>dir_port</b>, whose
 * identity key digest is <b>digest</b>, with purposes <b>dir_purpose</b> and
 * <b>router_purpose</b>, making an (in)direct connection as specified in
 * <b>indirection</b>, with command <b>resource</b>, <b>payload</b> of
 * <b>payload_len</b>, and asking for a result only <b>if_modified_since</b>.
 */
void
directory_initiate_command(const tor_addr_t *or_addr, uint16_t or_port,
                           const tor_addr_t *dir_addr, uint16_t dir_port,
                           const char *digest,
                           uint8_t dir_purpose, uint8_t router_purpose,
                           dir_indirection_t indirection, const char *resource,
                           const char *payload, size_t payload_len,
                           time_t if_modified_since)
{
  tor_addr_port_t or_ap, dir_ap;

  /* Use the null tor_addr and 0 port if the address or port isn't valid. */
  if (tor_addr_port_is_valid(or_addr, or_port, 0)) {
    tor_addr_copy(&or_ap.addr, or_addr);
    or_ap.port = or_port;
  } else {
    /* the family doesn't matter here, so make it IPv4 */
    tor_addr_make_null(&or_ap.addr, AF_INET);
    or_ap.port = or_port = 0;
  }

  if (tor_addr_port_is_valid(dir_addr, dir_port, 0)) {
    tor_addr_copy(&dir_ap.addr, dir_addr);
    dir_ap.port = dir_port;
  } else {
    /* the family doesn't matter here, so make it IPv4 */
    tor_addr_make_null(&dir_ap.addr, AF_INET);
    dir_ap.port = dir_port = 0;
  }

  directory_initiate_command_rend(&or_ap, &dir_ap,
                             digest, dir_purpose,
                             router_purpose, indirection,
                             resource, payload, payload_len,
                             if_modified_since, NULL, NULL);
}

/** Same as directory_initiate_command(), but accepts rendezvous data to
 * fetch a hidden service descriptor, and takes its address & port arguments
 * as tor_addr_port_t. */
static void
directory_initiate_command_rend(const tor_addr_port_t *or_addr_port,
                                const tor_addr_port_t *dir_addr_port,
                                const char *digest,
                                uint8_t dir_purpose, uint8_t router_purpose,
                                dir_indirection_t indirection,
                                const char *resource,
                                const char *payload, size_t payload_len,
                                time_t if_modified_since,
                                const rend_data_t *rend_query,
                                circuit_guard_state_t *guard_state)
{
  tor_assert(or_addr_port);
  tor_assert(dir_addr_port);
  tor_assert(or_addr_port->port || dir_addr_port->port);
  tor_assert(digest);

  dir_connection_t *conn;
  const or_options_t *options = get_options();
  int socket_error = 0;
  const char *begindir_reason = NULL;
  /* Should the connection be to a relay's OR port (and inside that we will
   * send our directory request)? */
  const int use_begindir = directory_command_should_use_begindir(options,
                                     &or_addr_port->addr, or_addr_port->port,
<<<<<<< HEAD
                                     indirection, &begindir_reason);
=======
                                     &dir_addr_port->addr, dir_addr_port->port,
                                     router_purpose, indirection,
                                     &begindir_reason);
>>>>>>> 2b3518b8
  /* Will the connection go via a three-hop Tor circuit? Note that this
   * is separate from whether it will use_begindir. */
  const int anonymized_connection = dirind_is_anon(indirection);

  /* What is the address we want to make the directory request to? If
   * we're making a begindir request this is the ORPort of the relay
   * we're contacting; if not a begindir request, this is its DirPort.
   * Note that if anonymized_connection is true, we won't be initiating
   * a connection directly to this address. */
  tor_addr_t addr;
  tor_addr_copy(&addr, &(use_begindir ? or_addr_port : dir_addr_port)->addr);
  uint16_t port = (use_begindir ? or_addr_port : dir_addr_port)->port;

  log_debug(LD_DIR, "anonymized %d, use_begindir %d.",
            anonymized_connection, use_begindir);

  log_debug(LD_DIR, "Initiating %s", dir_conn_purpose_to_string(dir_purpose));

  if (purpose_needs_anonymity(dir_purpose, router_purpose, resource)) {
    tor_assert(anonymized_connection ||
               rend_non_anonymous_mode_enabled(options));
  }

  /* use encrypted begindir connections for everything except relays
   * this provides better protection for directory fetches */
  if (!use_begindir && directory_must_use_begindir(options)) {
    log_warn(LD_BUG, "Client could not use begindir connection: %s",
             begindir_reason ? begindir_reason : "(NULL)");
    return;
  }

  /* ensure that we don't make direct connections when a SOCKS server is
   * configured. */
  if (!anonymized_connection && !use_begindir && !options->HTTPProxy &&
      (options->Socks4Proxy || options->Socks5Proxy)) {
    log_warn(LD_DIR, "Cannot connect to a directory server through a "
                     "SOCKS proxy!");
    return;
  }

  /* Make sure that the destination addr and port we picked is viable. */
  if (!port || tor_addr_is_null(&addr)) {
    static int logged_backtrace = 0;
    log_warn(LD_DIR,
             "Cannot make an outgoing %sconnection without a remote %sPort.",
             use_begindir ? "begindir " : "",
             use_begindir ? "OR" : "Dir");
    if (!logged_backtrace) {
      log_backtrace(LOG_INFO, LD_BUG, "Address came from");
      logged_backtrace = 1;
    }
    return;
  }

  conn = dir_connection_new(tor_addr_family(&addr));

  /* set up conn so it's got all the data we need to remember */
  tor_addr_copy(&conn->base_.addr, &addr);
  conn->base_.port = port;
  conn->base_.address = tor_addr_to_str_dup(&addr);
  memcpy(conn->identity_digest, digest, DIGEST_LEN);

  conn->base_.purpose = dir_purpose;
  conn->router_purpose = router_purpose;

  /* give it an initial state */
  conn->base_.state = DIR_CONN_STATE_CONNECTING;

  /* decide whether we can learn our IP address from this conn */
  /* XXXX This is a bad name for this field now. */
  conn->dirconn_direct = !anonymized_connection;

  /* copy rendezvous data, if any */
  if (rend_query)
    conn->rend_data = rend_data_dup(rend_query);

  if (!anonymized_connection && !use_begindir) {
    /* then we want to connect to dirport directly */

    if (options->HTTPProxy) {
      tor_addr_copy(&addr, &options->HTTPProxyAddr);
      port = options->HTTPProxyPort;
    }

    // In this case we should not have picked a directory guard.
    if (BUG(guard_state)) {
      entry_guard_cancel(&guard_state);
    }

    switch (connection_connect(TO_CONN(conn), conn->base_.address, &addr,
                               port, &socket_error)) {
      case -1:
        connection_mark_for_close(TO_CONN(conn));
        return;
      case 1:
        /* start flushing conn */
        conn->base_.state = DIR_CONN_STATE_CLIENT_SENDING;
        /* fall through */
      case 0:
        /* queue the command on the outbuf */
        directory_send_command(conn, dir_purpose, 1, resource,
                               payload, payload_len,
                               if_modified_since);
        connection_watch_events(TO_CONN(conn), READ_EVENT | WRITE_EVENT);
        /* writable indicates finish, readable indicates broken link,
           error indicates broken link in windowsland. */
    }
  } else {
    /* We will use a Tor circuit (maybe 1-hop, maybe 3-hop, maybe with
     * begindir, maybe not with begindir) */

    entry_connection_t *linked_conn;

    /* Anonymized tunneled connections can never share a circuit.
     * One-hop directory connections can share circuits with each other
     * but nothing else. */
    int iso_flags = anonymized_connection ? ISO_STREAM : ISO_SESSIONGRP;

    /* If it's an anonymized connection, remember the fact that we
     * wanted it for later: maybe we'll want it again soon. */
    if (anonymized_connection && use_begindir)
      rep_hist_note_used_internal(time(NULL), 0, 1);
    else if (anonymized_connection && !use_begindir)
      rep_hist_note_used_port(time(NULL), conn->base_.port);

    // In this case we should not have a directory guard; we'll
    // get a regular guard later when we build the circuit.
    if (BUG(anonymized_connection && guard_state)) {
      entry_guard_cancel(&guard_state);
    }

    conn->guard_state = guard_state;

    /* make an AP connection
     * populate it and add it at the right state
     * hook up both sides
     */
    linked_conn =
      connection_ap_make_link(TO_CONN(conn),
                              conn->base_.address, conn->base_.port,
                              digest,
                              SESSION_GROUP_DIRCONN, iso_flags,
                              use_begindir, !anonymized_connection);
    if (!linked_conn) {
      log_warn(LD_NET,"Making tunnel to dirserver failed.");
      connection_mark_for_close(TO_CONN(conn));
      return;
    }

    if (connection_add(TO_CONN(conn)) < 0) {
      log_warn(LD_NET,"Unable to add connection for link to dirserver.");
      connection_mark_for_close(TO_CONN(conn));
      return;
    }
    conn->base_.state = DIR_CONN_STATE_CLIENT_SENDING;
    /* queue the command on the outbuf */
    directory_send_command(conn, dir_purpose, 0, resource,
                           payload, payload_len,
                           if_modified_since);

    connection_watch_events(TO_CONN(conn), READ_EVENT|WRITE_EVENT);
    connection_start_reading(ENTRY_TO_CONN(linked_conn));
  }
}

/** Return true iff anything we say on <b>conn</b> is being encrypted before
 * we send it to the client/server. */
int
connection_dir_is_encrypted(dir_connection_t *conn)
{
  /* Right now it's sufficient to see if conn is or has been linked, since
   * the only thing it could be linked to is an edge connection on a
   * circuit, and the only way it could have been unlinked is at the edge
   * connection getting closed.
   */
  return TO_CONN(conn)->linked;
}

/** Helper for sorting
 *
 * sort strings alphabetically
 */
static int
compare_strs_(const void **a, const void **b)
{
  const char *s1 = *a, *s2 = *b;
  return strcmp(s1, s2);
}

#define CONDITIONAL_CONSENSUS_FPR_LEN 3
#if (CONDITIONAL_CONSENSUS_FPR_LEN > DIGEST_LEN)
#error "conditional consensus fingerprint length is larger than digest length"
#endif

/** Return the URL we should use for a consensus download.
 *
 * Use the "conditional consensus downloading" feature described in
 * dir-spec.txt, i.e.
 * GET .../consensus/<b>fpr</b>+<b>fpr</b>+<b>fpr</b>
 *
 * If 'resource' is provided, it is the name of a consensus flavor to request.
 */
static char *
directory_get_consensus_url(const char *resource)
{
  char *url = NULL;
  const char *hyphen, *flavor;
  if (resource==NULL || strcmp(resource, "ns")==0) {
    flavor = ""; /* Request ns consensuses as "", so older servers will work*/
    hyphen = "";
  } else {
    flavor = resource;
    hyphen = "-";
  }

  {
    char *authority_id_list;
    smartlist_t *authority_digests = smartlist_new();

    SMARTLIST_FOREACH_BEGIN(router_get_trusted_dir_servers(),
                            dir_server_t *, ds) {
        char *hex;
        if (!(ds->type & V3_DIRINFO))
          continue;

        hex = tor_malloc(2*CONDITIONAL_CONSENSUS_FPR_LEN+1);
        base16_encode(hex, 2*CONDITIONAL_CONSENSUS_FPR_LEN+1,
                      ds->v3_identity_digest, CONDITIONAL_CONSENSUS_FPR_LEN);
        smartlist_add(authority_digests, hex);
    } SMARTLIST_FOREACH_END(ds);
    smartlist_sort(authority_digests, compare_strs_);
    authority_id_list = smartlist_join_strings(authority_digests,
                                               "+", 0, NULL);

    tor_asprintf(&url, "/tor/status-vote/current/consensus%s%s/%s.z",
                 hyphen, flavor, authority_id_list);

    SMARTLIST_FOREACH(authority_digests, char *, cp, tor_free(cp));
    smartlist_free(authority_digests);
    tor_free(authority_id_list);
  }
  return url;
}

/**
 * Copies the ipv6 from source to destination, subject to buffer size limit
 * size. If decorate is true, makes sure the copied address is decorated.
 */
static void
copy_ipv6_address(char* destination, const char* source, size_t len,
                  int decorate) {
  tor_assert(destination);
  tor_assert(source);

  if (decorate && source[0] != '[') {
    tor_snprintf(destination, len, "[%s]", source);
  } else {
    strlcpy(destination, source, len);
  }
}

/** Queue an appropriate HTTP command on conn-\>outbuf.  The other args
 * are as in directory_initiate_command().
 */
static void
directory_send_command(dir_connection_t *conn,
                       int purpose, int direct, const char *resource,
                       const char *payload, size_t payload_len,
                       time_t if_modified_since)
{
  char proxystring[256];
  char hoststring[128];
  /* NEEDS to be the same size hoststring.
   Will be decorated with brackets around it if it is ipv6. */
  char decorated_address[128];
  smartlist_t *headers = smartlist_new();
  char *url;
  size_t url_len;
  char request[8192];
  size_t request_len, total_request_len = 0;
  const char *httpcommand = NULL;

  tor_assert(conn);
  tor_assert(conn->base_.type == CONN_TYPE_DIR);

  tor_free(conn->requested_resource);
  if (resource)
    conn->requested_resource = tor_strdup(resource);

  /* decorate the ip address if it is ipv6 */
  if (strchr(conn->base_.address, ':')) {
    copy_ipv6_address(decorated_address, conn->base_.address,
                      sizeof(decorated_address), 1);
  } else {
    strlcpy(decorated_address, conn->base_.address, sizeof(decorated_address));
  }

  /* come up with a string for which Host: we want */
  if (conn->base_.port == 80) {
    strlcpy(hoststring, decorated_address, sizeof(hoststring));
  } else {
    tor_snprintf(hoststring, sizeof(hoststring), "%s:%d",
                 decorated_address, conn->base_.port);
  }

  /* Format if-modified-since */
  if (if_modified_since) {
    char b[RFC1123_TIME_LEN+1];
    format_rfc1123_time(b, if_modified_since);
    smartlist_add_asprintf(headers, "If-Modified-Since: %s\r\n", b);
  }

  /* come up with some proxy lines, if we're using one. */
  if (direct && get_options()->HTTPProxy) {
    char *base64_authenticator=NULL;
    const char *authenticator = get_options()->HTTPProxyAuthenticator;

    tor_snprintf(proxystring, sizeof(proxystring),"http://%s", hoststring);
    if (authenticator) {
      base64_authenticator = alloc_http_authenticator(authenticator);
      if (!base64_authenticator)
        log_warn(LD_BUG, "Encoding http authenticator failed");
    }
    if (base64_authenticator) {
      smartlist_add_asprintf(headers,
                   "Proxy-Authorization: Basic %s\r\n",
                   base64_authenticator);
      tor_free(base64_authenticator);
    }
  } else {
    proxystring[0] = 0;
  }

  switch (purpose) {
    case DIR_PURPOSE_FETCH_CONSENSUS:
      /* resource is optional.  If present, it's a flavor name */
      tor_assert(!payload);
      httpcommand = "GET";
      url = directory_get_consensus_url(resource);
      log_info(LD_DIR, "Downloading consensus from %s using %s",
               hoststring, url);
      break;
    case DIR_PURPOSE_FETCH_CERTIFICATE:
      tor_assert(resource);
      tor_assert(!payload);
      httpcommand = "GET";
      tor_asprintf(&url, "/tor/keys/%s", resource);
      break;
    case DIR_PURPOSE_FETCH_STATUS_VOTE:
      tor_assert(resource);
      tor_assert(!payload);
      httpcommand = "GET";
      tor_asprintf(&url, "/tor/status-vote/next/%s.z", resource);
      break;
    case DIR_PURPOSE_FETCH_DETACHED_SIGNATURES:
      tor_assert(!resource);
      tor_assert(!payload);
      httpcommand = "GET";
      url = tor_strdup("/tor/status-vote/next/consensus-signatures.z");
      break;
    case DIR_PURPOSE_FETCH_SERVERDESC:
      tor_assert(resource);
      httpcommand = "GET";
      tor_asprintf(&url, "/tor/server/%s", resource);
      break;
    case DIR_PURPOSE_FETCH_EXTRAINFO:
      tor_assert(resource);
      httpcommand = "GET";
      tor_asprintf(&url, "/tor/extra/%s", resource);
      break;
    case DIR_PURPOSE_FETCH_MICRODESC:
      tor_assert(resource);
      httpcommand = "GET";
      tor_asprintf(&url, "/tor/micro/%s", resource);
      break;
    case DIR_PURPOSE_UPLOAD_DIR: {
      const char *why = router_get_descriptor_gen_reason();
      tor_assert(!resource);
      tor_assert(payload);
      httpcommand = "POST";
      url = tor_strdup("/tor/");
      if (why) {
        smartlist_add_asprintf(headers, "X-Desc-Gen-Reason: %s\r\n", why);
      }
      break;
    }
    case DIR_PURPOSE_UPLOAD_VOTE:
      tor_assert(!resource);
      tor_assert(payload);
      httpcommand = "POST";
      url = tor_strdup("/tor/post/vote");
      break;
    case DIR_PURPOSE_UPLOAD_SIGNATURES:
      tor_assert(!resource);
      tor_assert(payload);
      httpcommand = "POST";
      url = tor_strdup("/tor/post/consensus-signature");
      break;
    case DIR_PURPOSE_FETCH_RENDDESC_V2:
      tor_assert(resource);
      tor_assert(strlen(resource) <= REND_DESC_ID_V2_LEN_BASE32);
      tor_assert(!payload);
      httpcommand = "GET";
      tor_asprintf(&url, "/tor/rendezvous2/%s", resource);
      break;
    case DIR_PURPOSE_UPLOAD_RENDDESC_V2:
      tor_assert(!resource);
      tor_assert(payload);
      httpcommand = "POST";
      url = tor_strdup("/tor/rendezvous2/publish");
      break;
    default:
      tor_assert(0);
      return;
  }

  /* warn in the non-tunneled case */
  if (direct && (strlen(proxystring) + strlen(url) >= 4096)) {
    log_warn(LD_BUG,
             "Squid does not like URLs longer than 4095 bytes, and this "
             "one is %d bytes long: %s%s",
             (int)(strlen(proxystring) + strlen(url)), proxystring, url);
  }

  tor_snprintf(request, sizeof(request), "%s %s", httpcommand, proxystring);

  request_len = strlen(request);
  total_request_len += request_len;
  connection_write_to_buf(request, request_len, TO_CONN(conn));

  url_len = strlen(url);
  total_request_len += url_len;
  connection_write_to_buf(url, url_len, TO_CONN(conn));
  tor_free(url);

  if (!strcmp(httpcommand, "POST") || payload) {
    smartlist_add_asprintf(headers, "Content-Length: %lu\r\n",
                 payload ? (unsigned long)payload_len : 0);
  }

  {
    char *header = smartlist_join_strings(headers, "", 0, NULL);
    tor_snprintf(request, sizeof(request), " HTTP/1.0\r\nHost: %s\r\n%s\r\n",
                 hoststring, header);
    tor_free(header);
  }

  request_len = strlen(request);
  total_request_len += request_len;
  connection_write_to_buf(request, request_len, TO_CONN(conn));

  if (payload) {
    /* then send the payload afterwards too */
    connection_write_to_buf(payload, payload_len, TO_CONN(conn));
    total_request_len += payload_len;
  }

  SMARTLIST_FOREACH(headers, char *, h, tor_free(h));
  smartlist_free(headers);

  log_debug(LD_DIR,
            "Sent request to directory server '%s:%d': "
            "(purpose: %d, request size: " U64_FORMAT ", "
            "payload size: " U64_FORMAT ")",
            conn->base_.address, conn->base_.port,
            conn->base_.purpose,
            U64_PRINTF_ARG(total_request_len),
            U64_PRINTF_ARG(payload ? payload_len : 0));
}

/** Parse an HTTP request string <b>headers</b> of the form
 * \verbatim
 * "\%s [http[s]://]\%s HTTP/1..."
 * \endverbatim
 * If it's well-formed, strdup the second \%s into *<b>url</b>, and
 * nul-terminate it. If the url doesn't start with "/tor/", rewrite it
 * so it does. Return 0.
 * Otherwise, return -1.
 */
STATIC int
parse_http_url(const char *headers, char **url)
{
  char *s, *start, *tmp;

  s = (char *)eat_whitespace_no_nl(headers);
  if (!*s) return -1;
  s = (char *)find_whitespace(s); /* get past GET/POST */
  if (!*s) return -1;
  s = (char *)eat_whitespace_no_nl(s);
  if (!*s) return -1;
  start = s; /* this is it, assuming it's valid */
  s = (char *)find_whitespace(start);
  if (!*s) return -1;

  /* tolerate the http[s] proxy style of putting the hostname in the url */
  if (s-start >= 4 && !strcmpstart(start,"http")) {
    tmp = start + 4;
    if (*tmp == 's')
      tmp++;
    if (s-tmp >= 3 && !strcmpstart(tmp,"://")) {
      tmp = strchr(tmp+3, '/');
      if (tmp && tmp < s) {
        log_debug(LD_DIR,"Skipping over 'http[s]://hostname/' string");
        start = tmp;
      }
    }
  }

  /* Check if the header is well formed (next sequence
   * should be HTTP/1.X\r\n). Assumes we're supporting 1.0? */
  {
    unsigned minor_ver;
    char ch;
    char *e = (char *)eat_whitespace_no_nl(s);
    if (2 != tor_sscanf(e, "HTTP/1.%u%c", &minor_ver, &ch)) {
      return -1;
    }
    if (ch != '\r')
      return -1;
  }

  if (s-start < 5 || strcmpstart(start,"/tor/")) { /* need to rewrite it */
    *url = tor_malloc(s - start + 5);
    strlcpy(*url,"/tor", s-start+5);
    strlcat((*url)+4, start, s-start+1);
  } else {
    *url = tor_strndup(start, s-start);
  }
  return 0;
}

/** Return a copy of the first HTTP header in <b>headers</b> whose key is
 * <b>which</b>.  The key should be given with a terminating colon and space;
 * this function copies everything after, up to but not including the
 * following \\r\\n. */
static char *
http_get_header(const char *headers, const char *which)
{
  const char *cp = headers;
  while (cp) {
    if (!strcasecmpstart(cp, which)) {
      char *eos;
      cp += strlen(which);
      if ((eos = strchr(cp,'\r')))
        return tor_strndup(cp, eos-cp);
      else
        return tor_strdup(cp);
    }
    cp = strchr(cp, '\n');
    if (cp)
      ++cp;
  }
  return NULL;
}

/** If <b>headers</b> indicates that a proxy was involved, then rewrite
 * <b>conn</b>-\>address to describe our best guess of the address that
 * originated this HTTP request. */
static void
http_set_address_origin(const char *headers, connection_t *conn)
{
  char *fwd;

  fwd = http_get_header(headers, "Forwarded-For: ");
  if (!fwd)
    fwd = http_get_header(headers, "X-Forwarded-For: ");
  if (fwd) {
    tor_addr_t toraddr;
    if (tor_addr_parse(&toraddr,fwd) == -1 ||
        tor_addr_is_internal(&toraddr,0)) {
      log_debug(LD_DIR, "Ignoring local/internal IP %s", escaped(fwd));
      tor_free(fwd);
      return;
    }

    tor_free(conn->address);
    conn->address = tor_strdup(fwd);
    tor_free(fwd);
  }
}

/** Parse an HTTP response string <b>headers</b> of the form
 * \verbatim
 * "HTTP/1.\%d \%d\%s\r\n...".
 * \endverbatim
 *
 * If it's well-formed, assign the status code to *<b>code</b> and
 * return 0.  Otherwise, return -1.
 *
 * On success: If <b>date</b> is provided, set *date to the Date
 * header in the http headers, or 0 if no such header is found.  If
 * <b>compression</b> is provided, set *<b>compression</b> to the
 * compression method given in the Content-Encoding header, or 0 if no
 * such header is found, or -1 if the value of the header is not
 * recognized.  If <b>reason</b> is provided, strdup the reason string
 * into it.
 */
int
parse_http_response(const char *headers, int *code, time_t *date,
                    compress_method_t *compression, char **reason)
{
  unsigned n1, n2;
  char datestr[RFC1123_TIME_LEN+1];
  smartlist_t *parsed_headers;
  tor_assert(headers);
  tor_assert(code);

  while (TOR_ISSPACE(*headers)) headers++; /* tolerate leading whitespace */

  if (tor_sscanf(headers, "HTTP/1.%u %u", &n1, &n2) < 2 ||
      (n1 != 0 && n1 != 1) ||
      (n2 < 100 || n2 >= 600)) {
    log_warn(LD_HTTP,"Failed to parse header %s",escaped(headers));
    return -1;
  }
  *code = n2;

  parsed_headers = smartlist_new();
  smartlist_split_string(parsed_headers, headers, "\n",
                         SPLIT_SKIP_SPACE|SPLIT_IGNORE_BLANK, -1);
  if (reason) {
    smartlist_t *status_line_elements = smartlist_new();
    tor_assert(smartlist_len(parsed_headers));
    smartlist_split_string(status_line_elements,
                           smartlist_get(parsed_headers, 0),
                           " ", SPLIT_SKIP_SPACE|SPLIT_IGNORE_BLANK, 3);
    tor_assert(smartlist_len(status_line_elements) <= 3);
    if (smartlist_len(status_line_elements) == 3) {
      *reason = smartlist_get(status_line_elements, 2);
      smartlist_set(status_line_elements, 2, NULL); /* Prevent free */
    }
    SMARTLIST_FOREACH(status_line_elements, char *, cp, tor_free(cp));
    smartlist_free(status_line_elements);
  }
  if (date) {
    *date = 0;
    SMARTLIST_FOREACH(parsed_headers, const char *, s,
      if (!strcmpstart(s, "Date: ")) {
        strlcpy(datestr, s+6, sizeof(datestr));
        /* This will do nothing on failure, so we don't need to check
           the result.   We shouldn't warn, since there are many other valid
           date formats besides the one we use. */
        parse_rfc1123_time(datestr, date);
        break;
      });
  }
  if (compression) {
    const char *enc = NULL;
    SMARTLIST_FOREACH(parsed_headers, const char *, s,
      if (!strcmpstart(s, "Content-Encoding: ")) {
        enc = s+18; break;
      });
    if (!enc || !strcmp(enc, "identity")) {
      *compression = NO_METHOD;
    } else if (!strcmp(enc, "deflate") || !strcmp(enc, "x-deflate")) {
      *compression = ZLIB_METHOD;
    } else if (!strcmp(enc, "gzip") || !strcmp(enc, "x-gzip")) {
      *compression = GZIP_METHOD;
    } else {
      log_info(LD_HTTP, "Unrecognized content encoding: %s. Trying to deal.",
               escaped(enc));
      *compression = UNKNOWN_METHOD;
    }
  }
  SMARTLIST_FOREACH(parsed_headers, char *, s, tor_free(s));
  smartlist_free(parsed_headers);

  return 0;
}

/** Return true iff <b>body</b> doesn't start with a plausible router or
 * network-status or microdescriptor opening.  This is a sign of possible
 * compression. */
static int
body_is_plausible(const char *body, size_t len, int purpose)
{
  int i;
  if (len == 0)
    return 1; /* empty bodies don't need decompression */
  if (len < 32)
    return 0;
  if (purpose == DIR_PURPOSE_FETCH_MICRODESC) {
    return (!strcmpstart(body,"onion-key"));
  }

  if (!strcmpstart(body,"router") ||
      !strcmpstart(body,"network-status"))
    return 1;
  for (i=0;i<32;++i) {
    if (!TOR_ISPRINT(body[i]) && !TOR_ISSPACE(body[i]))
      return 0;
  }

  return 1;
}

/** Called when we've just fetched a bunch of router descriptors in
 * <b>body</b>.  The list <b>which</b>, if present, holds digests for
 * descriptors we requested: descriptor digests if <b>descriptor_digests</b>
 * is true, or identity digests otherwise.  Parse the descriptors, validate
 * them, and annotate them as having purpose <b>purpose</b> and as having been
 * downloaded from <b>source</b>.
 *
 * Return the number of routers actually added. */
static int
load_downloaded_routers(const char *body, smartlist_t *which,
                        int descriptor_digests,
                        int router_purpose,
                        const char *source)
{
  char buf[256];
  char time_buf[ISO_TIME_LEN+1];
  int added = 0;
  int general = router_purpose == ROUTER_PURPOSE_GENERAL;
  format_iso_time(time_buf, time(NULL));
  tor_assert(source);

  if (tor_snprintf(buf, sizeof(buf),
                   "@downloaded-at %s\n"
                   "@source %s\n"
                   "%s%s%s", time_buf, escaped(source),
                   !general ? "@purpose " : "",
                   !general ? router_purpose_to_string(router_purpose) : "",
                   !general ? "\n" : "")<0)
    return added;

  added = router_load_routers_from_string(body, NULL, SAVED_NOWHERE, which,
                                  descriptor_digests, buf);
  if (added && general)
    control_event_bootstrap(BOOTSTRAP_STATUS_LOADING_DESCRIPTORS,
                            count_loading_descriptors_progress());
  return added;
}

/** We are a client, and we've finished reading the server's
 * response. Parse it and act appropriately.
 *
 * If we're still happy with using this directory server in the future, return
 * 0. Otherwise return -1; and the caller should consider trying the request
 * again.
 *
 * The caller will take care of marking the connection for close.
 */
static int
connection_dir_client_reached_eof(dir_connection_t *conn)
{
  char *body;
  char *headers;
  char *reason = NULL;
  size_t body_len = 0;
  int status_code;
  time_t date_header = 0;
  long apparent_skew;
  compress_method_t compression;
  int plausible;
  int skewed = 0;
  int allow_partial = (conn->base_.purpose == DIR_PURPOSE_FETCH_SERVERDESC ||
                       conn->base_.purpose == DIR_PURPOSE_FETCH_EXTRAINFO ||
                       conn->base_.purpose == DIR_PURPOSE_FETCH_MICRODESC);
  time_t now = time(NULL);
  int src_code;
  size_t received_bytes;

  received_bytes = connection_get_inbuf_len(TO_CONN(conn));

  switch (connection_fetch_from_buf_http(TO_CONN(conn),
                              &headers, MAX_HEADERS_SIZE,
                              &body, &body_len, MAX_DIR_DL_SIZE,
                              allow_partial)) {
    case -1: /* overflow */
      log_warn(LD_PROTOCOL,
               "'fetch' response too large (server '%s:%d'). Closing.",
               conn->base_.address, conn->base_.port);
      return -1;
    case 0:
      log_info(LD_HTTP,
               "'fetch' response not all here, but we're at eof. Closing.");
      return -1;
    /* case 1, fall through */
  }

  if (parse_http_response(headers, &status_code, &date_header,
                          &compression, &reason) < 0) {
    log_warn(LD_HTTP,"Unparseable headers (server '%s:%d'). Closing.",
             conn->base_.address, conn->base_.port);
    tor_free(body); tor_free(headers);
    return -1;
  }
  if (!reason) reason = tor_strdup("[no reason given]");

  tor_log(LOG_DEBUG, LD_DIR,
            "Received response from directory server '%s:%d': %d %s "
            "(purpose: %d, response size: " U64_FORMAT
#ifdef MEASUREMENTS_21206
            ", data cells received: %d, data cells sent: %d"
#endif
            ", compression: %d)",
            conn->base_.address, conn->base_.port, status_code,
            escaped(reason), conn->base_.purpose,
            U64_PRINTF_ARG(received_bytes),
#ifdef MEASUREMENTS_21206
            conn->data_cells_received, conn->data_cells_sent,
#endif
            compression);

  if (conn->guard_state) {
    /* we count the connection as successful once we can read from it.  We do
     * not, however, delay use of the circuit here, since it's just for a
     * one-hop directory request. */
    /* XXXXprop271 note that this will not do the right thing for other
     * waiting circuits that would be triggered by this circuit becoming
     * complete/usable. But that's ok, I think.
     */
    entry_guard_succeeded(&conn->guard_state);
    circuit_guard_state_free(conn->guard_state);
    conn->guard_state = NULL;
  }

  /* now check if it's got any hints for us about our IP address. */
  if (conn->dirconn_direct) {
    char *guess = http_get_header(headers, X_ADDRESS_HEADER);
    if (guess) {
      router_new_address_suggestion(guess, conn);
      tor_free(guess);
    }
  }

  if (date_header > 0) {
    /* The date header was written very soon after we sent our request,
     * so compute the skew as the difference between sending the request
     * and the date header.  (We used to check now-date_header, but that's
     * inaccurate if we spend a lot of time downloading.)
     */
    apparent_skew = conn->base_.timestamp_lastwritten - date_header;
    if (labs(apparent_skew)>ALLOW_DIRECTORY_TIME_SKEW) {
      int trusted = router_digest_is_trusted_dir(conn->identity_digest);
      clock_skew_warning(TO_CONN(conn), apparent_skew, trusted, LD_HTTP,
                         "directory", "DIRSERV");
      skewed = 1; /* don't check the recommended-versions line */
    } else {
      log_debug(LD_HTTP, "Time on received directory is within tolerance; "
                "we are %ld seconds skewed.  (That's okay.)", apparent_skew);
    }
  }
  (void) skewed; /* skewed isn't used yet. */

  if (status_code == 503) {
    routerstatus_t *rs;
    dir_server_t *ds;
    const char *id_digest = conn->identity_digest;
    log_info(LD_DIR,"Received http status code %d (%s) from server "
             "'%s:%d'. I'll try again soon.",
             status_code, escaped(reason), conn->base_.address,
             conn->base_.port);
    if ((rs = router_get_mutable_consensus_status_by_id(id_digest)))
      rs->last_dir_503_at = now;
    if ((ds = router_get_fallback_dirserver_by_digest(id_digest)))
      ds->fake_status.last_dir_503_at = now;

    tor_free(body); tor_free(headers); tor_free(reason);
    return -1;
  }

  plausible = body_is_plausible(body, body_len, conn->base_.purpose);
  if (compression != NO_METHOD || !plausible) {
    char *new_body = NULL;
    size_t new_len = 0;
    compress_method_t guessed = detect_compression_method(body, body_len);
    if (compression == UNKNOWN_METHOD || guessed != compression) {
      /* Tell the user if we don't believe what we're told about compression.*/
      const char *description1, *description2;
      if (compression == ZLIB_METHOD)
        description1 = "as deflated";
      else if (compression == GZIP_METHOD)
        description1 = "as gzipped";
      else if (compression == NO_METHOD)
        description1 = "as uncompressed";
      else
        description1 = "with an unknown Content-Encoding";
      if (guessed == ZLIB_METHOD)
        description2 = "deflated";
      else if (guessed == GZIP_METHOD)
        description2 = "gzipped";
      else if (!plausible)
        description2 = "confusing binary junk";
      else
        description2 = "uncompressed";

      log_info(LD_HTTP, "HTTP body from server '%s:%d' was labeled %s, "
               "but it seems to be %s.%s",
               conn->base_.address, conn->base_.port, description1,
               description2,
               (compression>0 && guessed>0)?"  Trying both.":"");
    }
    /* Try declared compression first if we can. */
    if (compression == GZIP_METHOD  || compression == ZLIB_METHOD)
      tor_gzip_uncompress(&new_body, &new_len, body, body_len, compression,
                          !allow_partial, LOG_PROTOCOL_WARN);
    /* Okay, if that didn't work, and we think that it was compressed
     * differently, try that. */
    if (!new_body &&
        (guessed == GZIP_METHOD || guessed == ZLIB_METHOD) &&
        compression != guessed)
      tor_gzip_uncompress(&new_body, &new_len, body, body_len, guessed,
                          !allow_partial, LOG_PROTOCOL_WARN);
    /* If we're pretty sure that we have a compressed directory, and
     * we didn't manage to uncompress it, then warn and bail. */
    if (!plausible && !new_body) {
      log_fn(LOG_PROTOCOL_WARN, LD_HTTP,
             "Unable to decompress HTTP body (server '%s:%d').",
             conn->base_.address, conn->base_.port);
      tor_free(body); tor_free(headers); tor_free(reason);
      return -1;
    }
    if (new_body) {
      tor_free(body);
      body = new_body;
      body_len = new_len;
    }
  }

  if (conn->base_.purpose == DIR_PURPOSE_FETCH_CONSENSUS) {
    int r;
    const char *flavname = conn->requested_resource;
    if (status_code != 200) {
      int severity = (status_code == 304) ? LOG_INFO : LOG_WARN;
      tor_log(severity, LD_DIR,
          "Received http status code %d (%s) from server "
          "'%s:%d' while fetching consensus directory.",
           status_code, escaped(reason), conn->base_.address,
           conn->base_.port);
      tor_free(body); tor_free(headers); tor_free(reason);
      networkstatus_consensus_download_failed(status_code, flavname);
      return -1;
    }
    log_info(LD_DIR,"Received consensus directory (body size %d) from server "
             "'%s:%d'", (int)body_len, conn->base_.address, conn->base_.port);
    if ((r=networkstatus_set_current_consensus(body, flavname, 0,
                                               conn->identity_digest))<0) {
      log_fn(r<-1?LOG_WARN:LOG_INFO, LD_DIR,
             "Unable to load %s consensus directory downloaded from "
             "server '%s:%d'. I'll try again soon.",
             flavname, conn->base_.address, conn->base_.port);
      tor_free(body); tor_free(headers); tor_free(reason);
      networkstatus_consensus_download_failed(0, flavname);
      return -1;
    }

    /* If we launched other fetches for this consensus, cancel them. */
    connection_dir_close_consensus_fetches(conn, flavname);

    /* launches router downloads as needed */
    routers_update_all_from_networkstatus(now, 3);
    update_microdescs_from_networkstatus(now);
    update_microdesc_downloads(now);
    directory_info_has_arrived(now, 0, 0);
    if (authdir_mode_v3(get_options())) {
      sr_act_post_consensus(
                   networkstatus_get_latest_consensus_by_flavor(FLAV_NS));
    }
    log_info(LD_DIR, "Successfully loaded consensus.");
  }

  if (conn->base_.purpose == DIR_PURPOSE_FETCH_CERTIFICATE) {
    if (status_code != 200) {
      log_warn(LD_DIR,
          "Received http status code %d (%s) from server "
          "'%s:%d' while fetching \"/tor/keys/%s\".",
           status_code, escaped(reason), conn->base_.address,
           conn->base_.port, conn->requested_resource);
      connection_dir_download_cert_failed(conn, status_code);
      tor_free(body); tor_free(headers); tor_free(reason);
      return -1;
    }
    log_info(LD_DIR,"Received authority certificates (body size %d) from "
             "server '%s:%d'",
             (int)body_len, conn->base_.address, conn->base_.port);

    /*
     * Tell trusted_dirs_load_certs_from_string() whether it was by fp
     * or fp-sk pair.
     */
    src_code = -1;
    if (!strcmpstart(conn->requested_resource, "fp/")) {
      src_code = TRUSTED_DIRS_CERTS_SRC_DL_BY_ID_DIGEST;
    } else if (!strcmpstart(conn->requested_resource, "fp-sk/")) {
      src_code = TRUSTED_DIRS_CERTS_SRC_DL_BY_ID_SK_DIGEST;
    }

    if (src_code != -1) {
      if (trusted_dirs_load_certs_from_string(body, src_code, 1,
                                              conn->identity_digest)<0) {
        log_warn(LD_DIR, "Unable to parse fetched certificates");
        /* if we fetched more than one and only some failed, the successful
         * ones got flushed to disk so it's safe to call this on them */
        connection_dir_download_cert_failed(conn, status_code);
      } else {
        directory_info_has_arrived(now, 0, 0);
        log_info(LD_DIR, "Successfully loaded certificates from fetch.");
      }
    } else {
      log_warn(LD_DIR,
               "Couldn't figure out what to do with fetched certificates for "
               "unknown resource %s",
               conn->requested_resource);
      connection_dir_download_cert_failed(conn, status_code);
    }
  }
  if (conn->base_.purpose == DIR_PURPOSE_FETCH_STATUS_VOTE) {
    const char *msg;
    int st;
    log_info(LD_DIR,"Got votes (body size %d) from server %s:%d",
             (int)body_len, conn->base_.address, conn->base_.port);
    if (status_code != 200) {
      log_warn(LD_DIR,
             "Received http status code %d (%s) from server "
             "'%s:%d' while fetching \"/tor/status-vote/next/%s.z\".",
             status_code, escaped(reason), conn->base_.address,
             conn->base_.port, conn->requested_resource);
      tor_free(body); tor_free(headers); tor_free(reason);
      return -1;
    }
    dirvote_add_vote(body, &msg, &st);
    if (st > 299) {
      log_warn(LD_DIR, "Error adding retrieved vote: %s", msg);
    } else {
      log_info(LD_DIR, "Added vote(s) successfully [msg: %s]", msg);
    }
  }
  if (conn->base_.purpose == DIR_PURPOSE_FETCH_DETACHED_SIGNATURES) {
    const char *msg = NULL;
    log_info(LD_DIR,"Got detached signatures (body size %d) from server %s:%d",
             (int)body_len, conn->base_.address, conn->base_.port);
    if (status_code != 200) {
      log_warn(LD_DIR,
        "Received http status code %d (%s) from server '%s:%d' while fetching "
        "\"/tor/status-vote/next/consensus-signatures.z\".",
             status_code, escaped(reason), conn->base_.address,
             conn->base_.port);
      tor_free(body); tor_free(headers); tor_free(reason);
      return -1;
    }
    if (dirvote_add_signatures(body, conn->base_.address, &msg)<0) {
      log_warn(LD_DIR, "Problem adding detached signatures from %s:%d: %s",
               conn->base_.address, conn->base_.port, msg?msg:"???");
    }
  }

  if (conn->base_.purpose == DIR_PURPOSE_FETCH_SERVERDESC ||
      conn->base_.purpose == DIR_PURPOSE_FETCH_EXTRAINFO) {
    int was_ei = conn->base_.purpose == DIR_PURPOSE_FETCH_EXTRAINFO;
    smartlist_t *which = NULL;
    int n_asked_for = 0;
    int descriptor_digests = conn->requested_resource &&
                             !strcmpstart(conn->requested_resource,"d/");
    log_info(LD_DIR,"Received %s (body size %d) from server '%s:%d'",
             was_ei ? "extra server info" : "server info",
             (int)body_len, conn->base_.address, conn->base_.port);
    if (conn->requested_resource &&
        (!strcmpstart(conn->requested_resource,"d/") ||
         !strcmpstart(conn->requested_resource,"fp/"))) {
      which = smartlist_new();
      dir_split_resource_into_fingerprints(conn->requested_resource +
                                             (descriptor_digests ? 2 : 3),
                                           which, NULL, 0);
      n_asked_for = smartlist_len(which);
    }
    if (status_code != 200) {
      int dir_okay = status_code == 404 ||
        (status_code == 400 && !strcmp(reason, "Servers unavailable."));
      /* 404 means that it didn't have them; no big deal.
       * Older (pre-0.1.1.8) servers said 400 Servers unavailable instead. */
      log_fn(dir_okay ? LOG_INFO : LOG_WARN, LD_DIR,
             "Received http status code %d (%s) from server '%s:%d' "
             "while fetching \"/tor/server/%s\". I'll try again soon.",
             status_code, escaped(reason), conn->base_.address,
             conn->base_.port, conn->requested_resource);
      if (!which) {
        connection_dir_download_routerdesc_failed(conn);
      } else {
        dir_routerdesc_download_failed(which, status_code,
                                       conn->router_purpose,
                                       was_ei, descriptor_digests);
        SMARTLIST_FOREACH(which, char *, cp, tor_free(cp));
        smartlist_free(which);
      }
      tor_free(body); tor_free(headers); tor_free(reason);
      return dir_okay ? 0 : -1;
    }
    /* Learn the routers, assuming we requested by fingerprint or "all"
     * or "authority".
     *
     * We use "authority" to fetch our own descriptor for
     * testing, and to fetch bridge descriptors for bootstrapping. Ignore
     * the output of "authority" requests unless we are using bridges,
     * since otherwise they'll be the response from reachability tests,
     * and we don't really want to add that to our routerlist. */
    if (which || (conn->requested_resource &&
                  (!strcmpstart(conn->requested_resource, "all") ||
                   (!strcmpstart(conn->requested_resource, "authority") &&
                    get_options()->UseBridges)))) {
      /* as we learn from them, we remove them from 'which' */
      if (was_ei) {
        router_load_extrainfo_from_string(body, NULL, SAVED_NOWHERE, which,
                                          descriptor_digests);
      } else {
        //router_load_routers_from_string(body, NULL, SAVED_NOWHERE, which,
        //                       descriptor_digests, conn->router_purpose);
        if (load_downloaded_routers(body, which, descriptor_digests,
                                conn->router_purpose,
                                conn->base_.address))
          directory_info_has_arrived(now, 0, 0);
      }
    }
    if (which) { /* mark remaining ones as failed */
      log_info(LD_DIR, "Received %d/%d %s requested from %s:%d",
               n_asked_for-smartlist_len(which), n_asked_for,
               was_ei ? "extra-info documents" : "router descriptors",
               conn->base_.address, (int)conn->base_.port);
      if (smartlist_len(which)) {
        dir_routerdesc_download_failed(which, status_code,
                                       conn->router_purpose,
                                       was_ei, descriptor_digests);
      }
      SMARTLIST_FOREACH(which, char *, cp, tor_free(cp));
      smartlist_free(which);
    }
    if (directory_conn_is_self_reachability_test(conn))
      router_dirport_found_reachable();
  }
  if (conn->base_.purpose == DIR_PURPOSE_FETCH_MICRODESC) {
    smartlist_t *which = NULL;
    log_info(LD_DIR,"Received answer to microdescriptor request (status %d, "
             "body size %d) from server '%s:%d'",
             status_code, (int)body_len, conn->base_.address,
             conn->base_.port);
    tor_assert(conn->requested_resource &&
               !strcmpstart(conn->requested_resource, "d/"));
    which = smartlist_new();
    dir_split_resource_into_fingerprints(conn->requested_resource+2,
                                         which, NULL,
                                         DSR_DIGEST256|DSR_BASE64);
    if (status_code != 200) {
      log_info(LD_DIR, "Received status code %d (%s) from server "
               "'%s:%d' while fetching \"/tor/micro/%s\".  I'll try again "
               "soon.",
               status_code, escaped(reason), conn->base_.address,
               (int)conn->base_.port, conn->requested_resource);
      dir_microdesc_download_failed(which, status_code);
      SMARTLIST_FOREACH(which, char *, cp, tor_free(cp));
      smartlist_free(which);
      tor_free(body); tor_free(headers); tor_free(reason);
      return 0;
    } else {
      smartlist_t *mds;
      mds = microdescs_add_to_cache(get_microdesc_cache(),
                                    body, body+body_len, SAVED_NOWHERE, 0,
                                    now, which);
      if (smartlist_len(which)) {
        /* Mark remaining ones as failed. */
        dir_microdesc_download_failed(which, status_code);
      }
      if (mds && smartlist_len(mds)) {
        control_event_bootstrap(BOOTSTRAP_STATUS_LOADING_DESCRIPTORS,
                                count_loading_descriptors_progress());
        directory_info_has_arrived(now, 0, 1);
      }
      SMARTLIST_FOREACH(which, char *, cp, tor_free(cp));
      smartlist_free(which);
      smartlist_free(mds);
    }
  }

  if (conn->base_.purpose == DIR_PURPOSE_UPLOAD_DIR) {
    switch (status_code) {
      case 200: {
          dir_server_t *ds =
            router_get_trusteddirserver_by_digest(conn->identity_digest);
          char *rejected_hdr = http_get_header(headers,
                                               "X-Descriptor-Not-New: ");
          if (rejected_hdr) {
            if (!strcmp(rejected_hdr, "Yes")) {
              log_info(LD_GENERAL,
                       "Authority '%s' declined our descriptor (not new)",
                       ds->nickname);
              /* XXXX use this information; be sure to upload next one
               * sooner. -NM */
              /* XXXX++ On further thought, the task above implies that we're
               * basing our regenerate-descriptor time on when we uploaded the
               * last descriptor, not on the published time of the last
               * descriptor.  If those are different, that's a bad thing to
               * do. -NM */
            }
            tor_free(rejected_hdr);
          }
          log_info(LD_GENERAL,"eof (status 200) after uploading server "
                   "descriptor: finished.");
          control_event_server_status(
                      LOG_NOTICE, "ACCEPTED_SERVER_DESCRIPTOR DIRAUTH=%s:%d",
                      conn->base_.address, conn->base_.port);

          ds->has_accepted_serverdesc = 1;
          if (directories_have_accepted_server_descriptor())
            control_event_server_status(LOG_NOTICE, "GOOD_SERVER_DESCRIPTOR");
        }
        break;
      case 400:
        log_warn(LD_GENERAL,"http status 400 (%s) response from "
                 "dirserver '%s:%d'. Please correct.",
                 escaped(reason), conn->base_.address, conn->base_.port);
        control_event_server_status(LOG_WARN,
                      "BAD_SERVER_DESCRIPTOR DIRAUTH=%s:%d REASON=\"%s\"",
                      conn->base_.address, conn->base_.port, escaped(reason));
        break;
      default:
        log_warn(LD_GENERAL,
             "http status %d (%s) reason unexpected while uploading "
             "descriptor to server '%s:%d').",
             status_code, escaped(reason), conn->base_.address,
             conn->base_.port);
        break;
    }
    /* return 0 in all cases, since we don't want to mark any
     * dirservers down just because they don't like us. */
  }

  if (conn->base_.purpose == DIR_PURPOSE_UPLOAD_VOTE) {
    switch (status_code) {
      case 200: {
        log_notice(LD_DIR,"Uploaded a vote to dirserver %s:%d",
                   conn->base_.address, conn->base_.port);
        }
        break;
      case 400:
        log_warn(LD_DIR,"http status 400 (%s) response after uploading "
                 "vote to dirserver '%s:%d'. Please correct.",
                 escaped(reason), conn->base_.address, conn->base_.port);
        break;
      default:
        log_warn(LD_GENERAL,
             "http status %d (%s) reason unexpected while uploading "
             "vote to server '%s:%d').",
             status_code, escaped(reason), conn->base_.address,
             conn->base_.port);
        break;
    }
    /* return 0 in all cases, since we don't want to mark any
     * dirservers down just because they don't like us. */
  }

  if (conn->base_.purpose == DIR_PURPOSE_UPLOAD_SIGNATURES) {
    switch (status_code) {
      case 200: {
        log_notice(LD_DIR,"Uploaded signature(s) to dirserver %s:%d",
                   conn->base_.address, conn->base_.port);
        }
        break;
      case 400:
        log_warn(LD_DIR,"http status 400 (%s) response after uploading "
                 "signatures to dirserver '%s:%d'. Please correct.",
                 escaped(reason), conn->base_.address, conn->base_.port);
        break;
      default:
        log_warn(LD_GENERAL,
             "http status %d (%s) reason unexpected while uploading "
             "signatures to server '%s:%d').",
             status_code, escaped(reason), conn->base_.address,
             conn->base_.port);
        break;
    }
    /* return 0 in all cases, since we don't want to mark any
     * dirservers down just because they don't like us. */
  }

  if (conn->base_.purpose == DIR_PURPOSE_FETCH_RENDDESC_V2) {
    #define SEND_HS_DESC_FAILED_EVENT(reason) ( \
      control_event_hs_descriptor_failed(conn->rend_data, \
                                         conn->identity_digest, \
                                         reason) )
    #define SEND_HS_DESC_FAILED_CONTENT() ( \
  control_event_hs_descriptor_content(rend_data_get_address(conn->rend_data), \
                                      conn->requested_resource,         \
                                      conn->identity_digest,            \
                                      NULL) )
    tor_assert(conn->rend_data);
    log_info(LD_REND,"Received rendezvous descriptor (body size %d, status %d "
             "(%s))",
             (int)body_len, status_code, escaped(reason));
    switch (status_code) {
      case 200:
      {
        rend_cache_entry_t *entry = NULL;

        if (rend_cache_store_v2_desc_as_client(body,
            conn->requested_resource, conn->rend_data, &entry) < 0) {
          log_warn(LD_REND,"Fetching v2 rendezvous descriptor failed. "
                   "Retrying at another directory.");
          /* We'll retry when connection_about_to_close_connection()
           * cleans this dir conn up. */
          SEND_HS_DESC_FAILED_EVENT("BAD_DESC");
          SEND_HS_DESC_FAILED_CONTENT();
        } else {
          char service_id[REND_SERVICE_ID_LEN_BASE32 + 1];
          /* Should never be NULL here if we found the descriptor. */
          tor_assert(entry);
          rend_get_service_id(entry->parsed->pk, service_id);

          /* success. notify pending connections about this. */
          log_info(LD_REND, "Successfully fetched v2 rendezvous "
                   "descriptor.");
          control_event_hs_descriptor_received(service_id,
                                               conn->rend_data,
                                               conn->identity_digest);
          control_event_hs_descriptor_content(service_id,
                                              conn->requested_resource,
                                              conn->identity_digest,
                                              body);
          conn->base_.purpose = DIR_PURPOSE_HAS_FETCHED_RENDDESC_V2;
          rend_client_desc_trynow(service_id);
          memwipe(service_id, 0, sizeof(service_id));
        }
        break;
      }
      case 404:
        /* Not there. We'll retry when
         * connection_about_to_close_connection() cleans this conn up. */
        log_info(LD_REND,"Fetching v2 rendezvous descriptor failed: "
                         "Retrying at another directory.");
        SEND_HS_DESC_FAILED_EVENT("NOT_FOUND");
        SEND_HS_DESC_FAILED_CONTENT();
        break;
      case 400:
        log_warn(LD_REND, "Fetching v2 rendezvous descriptor failed: "
                 "http status 400 (%s). Dirserver didn't like our "
                 "v2 rendezvous query? Retrying at another directory.",
                 escaped(reason));
        SEND_HS_DESC_FAILED_EVENT("QUERY_REJECTED");
        SEND_HS_DESC_FAILED_CONTENT();
        break;
      default:
        log_warn(LD_REND, "Fetching v2 rendezvous descriptor failed: "
                 "http status %d (%s) response unexpected while "
                 "fetching v2 hidden service descriptor (server '%s:%d'). "
                 "Retrying at another directory.",
                 status_code, escaped(reason), conn->base_.address,
                 conn->base_.port);
        SEND_HS_DESC_FAILED_EVENT("UNEXPECTED");
        SEND_HS_DESC_FAILED_CONTENT();
        break;
    }
  }

  if (conn->base_.purpose == DIR_PURPOSE_UPLOAD_RENDDESC_V2) {
    #define SEND_HS_DESC_UPLOAD_FAILED_EVENT(reason) ( \
      control_event_hs_descriptor_upload_failed( \
        conn->identity_digest, \
        rend_data_get_address(conn->rend_data), \
        reason) )
    log_info(LD_REND,"Uploaded rendezvous descriptor (status %d "
             "(%s))",
             status_code, escaped(reason));
    /* Without the rend data, we'll have a problem identifying what has been
     * uploaded for which service. */
    tor_assert(conn->rend_data);
    switch (status_code) {
      case 200:
        log_info(LD_REND,
                 "Uploading rendezvous descriptor: finished with status "
                 "200 (%s)", escaped(reason));
        control_event_hs_descriptor_uploaded(conn->identity_digest,
                                    rend_data_get_address(conn->rend_data));
        rend_service_desc_has_uploaded(conn->rend_data);
        break;
      case 400:
        log_warn(LD_REND,"http status 400 (%s) response from dirserver "
                 "'%s:%d'. Malformed rendezvous descriptor?",
                 escaped(reason), conn->base_.address, conn->base_.port);
        SEND_HS_DESC_UPLOAD_FAILED_EVENT("UPLOAD_REJECTED");
        break;
      default:
        log_warn(LD_REND,"http status %d (%s) response unexpected (server "
                 "'%s:%d').",
                 status_code, escaped(reason), conn->base_.address,
                 conn->base_.port);
        SEND_HS_DESC_UPLOAD_FAILED_EVENT("UNEXPECTED");
        break;
    }
  }
  tor_free(body); tor_free(headers); tor_free(reason);
  return 0;
}

/** Called when a directory connection reaches EOF. */
int
connection_dir_reached_eof(dir_connection_t *conn)
{
  int retval;
  if (conn->base_.state != DIR_CONN_STATE_CLIENT_READING) {
    log_info(LD_HTTP,"conn reached eof, not reading. [state=%d] Closing.",
             conn->base_.state);
    connection_close_immediate(TO_CONN(conn)); /* error: give up on flushing */
    connection_mark_for_close(TO_CONN(conn));
    return -1;
  }

  retval = connection_dir_client_reached_eof(conn);
  if (retval == 0) /* success */
    conn->base_.state = DIR_CONN_STATE_CLIENT_FINISHED;
  connection_mark_for_close(TO_CONN(conn));
  return retval;
}

/** If any directory object is arriving, and it's over 10MB large, we're
 * getting DoS'd.  (As of 0.1.2.x, raw directories are about 1MB, and we never
 * ask for more than 96 router descriptors at a time.)
 */
#define MAX_DIRECTORY_OBJECT_SIZE (10*(1<<20))

#define MAX_VOTE_DL_SIZE (MAX_DIRECTORY_OBJECT_SIZE * 5)

/** Read handler for directory connections.  (That's connections <em>to</em>
 * directory servers and connections <em>at</em> directory servers.)
 */
int
connection_dir_process_inbuf(dir_connection_t *conn)
{
  size_t max_size;
  tor_assert(conn);
  tor_assert(conn->base_.type == CONN_TYPE_DIR);

  /* Directory clients write, then read data until they receive EOF;
   * directory servers read data until they get an HTTP command, then
   * write their response (when it's finished flushing, they mark for
   * close).
   */

  /* If we're on the dirserver side, look for a command. */
  if (conn->base_.state == DIR_CONN_STATE_SERVER_COMMAND_WAIT) {
    if (directory_handle_command(conn) < 0) {
      connection_mark_for_close(TO_CONN(conn));
      return -1;
    }
    return 0;
  }

  max_size =
    (TO_CONN(conn)->purpose == DIR_PURPOSE_FETCH_STATUS_VOTE) ?
    MAX_VOTE_DL_SIZE : MAX_DIRECTORY_OBJECT_SIZE;

  if (connection_get_inbuf_len(TO_CONN(conn)) > max_size) {
    log_warn(LD_HTTP,
             "Too much data received from directory connection (%s): "
             "denial of service attempt, or you need to upgrade?",
             conn->base_.address);
    connection_mark_for_close(TO_CONN(conn));
    return -1;
  }

  if (!conn->base_.inbuf_reached_eof)
    log_debug(LD_HTTP,"Got data, not eof. Leaving on inbuf.");
  return 0;
}

/** Called when we're about to finally unlink and free a directory connection:
 * perform necessary accounting and cleanup */
void
connection_dir_about_to_close(dir_connection_t *dir_conn)
{
  connection_t *conn = TO_CONN(dir_conn);

  if (conn->state < DIR_CONN_STATE_CLIENT_FINISHED) {
    /* It's a directory connection and connecting or fetching
     * failed: forget about this router, and maybe try again. */
    connection_dir_request_failed(dir_conn);
  }
  /* If we were trying to fetch a v2 rend desc and did not succeed,
   * retry as needed. (If a fetch is successful, the connection state
   * is changed to DIR_PURPOSE_HAS_FETCHED_RENDDESC_V2 to mark that
   * refetching is unnecessary.) */
  if (conn->purpose == DIR_PURPOSE_FETCH_RENDDESC_V2 &&
      dir_conn->rend_data &&
      strlen(rend_data_get_address(dir_conn->rend_data)) ==
             REND_SERVICE_ID_LEN_BASE32)
    rend_client_refetch_v2_renddesc(dir_conn->rend_data);
}

/** Create an http response for the client <b>conn</b> out of
 * <b>status</b> and <b>reason_phrase</b>. Write it to <b>conn</b>.
 */
static void
write_http_status_line(dir_connection_t *conn, int status,
                       const char *reason_phrase)
{
  char buf[256];
  if (tor_snprintf(buf, sizeof(buf), "HTTP/1.0 %d %s\r\n\r\n",
      status, reason_phrase ? reason_phrase : "OK") < 0) {
    log_warn(LD_BUG,"status line too long.");
    return;
  }
  log_debug(LD_DIRSERV,"Wrote status 'HTTP/1.0 %d %s'", status, reason_phrase);
  connection_write_to_buf(buf, strlen(buf), TO_CONN(conn));
}

/** Write the header for an HTTP/1.0 response onto <b>conn</b>-\>outbuf,
 * with <b>type</b> as the Content-Type.
 *
 * If <b>length</b> is nonnegative, it is the Content-Length.
 * If <b>encoding</b> is provided, it is the Content-Encoding.
 * If <b>cache_lifetime</b> is greater than 0, the content may be cached for
 * up to cache_lifetime seconds.  Otherwise, the content may not be cached. */
static void
write_http_response_header_impl(dir_connection_t *conn, ssize_t length,
                           const char *type, const char *encoding,
                           const char *extra_headers,
                           long cache_lifetime)
{
  char date[RFC1123_TIME_LEN+1];
  char tmp[1024];
  char *cp;
  time_t now = time(NULL);

  tor_assert(conn);

  format_rfc1123_time(date, now);
  cp = tmp;
  tor_snprintf(cp, sizeof(tmp),
               "HTTP/1.0 200 OK\r\nDate: %s\r\n",
               date);
  cp += strlen(tmp);
  if (type) {
    tor_snprintf(cp, sizeof(tmp)-(cp-tmp), "Content-Type: %s\r\n", type);
    cp += strlen(cp);
  }
  if (!is_local_addr(&conn->base_.addr)) {
    /* Don't report the source address for a nearby/private connection.
     * Otherwise we tend to mis-report in cases where incoming ports are
     * being forwarded to a Tor server running behind the firewall. */
    tor_snprintf(cp, sizeof(tmp)-(cp-tmp),
                 X_ADDRESS_HEADER "%s\r\n", conn->base_.address);
    cp += strlen(cp);
  }
  if (encoding) {
    tor_snprintf(cp, sizeof(tmp)-(cp-tmp),
                 "Content-Encoding: %s\r\n", encoding);
    cp += strlen(cp);
  }
  if (length >= 0) {
    tor_snprintf(cp, sizeof(tmp)-(cp-tmp),
                 "Content-Length: %ld\r\n", (long)length);
    cp += strlen(cp);
  }
  if (cache_lifetime > 0) {
    char expbuf[RFC1123_TIME_LEN+1];
    format_rfc1123_time(expbuf, (time_t)(now + cache_lifetime));
    /* We could say 'Cache-control: max-age=%d' here if we start doing
     * http/1.1 */
    tor_snprintf(cp, sizeof(tmp)-(cp-tmp),
                 "Expires: %s\r\n", expbuf);
    cp += strlen(cp);
  } else if (cache_lifetime == 0) {
    /* We could say 'Cache-control: no-cache' here if we start doing
     * http/1.1 */
    strlcpy(cp, "Pragma: no-cache\r\n", sizeof(tmp)-(cp-tmp));
    cp += strlen(cp);
  }
  if (extra_headers) {
    strlcpy(cp, extra_headers, sizeof(tmp)-(cp-tmp));
    cp += strlen(cp);
  }
  if (sizeof(tmp)-(cp-tmp) > 3)
    memcpy(cp, "\r\n", 3);
  else
    tor_assert(0);
  connection_write_to_buf(tmp, strlen(tmp), TO_CONN(conn));
}

/** As write_http_response_header_impl, but sets encoding and content-typed
 * based on whether the response will be <b>compressed</b> or not. */
static void
write_http_response_header(dir_connection_t *conn, ssize_t length,
                           int compressed, long cache_lifetime)
{
  write_http_response_header_impl(conn, length,
                          compressed?"application/octet-stream":"text/plain",
                          compressed?"deflate":"identity",
                             NULL,
                             cache_lifetime);
}

/** Decide whether a client would accept the consensus we have.
 *
 * Clients can say they only want a consensus if it's signed by more
 * than half the authorities in a list.  They pass this list in
 * the url as "...consensus/<b>fpr</b>+<b>fpr</b>+<b>fpr</b>".
 *
 * <b>fpr</b> may be an abbreviated fingerprint, i.e. only a left substring
 * of the full authority identity digest. (Only strings of even length,
 * i.e. encodings of full bytes, are handled correctly.  In the case
 * of an odd number of hex digits the last one is silently ignored.)
 *
 * Returns 1 if more than half of the requested authorities signed the
 * consensus, 0 otherwise.
 */
int
client_likes_consensus(networkstatus_t *v, const char *want_url)
{
  smartlist_t *want_authorities = smartlist_new();
  int need_at_least;
  int have = 0;

  dir_split_resource_into_fingerprints(want_url, want_authorities, NULL, 0);
  need_at_least = smartlist_len(want_authorities)/2+1;
  SMARTLIST_FOREACH_BEGIN(want_authorities, const char *, d) {
    char want_digest[DIGEST_LEN];
    size_t want_len = strlen(d)/2;
    if (want_len > DIGEST_LEN)
      want_len = DIGEST_LEN;

    if (base16_decode(want_digest, DIGEST_LEN, d, want_len*2)
                      != (int) want_len) {
      log_fn(LOG_PROTOCOL_WARN, LD_DIR,
             "Failed to decode requested authority digest %s.", escaped(d));
      continue;
    };

    SMARTLIST_FOREACH_BEGIN(v->voters, networkstatus_voter_info_t *, vi) {
      if (smartlist_len(vi->sigs) &&
          tor_memeq(vi->identity_digest, want_digest, want_len)) {
        have++;
        break;
      };
    } SMARTLIST_FOREACH_END(vi);

    /* early exit, if we already have enough */
    if (have >= need_at_least)
      break;
  } SMARTLIST_FOREACH_END(d);

  SMARTLIST_FOREACH(want_authorities, char *, d, tor_free(d));
  smartlist_free(want_authorities);
  return (have >= need_at_least);
}

/** Return the compression level we should use for sending a compressed
 * response of size <b>n_bytes</b>. */
STATIC zlib_compression_level_t
choose_compression_level(ssize_t n_bytes)
{
  if (! have_been_under_memory_pressure()) {
    return HIGH_COMPRESSION; /* we have plenty of RAM. */
  } else if (n_bytes < 0) {
    return HIGH_COMPRESSION; /* unknown; might be big. */
  } else if (n_bytes < 1024) {
    return LOW_COMPRESSION;
  } else if (n_bytes < 2048) {
    return MEDIUM_COMPRESSION;
  } else {
    return HIGH_COMPRESSION;
  }
}

/** Information passed to handle a GET request. */
typedef struct get_handler_args_t {
  /** True if the client asked for compressed data. */
  int compressed;
  /** If nonzero, the time included an if-modified-since header with this
   * value. */
  time_t if_modified_since;
  /** String containing the requested URL or resource. */
  const char *url;
  /** String containing the HTTP headers */
  const char *headers;
} get_handler_args_t;

/** Entry for handling an HTTP GET request.
 *
 * This entry matches a request if "string" is equal to the requested
 * resource, or if "is_prefix" is true and "string" is a prefix of the
 * requested resource.
 *
 * The 'handler' function is called to handle the request.  It receives
 * an arguments structure, and must return 0 on success or -1 if we should
 * close the connection.
 **/
typedef struct url_table_ent_s {
  const char *string;
  int is_prefix;
  int (*handler)(dir_connection_t *conn, const get_handler_args_t *args);
} url_table_ent_t;

static int handle_get_frontpage(dir_connection_t *conn,
                                const get_handler_args_t *args);
static int handle_get_current_consensus(dir_connection_t *conn,
                                const get_handler_args_t *args);
static int handle_get_status_vote(dir_connection_t *conn,
                                const get_handler_args_t *args);
static int handle_get_microdesc(dir_connection_t *conn,
                                const get_handler_args_t *args);
static int handle_get_descriptor(dir_connection_t *conn,
                                const get_handler_args_t *args);
static int handle_get_keys(dir_connection_t *conn,
                                const get_handler_args_t *args);
static int handle_get_hs_descriptor_v2(dir_connection_t *conn,
                                       const get_handler_args_t *args);
static int handle_get_robots(dir_connection_t *conn,
                                const get_handler_args_t *args);
static int handle_get_networkstatus_bridges(dir_connection_t *conn,
                                const get_handler_args_t *args);

/** Table for handling GET requests. */
static const url_table_ent_t url_table[] = {
  { "/tor/", 0, handle_get_frontpage },
  { "/tor/status-vote/current/consensus", 1, handle_get_current_consensus },
  { "/tor/status-vote/current/", 1, handle_get_status_vote },
  { "/tor/status-vote/next/", 1, handle_get_status_vote },
  { "/tor/micro/d/", 1, handle_get_microdesc },
  { "/tor/server/", 1, handle_get_descriptor },
  { "/tor/extra/", 1, handle_get_descriptor },
  { "/tor/keys/", 1, handle_get_keys },
  { "/tor/rendezvous2/", 1, handle_get_hs_descriptor_v2 },
  { "/tor/hs/3/", 1, handle_get_hs_descriptor_v3 },
  { "/tor/robots.txt", 0, handle_get_robots },
  { "/tor/networkstatus-bridges", 0, handle_get_networkstatus_bridges },
  { NULL, 0, NULL },
};

/** Helper function: called when a dirserver gets a complete HTTP GET
 * request.  Look for a request for a directory or for a rendezvous
 * service descriptor.  On finding one, write a response into
 * conn-\>outbuf.  If the request is unrecognized, send a 404.
 * Return 0 if we handled this successfully, or -1 if we need to close
 * the connection. */
MOCK_IMPL(STATIC int,
directory_handle_command_get,(dir_connection_t *conn, const char *headers,
                              const char *req_body, size_t req_body_len))
{
  char *url, *url_mem, *header;
  time_t if_modified_since = 0;
  int compressed;
  size_t url_len;

  /* We ignore the body of a GET request. */
  (void)req_body;
  (void)req_body_len;

  log_debug(LD_DIRSERV,"Received GET command.");

  conn->base_.state = DIR_CONN_STATE_SERVER_WRITING;

  if (parse_http_url(headers, &url) < 0) {
    write_http_status_line(conn, 400, "Bad request");
    return 0;
  }
  if ((header = http_get_header(headers, "If-Modified-Since: "))) {
    struct tm tm;
    if (parse_http_time(header, &tm) == 0) {
      if (tor_timegm(&tm, &if_modified_since)<0) {
        if_modified_since = 0;
      } else {
        log_debug(LD_DIRSERV, "If-Modified-Since is '%s'.", escaped(header));
      }
    }
    /* The correct behavior on a malformed If-Modified-Since header is to
     * act as if no If-Modified-Since header had been given. */
    tor_free(header);
  }
  log_debug(LD_DIRSERV,"rewritten url as '%s'.", escaped(url));

  url_mem = url;
  url_len = strlen(url);
  compressed = url_len > 2 && !strcmp(url+url_len-2, ".z");
  if (compressed) {
    url[url_len-2] = '\0';
    url_len -= 2;
  }

  get_handler_args_t args;
  args.url = url;
  args.headers = headers;
  args.if_modified_since = if_modified_since;
  args.compressed = compressed;

  int i, result = -1;
  for (i = 0; url_table[i].string; ++i) {
    int match;
    if (url_table[i].is_prefix) {
      match = !strcmpstart(url, url_table[i].string);
    } else {
      match = !strcmp(url, url_table[i].string);
    }
    if (match) {
      result = url_table[i].handler(conn, &args);
      goto done;
    }
  }

  /* we didn't recognize the url */
  write_http_status_line(conn, 404, "Not found");
  result = 0;

 done:
  tor_free(url_mem);
  return result;
}

/** Helper function for GET / or GET /tor/
 */
static int
handle_get_frontpage(dir_connection_t *conn, const get_handler_args_t *args)
{
  (void) args; /* unused */
  const char *frontpage = get_dirportfrontpage();

  if (frontpage) {
    size_t dlen;
    dlen = strlen(frontpage);
    /* Let's return a disclaimer page (users shouldn't use V1 anymore,
       and caches don't fetch '/', so this is safe). */

    /* [We don't check for write_bucket_low here, since we want to serve
     *  this page no matter what.] */
    write_http_response_header_impl(conn, dlen, "text/html", "identity",
                                    NULL, DIRPORTFRONTPAGE_CACHE_LIFETIME);
    connection_write_to_buf(frontpage, dlen, TO_CONN(conn));
  } else {
    write_http_status_line(conn, 404, "Not found");
  }
  return 0;
}

/** Warn that the consensus <b>v</b> of type <b>flavor</b> is too old and will
 * not be served to clients. Rate-limit the warning to avoid logging an entry
 * on every request.
 */
static void
warn_consensus_is_too_old(networkstatus_t *v, const char *flavor, time_t now)
{
#define TOO_OLD_WARNING_INTERVAL (60*60)
  static ratelim_t warned = RATELIM_INIT(TOO_OLD_WARNING_INTERVAL);
  char timestamp[ISO_TIME_LEN+1];
  char *dupes;

  if ((dupes = rate_limit_log(&warned, now))) {
    format_local_iso_time(timestamp, v->valid_until);
    log_warn(LD_DIRSERV, "Our %s%sconsensus is too old, so we will not "
             "serve it to clients. It was valid until %s local time and we "
             "continued to serve it for up to 24 hours after it expired.%s",
             flavor ? flavor : "", flavor ? " " : "", timestamp, dupes);
    tor_free(dupes);
  }
}

/** Helper function for GET /tor/status-vote/current/consensus
 */
static int
handle_get_current_consensus(dir_connection_t *conn,
                             const get_handler_args_t *args)
{
  const char *url = args->url;
  const int compressed = args->compressed;
  const time_t if_modified_since = args->if_modified_since;

  {
    /* v3 network status fetch. */
    smartlist_t *dir_fps = smartlist_new();
    long lifetime = NETWORKSTATUS_CACHE_LIFETIME;

    networkstatus_t *v;
    time_t now = time(NULL);
    const char *want_fps = NULL;
    char *flavor = NULL;
    int flav = FLAV_NS;
#define CONSENSUS_URL_PREFIX "/tor/status-vote/current/consensus/"
#define CONSENSUS_FLAVORED_PREFIX "/tor/status-vote/current/consensus-"
    /* figure out the flavor if any, and who we wanted to sign the thing */
    if (!strcmpstart(url, CONSENSUS_FLAVORED_PREFIX)) {
      const char *f, *cp;
      f = url + strlen(CONSENSUS_FLAVORED_PREFIX);
      cp = strchr(f, '/');
      if (cp) {
        want_fps = cp+1;
        flavor = tor_strndup(f, cp-f);
      } else {
        flavor = tor_strdup(f);
      }
      flav = networkstatus_parse_flavor_name(flavor);
      if (flav < 0)
        flav = FLAV_NS;
    } else {
      if (!strcmpstart(url, CONSENSUS_URL_PREFIX))
        want_fps = url+strlen(CONSENSUS_URL_PREFIX);
    }

    v = networkstatus_get_latest_consensus_by_flavor(flav);

    if (v && !networkstatus_consensus_reasonably_live(v, now)) {
      write_http_status_line(conn, 404, "Consensus is too old");
      warn_consensus_is_too_old(v, flavor, now);
      smartlist_free(dir_fps);
      geoip_note_ns_response(GEOIP_REJECT_NOT_FOUND);
      tor_free(flavor);
      goto done;
    }

    if (v && want_fps &&
        !client_likes_consensus(v, want_fps)) {
      write_http_status_line(conn, 404, "Consensus not signed by sufficient "
                             "number of requested authorities");
      smartlist_free(dir_fps);
      geoip_note_ns_response(GEOIP_REJECT_NOT_ENOUGH_SIGS);
      tor_free(flavor);
      goto done;
    }

    {
      char *fp = tor_malloc_zero(DIGEST_LEN);
      if (flavor)
        strlcpy(fp, flavor, DIGEST_LEN);
      tor_free(flavor);
      smartlist_add(dir_fps, fp);
    }
    lifetime = (v && v->fresh_until > now) ? v->fresh_until - now : 0;

    if (!smartlist_len(dir_fps)) { /* we failed to create/cache cp */
      write_http_status_line(conn, 503, "Network status object unavailable");
      smartlist_free(dir_fps);
      geoip_note_ns_response(GEOIP_REJECT_UNAVAILABLE);
      goto done;
    }

    if (!dirserv_remove_old_statuses(dir_fps, if_modified_since)) {
      write_http_status_line(conn, 404, "Not found");
      SMARTLIST_FOREACH(dir_fps, char *, cp, tor_free(cp));
      smartlist_free(dir_fps);
      geoip_note_ns_response(GEOIP_REJECT_NOT_FOUND);
      goto done;
    } else if (!smartlist_len(dir_fps)) {
      write_http_status_line(conn, 304, "Not modified");
      SMARTLIST_FOREACH(dir_fps, char *, cp, tor_free(cp));
      smartlist_free(dir_fps);
      geoip_note_ns_response(GEOIP_REJECT_NOT_MODIFIED);
      goto done;
    }

    size_t dlen = dirserv_estimate_data_size(dir_fps, 0, compressed);
    if (global_write_bucket_low(TO_CONN(conn), dlen, 2)) {
      log_debug(LD_DIRSERV,
               "Client asked for network status lists, but we've been "
               "writing too many bytes lately. Sending 503 Dir busy.");
      write_http_status_line(conn, 503, "Directory busy, try again later");
      SMARTLIST_FOREACH(dir_fps, char *, fp, tor_free(fp));
      smartlist_free(dir_fps);

      geoip_note_ns_response(GEOIP_REJECT_BUSY);
      goto done;
    }

    tor_addr_t addr;
    if (tor_addr_parse(&addr, (TO_CONN(conn))->address) >= 0) {
      geoip_note_client_seen(GEOIP_CLIENT_NETWORKSTATUS,
                             &addr, NULL,
                             time(NULL));
      geoip_note_ns_response(GEOIP_SUCCESS);
      /* Note that a request for a network status has started, so that we
       * can measure the download time later on. */
      if (conn->dirreq_id)
        geoip_start_dirreq(conn->dirreq_id, dlen, DIRREQ_TUNNELED);
      else
        geoip_start_dirreq(TO_CONN(conn)->global_identifier, dlen,
                           DIRREQ_DIRECT);
    }

    write_http_response_header(conn, -1, compressed,
                               smartlist_len(dir_fps) == 1 ? lifetime : 0);
    conn->fingerprint_stack = dir_fps;
    if (! compressed)
      conn->zlib_state = tor_zlib_new(0, ZLIB_METHOD, HIGH_COMPRESSION);

    /* Prime the connection with some data. */
    conn->dir_spool_src = DIR_SPOOL_NETWORKSTATUS;
    connection_dirserv_flushed_some(conn);
    goto done;
  }

 done:
  return 0;
}

/** Helper function for GET /tor/status-vote/{current,next}/...
 */
static int
handle_get_status_vote(dir_connection_t *conn, const get_handler_args_t *args)
{
  const char *url = args->url;
  const int compressed = args->compressed;
  {
    int current;
    ssize_t body_len = 0;
    ssize_t estimated_len = 0;
    smartlist_t *items = smartlist_new();
    smartlist_t *dir_items = smartlist_new();
    int lifetime = 60; /* XXXX?? should actually use vote intervals. */
    url += strlen("/tor/status-vote/");
    current = !strcmpstart(url, "current/");
    url = strchr(url, '/');
    tor_assert(url);
    ++url;
    if (!strcmp(url, "consensus")) {
      const char *item;
      tor_assert(!current); /* we handle current consensus specially above,
                             * since it wants to be spooled. */
      if ((item = dirvote_get_pending_consensus(FLAV_NS)))
        smartlist_add(items, (char*)item);
    } else if (!current && !strcmp(url, "consensus-signatures")) {
      /* XXXX the spec says that we should implement
       * current/consensus-signatures too.  It doesn't seem to be needed,
       * though. */
      const char *item;
      if ((item=dirvote_get_pending_detached_signatures()))
        smartlist_add(items, (char*)item);
    } else if (!strcmp(url, "authority")) {
      const cached_dir_t *d;
      int flags = DGV_BY_ID |
        (current ? DGV_INCLUDE_PREVIOUS : DGV_INCLUDE_PENDING);
      if ((d=dirvote_get_vote(NULL, flags)))
        smartlist_add(dir_items, (cached_dir_t*)d);
    } else {
      const cached_dir_t *d;
      smartlist_t *fps = smartlist_new();
      int flags;
      if (!strcmpstart(url, "d/")) {
        url += 2;
        flags = DGV_INCLUDE_PENDING | DGV_INCLUDE_PREVIOUS;
      } else {
        flags = DGV_BY_ID |
          (current ? DGV_INCLUDE_PREVIOUS : DGV_INCLUDE_PENDING);
      }
      dir_split_resource_into_fingerprints(url, fps, NULL,
                                           DSR_HEX|DSR_SORT_UNIQ);
      SMARTLIST_FOREACH(fps, char *, fp, {
          if ((d = dirvote_get_vote(fp, flags)))
            smartlist_add(dir_items, (cached_dir_t*)d);
          tor_free(fp);
        });
      smartlist_free(fps);
    }
    if (!smartlist_len(dir_items) && !smartlist_len(items)) {
      write_http_status_line(conn, 404, "Not found");
      goto vote_done;
    }
    SMARTLIST_FOREACH(dir_items, cached_dir_t *, d,
                      body_len += compressed ? d->dir_z_len : d->dir_len);
    estimated_len += body_len;
    SMARTLIST_FOREACH(items, const char *, item, {
        size_t ln = strlen(item);
        if (compressed) {
          estimated_len += ln/2;
        } else {
          body_len += ln; estimated_len += ln;
        }
      });

    if (global_write_bucket_low(TO_CONN(conn), estimated_len, 2)) {
      write_http_status_line(conn, 503, "Directory busy, try again later");
      goto vote_done;
    }
    write_http_response_header(conn, body_len ? body_len : -1, compressed,
                 lifetime);

    if (smartlist_len(items)) {
      if (compressed) {
        conn->zlib_state = tor_zlib_new(1, ZLIB_METHOD,
                                    choose_compression_level(estimated_len));
        SMARTLIST_FOREACH(items, const char *, c,
                 connection_write_to_buf_zlib(c, strlen(c), conn, 0));
        connection_write_to_buf_zlib("", 0, conn, 1);
      } else {
        SMARTLIST_FOREACH(items, const char *, c,
                         connection_write_to_buf(c, strlen(c), TO_CONN(conn)));
      }
    } else {
      SMARTLIST_FOREACH(dir_items, cached_dir_t *, d,
          connection_write_to_buf(compressed ? d->dir_z : d->dir,
                                  compressed ? d->dir_z_len : d->dir_len,
                                  TO_CONN(conn)));
    }
  vote_done:
    smartlist_free(items);
    smartlist_free(dir_items);
    goto done;
  }
 done:
  return 0;
}

/** Helper function for GET /tor/micro/d/...
 */
static int
handle_get_microdesc(dir_connection_t *conn, const get_handler_args_t *args)
{
  const char *url = args->url;
  const int compressed = args->compressed;
  {
    smartlist_t *fps = smartlist_new();

    dir_split_resource_into_fingerprints(url+strlen("/tor/micro/d/"),
                                      fps, NULL,
                                      DSR_DIGEST256|DSR_BASE64|DSR_SORT_UNIQ);

    if (!dirserv_have_any_microdesc(fps)) {
      write_http_status_line(conn, 404, "Not found");
      SMARTLIST_FOREACH(fps, char *, fp, tor_free(fp));
      smartlist_free(fps);
      goto done;
    }
    size_t dlen = dirserv_estimate_microdesc_size(fps, compressed);
    if (global_write_bucket_low(TO_CONN(conn), dlen, 2)) {
      log_info(LD_DIRSERV,
               "Client asked for server descriptors, but we've been "
               "writing too many bytes lately. Sending 503 Dir busy.");
      write_http_status_line(conn, 503, "Directory busy, try again later");
      SMARTLIST_FOREACH(fps, char *, fp, tor_free(fp));
      smartlist_free(fps);
      goto done;
    }

    write_http_response_header(conn, -1, compressed, MICRODESC_CACHE_LIFETIME);
    conn->dir_spool_src = DIR_SPOOL_MICRODESC;
    conn->fingerprint_stack = fps;

    if (compressed)
      conn->zlib_state = tor_zlib_new(1, ZLIB_METHOD,
                                      choose_compression_level(dlen));

    connection_dirserv_flushed_some(conn);
    goto done;
  }

 done:
  return 0;
}

/** Helper function for GET /tor/{server,extra}/...
 */
static int
handle_get_descriptor(dir_connection_t *conn, const get_handler_args_t *args)
{
  const char *url = args->url;
  const int compressed = args->compressed;
  const or_options_t *options = get_options();
  if (!strcmpstart(url,"/tor/server/") ||
      (!options->BridgeAuthoritativeDir &&
       !options->BridgeRelay && !strcmpstart(url,"/tor/extra/"))) {
    size_t dlen;
    int res;
    const char *msg;
    int cache_lifetime = 0;
    int is_extra = !strcmpstart(url,"/tor/extra/");
    url += is_extra ? strlen("/tor/extra/") : strlen("/tor/server/");
    conn->fingerprint_stack = smartlist_new();
    res = dirserv_get_routerdesc_fingerprints(conn->fingerprint_stack, url,
                                          &msg,
                                          !connection_dir_is_encrypted(conn),
                                          is_extra);

    if (!strcmpstart(url, "fp/")) {
      if (smartlist_len(conn->fingerprint_stack) == 1)
        cache_lifetime = ROUTERDESC_CACHE_LIFETIME;
    } else if (!strcmpstart(url, "authority")) {
      cache_lifetime = ROUTERDESC_CACHE_LIFETIME;
    } else if (!strcmpstart(url, "all")) {
      cache_lifetime = FULL_DIR_CACHE_LIFETIME;
    } else if (!strcmpstart(url, "d/")) {
      if (smartlist_len(conn->fingerprint_stack) == 1)
        cache_lifetime = ROUTERDESC_BY_DIGEST_CACHE_LIFETIME;
    }
    if (!strcmpstart(url, "d/"))
      conn->dir_spool_src =
        is_extra ? DIR_SPOOL_EXTRA_BY_DIGEST : DIR_SPOOL_SERVER_BY_DIGEST;
    else
      conn->dir_spool_src =
        is_extra ? DIR_SPOOL_EXTRA_BY_FP : DIR_SPOOL_SERVER_BY_FP;

    if (!dirserv_have_any_serverdesc(conn->fingerprint_stack,
                                     conn->dir_spool_src)) {
      res = -1;
      msg = "Not found";
    }

    if (res < 0)
      write_http_status_line(conn, 404, msg);
    else {
      dlen = dirserv_estimate_data_size(conn->fingerprint_stack,
                                        1, compressed);
      if (global_write_bucket_low(TO_CONN(conn), dlen, 2)) {
        log_info(LD_DIRSERV,
                 "Client asked for server descriptors, but we've been "
                 "writing too many bytes lately. Sending 503 Dir busy.");
        write_http_status_line(conn, 503, "Directory busy, try again later");
        conn->dir_spool_src = DIR_SPOOL_NONE;
        goto done;
      }
      write_http_response_header(conn, -1, compressed, cache_lifetime);
      if (compressed)
        conn->zlib_state = tor_zlib_new(1, ZLIB_METHOD,
                                        choose_compression_level(dlen));
      /* Prime the connection with some data. */
      connection_dirserv_flushed_some(conn);
    }
    goto done;
  }
 done:
 return 0;
}

/** Helper function for GET /tor/keys/...
 */
static int
handle_get_keys(dir_connection_t *conn, const get_handler_args_t *args)
{
  const char *url = args->url;
  const int compressed = args->compressed;
  const time_t if_modified_since = args->if_modified_since;
  {
    smartlist_t *certs = smartlist_new();
    ssize_t len = -1;
    if (!strcmp(url, "/tor/keys/all")) {
      authority_cert_get_all(certs);
    } else if (!strcmp(url, "/tor/keys/authority")) {
      authority_cert_t *cert = get_my_v3_authority_cert();
      if (cert)
        smartlist_add(certs, cert);
    } else if (!strcmpstart(url, "/tor/keys/fp/")) {
      smartlist_t *fps = smartlist_new();
      dir_split_resource_into_fingerprints(url+strlen("/tor/keys/fp/"),
                                           fps, NULL,
                                           DSR_HEX|DSR_SORT_UNIQ);
      SMARTLIST_FOREACH(fps, char *, d, {
          authority_cert_t *c = authority_cert_get_newest_by_id(d);
          if (c) smartlist_add(certs, c);
          tor_free(d);
      });
      smartlist_free(fps);
    } else if (!strcmpstart(url, "/tor/keys/sk/")) {
      smartlist_t *fps = smartlist_new();
      dir_split_resource_into_fingerprints(url+strlen("/tor/keys/sk/"),
                                           fps, NULL,
                                           DSR_HEX|DSR_SORT_UNIQ);
      SMARTLIST_FOREACH(fps, char *, d, {
          authority_cert_t *c = authority_cert_get_by_sk_digest(d);
          if (c) smartlist_add(certs, c);
          tor_free(d);
      });
      smartlist_free(fps);
    } else if (!strcmpstart(url, "/tor/keys/fp-sk/")) {
      smartlist_t *fp_sks = smartlist_new();
      dir_split_resource_into_fingerprint_pairs(url+strlen("/tor/keys/fp-sk/"),
                                                fp_sks);
      SMARTLIST_FOREACH(fp_sks, fp_pair_t *, pair, {
          authority_cert_t *c = authority_cert_get_by_digests(pair->first,
                                                              pair->second);
          if (c) smartlist_add(certs, c);
          tor_free(pair);
      });
      smartlist_free(fp_sks);
    } else {
      write_http_status_line(conn, 400, "Bad request");
      goto keys_done;
    }
    if (!smartlist_len(certs)) {
      write_http_status_line(conn, 404, "Not found");
      goto keys_done;
    }
    SMARTLIST_FOREACH(certs, authority_cert_t *, c,
      if (c->cache_info.published_on < if_modified_since)
        SMARTLIST_DEL_CURRENT(certs, c));
    if (!smartlist_len(certs)) {
      write_http_status_line(conn, 304, "Not modified");
      goto keys_done;
    }
    len = 0;
    SMARTLIST_FOREACH(certs, authority_cert_t *, c,
                      len += c->cache_info.signed_descriptor_len);

    if (global_write_bucket_low(TO_CONN(conn), compressed?len/2:len, 2)) {
      write_http_status_line(conn, 503, "Directory busy, try again later");
      goto keys_done;
    }

    write_http_response_header(conn, compressed?-1:len, compressed, 60*60);
    if (compressed) {
      conn->zlib_state = tor_zlib_new(1, ZLIB_METHOD,
                                      choose_compression_level(len));
      SMARTLIST_FOREACH(certs, authority_cert_t *, c,
            connection_write_to_buf_zlib(c->cache_info.signed_descriptor_body,
                                         c->cache_info.signed_descriptor_len,
                                         conn, 0));
      connection_write_to_buf_zlib("", 0, conn, 1);
    } else {
      SMARTLIST_FOREACH(certs, authority_cert_t *, c,
            connection_write_to_buf(c->cache_info.signed_descriptor_body,
                                    c->cache_info.signed_descriptor_len,
                                    TO_CONN(conn)));
    }
  keys_done:
    smartlist_free(certs);
    goto done;
  }
 done:
  return 0;
}

/** Helper function for GET /tor/rendezvous2/
 */
static int
handle_get_hs_descriptor_v2(dir_connection_t *conn,
                            const get_handler_args_t *args)
{
  const char *url = args->url;
  if (connection_dir_is_encrypted(conn)) {
    /* Handle v2 rendezvous descriptor fetch request. */
    const char *descp;
    const char *query = url + strlen("/tor/rendezvous2/");
    if (rend_valid_descriptor_id(query)) {
      log_info(LD_REND, "Got a v2 rendezvous descriptor request for ID '%s'",
               safe_str(escaped(query)));
      switch (rend_cache_lookup_v2_desc_as_dir(query, &descp)) {
        case 1: /* valid */
          write_http_response_header(conn, strlen(descp), 0, 0);
          connection_write_to_buf(descp, strlen(descp), TO_CONN(conn));
          break;
        case 0: /* well-formed but not present */
          write_http_status_line(conn, 404, "Not found");
          break;
        case -1: /* not well-formed */
          write_http_status_line(conn, 400, "Bad request");
          break;
      }
    } else { /* not well-formed */
      write_http_status_line(conn, 400, "Bad request");
    }
    goto done;
  } else {
    /* Not encrypted! */
    write_http_status_line(conn, 404, "Not found");
  }
 done:
  return 0;
}

/** Helper function for GET /tor/hs/3/<z>. Only for version 3.
 */
STATIC int
handle_get_hs_descriptor_v3(dir_connection_t *conn,
                            const get_handler_args_t *args)
{
  int retval;
  const char *desc_str = NULL;
  const char *pubkey_str = NULL;
  const char *url = args->url;

  /* Reject unencrypted dir connections */
  if (!connection_dir_is_encrypted(conn)) {
    write_http_status_line(conn, 404, "Not found");
    goto done;
  }

  /* After the path prefix follows the base64 encoded blinded pubkey which we
   * use to get the descriptor from the cache. Skip the prefix and get the
   * pubkey. */
  tor_assert(!strcmpstart(url, "/tor/hs/3/"));
  pubkey_str = url + strlen("/tor/hs/3/");
  retval = hs_cache_lookup_as_dir(HS_VERSION_THREE,
                                  pubkey_str, &desc_str);
  if (retval <= 0 || desc_str == NULL) {
    write_http_status_line(conn, 404, "Not found");
    goto done;
  }

  /* Found requested descriptor! Pass it to this nice client. */
  write_http_response_header(conn, strlen(desc_str), 0, 0);
  connection_write_to_buf(desc_str, strlen(desc_str), TO_CONN(conn));

 done:
  return 0;
}

/** Helper function for GET /tor/networkstatus-bridges
 */
static int
handle_get_networkstatus_bridges(dir_connection_t *conn,
                                 const get_handler_args_t *args)
{
  const char *headers = args->headers;

  const or_options_t *options = get_options();
  if (options->BridgeAuthoritativeDir &&
      options->BridgePassword_AuthDigest_ &&
      connection_dir_is_encrypted(conn)) {
    char *status;
    char digest[DIGEST256_LEN];

    char *header = http_get_header(headers, "Authorization: Basic ");
    if (header)
      crypto_digest256(digest, header, strlen(header), DIGEST_SHA256);

    /* now make sure the password is there and right */
    if (!header ||
        tor_memneq(digest,
                   options->BridgePassword_AuthDigest_, DIGEST256_LEN)) {
      write_http_status_line(conn, 404, "Not found");
      tor_free(header);
      goto done;
    }
    tor_free(header);

    /* all happy now. send an answer. */
    status = networkstatus_getinfo_by_purpose("bridge", time(NULL));
    size_t dlen = strlen(status);
    write_http_response_header(conn, dlen, 0, 0);
    connection_write_to_buf(status, dlen, TO_CONN(conn));
    tor_free(status);
    goto done;
  }
 done:
  return 0;
}

/** Helper function for GET robots.txt or /tor/robots.txt */
static int
handle_get_robots(dir_connection_t *conn, const get_handler_args_t *args)
{
  (void)args;
  {
    const char robots[] = "User-agent: *\r\nDisallow: /\r\n";
    size_t len = strlen(robots);
    write_http_response_header(conn, len, 0, ROBOTS_CACHE_LIFETIME);
    connection_write_to_buf(robots, len, TO_CONN(conn));
  }
  return 0;
}

/* Given the <b>url</b> from a POST request, try to extract the version number
 * using the provided <b>prefix</b>. The version should be after the prefix and
 * ending with the seperator "/". For instance:
 *      /tor/hs/3/publish
 *
 * On success, <b>end_pos</b> points to the position right after the version
 * was found. On error, it is set to NULL.
 *
 * Return version on success else negative value. */
STATIC int
parse_hs_version_from_post(const char *url, const char *prefix,
                           const char **end_pos)
{
  int ok;
  unsigned long version;
  const char *start;
  char *end = NULL;

  tor_assert(url);
  tor_assert(prefix);
  tor_assert(end_pos);

  /* Check if the prefix does start the url. */
  if (strcmpstart(url, prefix)) {
    goto err;
  }
  /* Move pointer to the end of the prefix string. */
  start = url + strlen(prefix);
  /* Try this to be the HS version and if we are still at the separator, next
   * will be move to the right value. */
  version = tor_parse_long(start, 10, 0, INT_MAX, &ok, &end);
  if (!ok) {
    goto err;
  }

  *end_pos = end;
  return (int) version;
 err:
  *end_pos = NULL;
  return -1;
}

/* Handle the POST request for a hidden service descripror. The request is in
 * <b>url</b>, the body of the request is in <b>body</b>. Return 200 on success
 * else return 400 indicating a bad request. */
STATIC int
handle_post_hs_descriptor(const char *url, const char *body)
{
  int version;
  const char *end_pos;

  tor_assert(url);
  tor_assert(body);

  version = parse_hs_version_from_post(url, "/tor/hs/", &end_pos);
  if (version < 0) {
    goto err;
  }

  /* We have a valid version number, now make sure it's a publish request. Use
   * the end position just after the version and check for the command. */
  if (strcmpstart(end_pos, "/publish")) {
    goto err;
  }

  switch (version) {
  case HS_VERSION_THREE:
    if (hs_cache_store_as_dir(body) < 0) {
      goto err;
    }
    log_info(LD_REND, "Publish request for HS descriptor handled "
                      "successfully.");
    break;
  default:
    /* Unsupported version, return a bad request. */
    goto err;
  }

  return 200;
 err:
  /* Bad request. */
  return 400;
}

/** Helper function: called when a dirserver gets a complete HTTP POST
 * request.  Look for an uploaded server descriptor or rendezvous
 * service descriptor.  On finding one, process it and write a
 * response into conn-\>outbuf.  If the request is unrecognized, send a
 * 400.  Always return 0. */
MOCK_IMPL(STATIC int,
directory_handle_command_post,(dir_connection_t *conn, const char *headers,
                               const char *body, size_t body_len))
{
  char *url = NULL;
  const or_options_t *options = get_options();

  log_debug(LD_DIRSERV,"Received POST command.");

  conn->base_.state = DIR_CONN_STATE_SERVER_WRITING;

  if (!public_server_mode(options)) {
    log_info(LD_DIR, "Rejected dir post request from %s "
             "since we're not a public relay.", conn->base_.address);
    write_http_status_line(conn, 503, "Not acting as a public relay");
    goto done;
  }

  if (parse_http_url(headers, &url) < 0) {
    write_http_status_line(conn, 400, "Bad request");
    return 0;
  }
  log_debug(LD_DIRSERV,"rewritten url as '%s'.", escaped(url));

  /* Handle v2 rendezvous service publish request. */
  if (connection_dir_is_encrypted(conn) &&
      !strcmpstart(url,"/tor/rendezvous2/publish")) {
    if (rend_cache_store_v2_desc_as_dir(body) < 0) {
      log_warn(LD_REND, "Rejected v2 rend descriptor (body size %d) from %s.",
               (int)body_len, conn->base_.address);
      write_http_status_line(conn, 400,
                             "Invalid v2 service descriptor rejected");
    } else {
      write_http_status_line(conn, 200, "Service descriptor (v2) stored");
      log_info(LD_REND, "Handled v2 rendezvous descriptor post: accepted");
    }
    goto done;
  }

  /* Handle HS descriptor publish request. */
  /* XXX: This should be disabled with a consensus param until we want to
   * the prop224 be deployed and thus use. */
  if (connection_dir_is_encrypted(conn) && !strcmpstart(url, "/tor/hs/")) {
    const char *msg = "HS descriptor stored successfully.";

    /* We most probably have a publish request for an HS descriptor. */
    int code = handle_post_hs_descriptor(url, body);
    if (code != 200) {
      msg = "Invalid HS descriptor. Rejected.";
    }
    write_http_status_line(conn, code, msg);
    goto done;
  }

  if (!authdir_mode(options)) {
    /* we just provide cached directories; we don't want to
     * receive anything. */
    write_http_status_line(conn, 400, "Nonauthoritative directory does not "
                           "accept posted server descriptors");
    goto done;
  }

  if (authdir_mode_handles_descs(options, -1) &&
      !strcmp(url,"/tor/")) { /* server descriptor post */
    const char *msg = "[None]";
    uint8_t purpose = authdir_mode_bridge(options) ?
                      ROUTER_PURPOSE_BRIDGE : ROUTER_PURPOSE_GENERAL;
    was_router_added_t r = dirserv_add_multiple_descriptors(body, purpose,
                                             conn->base_.address, &msg);
    tor_assert(msg);

    if (r == ROUTER_ADDED_NOTIFY_GENERATOR) {
      /* Accepted with a message. */
      log_info(LD_DIRSERV,
               "Problematic router descriptor or extra-info from %s "
               "(\"%s\").",
               conn->base_.address, msg);
      write_http_status_line(conn, 400, msg);
    } else if (r == ROUTER_ADDED_SUCCESSFULLY) {
      write_http_status_line(conn, 200, msg);
    } else if (WRA_WAS_OUTDATED(r)) {
      write_http_response_header_impl(conn, -1, NULL, NULL,
                                      "X-Descriptor-Not-New: Yes\r\n", -1);
    } else {
      log_info(LD_DIRSERV,
               "Rejected router descriptor or extra-info from %s "
               "(\"%s\").",
               conn->base_.address, msg);
      write_http_status_line(conn, 400, msg);
    }
    goto done;
  }

  if (authdir_mode_v3(options) &&
      !strcmp(url,"/tor/post/vote")) { /* v3 networkstatus vote */
    const char *msg = "OK";
    int status;
    if (dirvote_add_vote(body, &msg, &status)) {
      write_http_status_line(conn, status, "Vote stored");
    } else {
      tor_assert(msg);
      log_warn(LD_DIRSERV, "Rejected vote from %s (\"%s\").",
               conn->base_.address, msg);
      write_http_status_line(conn, status, msg);
    }
    goto done;
  }

  if (authdir_mode_v3(options) &&
      !strcmp(url,"/tor/post/consensus-signature")) { /* sigs on consensus. */
    const char *msg = NULL;
    if (dirvote_add_signatures(body, conn->base_.address, &msg)>=0) {
      write_http_status_line(conn, 200, msg?msg:"Signatures stored");
    } else {
      log_warn(LD_DIR, "Unable to store signatures posted by %s: %s",
               conn->base_.address, msg?msg:"???");
      write_http_status_line(conn, 400, msg?msg:"Unable to store signatures");
    }
    goto done;
  }

  /* we didn't recognize the url */
  write_http_status_line(conn, 404, "Not found");

 done:
  tor_free(url);
  return 0;
}

/** Called when a dirserver receives data on a directory connection;
 * looks for an HTTP request.  If the request is complete, remove it
 * from the inbuf, try to process it; otherwise, leave it on the
 * buffer.  Return a 0 on success, or -1 on error.
 */
STATIC int
directory_handle_command(dir_connection_t *conn)
{
  char *headers=NULL, *body=NULL;
  size_t body_len=0;
  int r;

  tor_assert(conn);
  tor_assert(conn->base_.type == CONN_TYPE_DIR);

  switch (connection_fetch_from_buf_http(TO_CONN(conn),
                              &headers, MAX_HEADERS_SIZE,
                              &body, &body_len, MAX_DIR_UL_SIZE, 0)) {
    case -1: /* overflow */
      log_warn(LD_DIRSERV,
               "Request too large from address '%s' to DirPort. Closing.",
               safe_str(conn->base_.address));
      return -1;
    case 0:
      log_debug(LD_DIRSERV,"command not all here yet.");
      return 0;
    /* case 1, fall through */
  }

  http_set_address_origin(headers, TO_CONN(conn));
  // we should escape headers here as well,
  // but we can't call escaped() twice, as it uses the same buffer
  //log_debug(LD_DIRSERV,"headers %s, body %s.", headers, escaped(body));

  if (!strncasecmp(headers,"GET",3))
    r = directory_handle_command_get(conn, headers, body, body_len);
  else if (!strncasecmp(headers,"POST",4))
    r = directory_handle_command_post(conn, headers, body, body_len);
  else {
    log_fn(LOG_PROTOCOL_WARN, LD_PROTOCOL,
           "Got headers %s with unknown command. Closing.",
           escaped(headers));
    r = -1;
  }

  tor_free(headers); tor_free(body);
  return r;
}

/** Write handler for directory connections; called when all data has
 * been flushed.  Close the connection or wait for a response as
 * appropriate.
 */
int
connection_dir_finished_flushing(dir_connection_t *conn)
{
  tor_assert(conn);
  tor_assert(conn->base_.type == CONN_TYPE_DIR);

  /* Note that we have finished writing the directory response. For direct
   * connections this means we're done; for tunneled connections it's only
   * an intermediate step. */
  if (conn->dirreq_id)
    geoip_change_dirreq_state(conn->dirreq_id, DIRREQ_TUNNELED,
                              DIRREQ_FLUSHING_DIR_CONN_FINISHED);
  else
    geoip_change_dirreq_state(TO_CONN(conn)->global_identifier,
                              DIRREQ_DIRECT,
                              DIRREQ_FLUSHING_DIR_CONN_FINISHED);
  switch (conn->base_.state) {
    case DIR_CONN_STATE_CONNECTING:
    case DIR_CONN_STATE_CLIENT_SENDING:
      log_debug(LD_DIR,"client finished sending command.");
      conn->base_.state = DIR_CONN_STATE_CLIENT_READING;
      return 0;
    case DIR_CONN_STATE_SERVER_WRITING:
      if (conn->dir_spool_src != DIR_SPOOL_NONE) {
        log_warn(LD_BUG, "Emptied a dirserv buffer, but it's still spooling!");
        connection_mark_for_close(TO_CONN(conn));
      } else {
        log_debug(LD_DIRSERV, "Finished writing server response. Closing.");
        connection_mark_for_close(TO_CONN(conn));
      }
      return 0;
    default:
      log_warn(LD_BUG,"called in unexpected state %d.",
               conn->base_.state);
      tor_fragile_assert();
      return -1;
  }
  return 0;
}

/* We just got a new consensus! If there are other in-progress requests
 * for this consensus flavor (for example because we launched several in
 * parallel), cancel them.
 *
 * We do this check here (not just in
 * connection_ap_handshake_attach_circuit()) to handle the edge case where
 * a consensus fetch begins and ends before some other one tries to attach to
 * a circuit, in which case the other one won't know that we're all happy now.
 *
 * Don't mark the conn that just gave us the consensus -- otherwise we
 * would end up double-marking it when it cleans itself up.
 */
static void
connection_dir_close_consensus_fetches(dir_connection_t *except_this_one,
                                       const char *resource)
{
  smartlist_t *conns_to_close =
    connection_dir_list_by_purpose_and_resource(DIR_PURPOSE_FETCH_CONSENSUS,
                                                resource);
  SMARTLIST_FOREACH_BEGIN(conns_to_close, dir_connection_t *, d) {
    if (d == except_this_one)
      continue;
    log_info(LD_DIR, "Closing consensus fetch (to %s) since one "
             "has just arrived.", TO_CONN(d)->address);
    connection_mark_for_close(TO_CONN(d));
  } SMARTLIST_FOREACH_END(d);
  smartlist_free(conns_to_close);
}

/** Connected handler for directory connections: begin sending data to the
 * server, and return 0.
 * Only used when connections don't immediately connect. */
int
connection_dir_finished_connecting(dir_connection_t *conn)
{
  tor_assert(conn);
  tor_assert(conn->base_.type == CONN_TYPE_DIR);
  tor_assert(conn->base_.state == DIR_CONN_STATE_CONNECTING);

  log_debug(LD_HTTP,"Dir connection to router %s:%u established.",
            conn->base_.address,conn->base_.port);

  /* start flushing conn */
  conn->base_.state = DIR_CONN_STATE_CLIENT_SENDING;
  return 0;
}

/** Decide which download schedule we want to use based on descriptor type
 * in <b>dls</b> and <b>options</b>.
 * Then return a list of int pointers defining download delays in seconds.
 * Helper function for download_status_increment_failure(),
 * download_status_reset(), and download_status_increment_attempt(). */
STATIC const smartlist_t *
find_dl_schedule(download_status_t *dls, const or_options_t *options)
{
  const int dir_server = dir_server_mode(options);
  const int multi_d = networkstatus_consensus_can_use_multiple_directories(
                                                                    options);
  const int we_are_bootstrapping = networkstatus_consensus_is_bootstrapping(
                                                                 time(NULL));
  const int use_fallbacks = networkstatus_consensus_can_use_extra_fallbacks(
                                                                    options);
  switch (dls->schedule) {
    case DL_SCHED_GENERIC:
      if (dir_server) {
        return options->TestingServerDownloadSchedule;
      } else {
        return options->TestingClientDownloadSchedule;
      }
    case DL_SCHED_CONSENSUS:
      if (!multi_d) {
        return options->TestingServerConsensusDownloadSchedule;
      } else {
        if (we_are_bootstrapping) {
          if (!use_fallbacks) {
            /* A bootstrapping client without extra fallback directories */
            return
             options->ClientBootstrapConsensusAuthorityOnlyDownloadSchedule;
          } else if (dls->want_authority) {
            /* A bootstrapping client with extra fallback directories, but
             * connecting to an authority */
            return
             options->ClientBootstrapConsensusAuthorityDownloadSchedule;
          } else {
            /* A bootstrapping client connecting to extra fallback directories
             */
            return
              options->ClientBootstrapConsensusFallbackDownloadSchedule;
          }
        } else {
          return options->TestingClientConsensusDownloadSchedule;
        }
      }
    case DL_SCHED_BRIDGE:
      return options->TestingBridgeDownloadSchedule;
    default:
      tor_assert(0);
  }

  /* Impossible, but gcc will fail with -Werror without a `return`. */
  return NULL;
}

/** Decide which minimum and maximum delay step we want to use based on
 * descriptor type in <b>dls</b> and <b>options</b>.
 * Helper function for download_status_schedule_get_delay(). */
STATIC void
find_dl_min_and_max_delay(download_status_t *dls, const or_options_t *options,
                          int *min, int *max)
{
  tor_assert(dls);
  tor_assert(options);
  tor_assert(min);
  tor_assert(max);

  /*
   * For now, just use the existing schedule config stuff and pick the
   * first/last entries off to get min/max delay for backoff purposes
   */
  const smartlist_t *schedule = find_dl_schedule(dls, options);
  tor_assert(schedule != NULL && smartlist_len(schedule) >= 2);
  *min = *((int *)(smartlist_get(schedule, 0)));
  if (dls->backoff == DL_SCHED_DETERMINISTIC)
    *max = *((int *)((smartlist_get(schedule, smartlist_len(schedule) - 1))));
  else
    *max = INT_MAX;
}

/** Advance one delay step.  The algorithm is to use the previous delay to
 * compute an increment, we construct a value uniformly at random between
 * delay and MAX(delay*2,delay+1).  We then clamp that value to be no larger
 * than max_delay, and return it.
 *
 * Requires that delay is less than INT_MAX, and delay is in [0,max_delay].
 */
STATIC int
next_random_exponential_delay(int delay, int max_delay)
{
  /* Check preconditions */
  if (BUG(max_delay < 0))
    max_delay = 0;
  if (BUG(delay > max_delay))
    delay = max_delay;
  if (delay == INT_MAX)
    return INT_MAX; /* prevent overflow */
  if (BUG(delay < 0))
    delay = 0;

  /* How much are we willing to add to the delay? */
  int max_increment;
  int multiplier = 3; /* no more than quadruple the previous delay */
  if (get_options()->TestingTorNetwork) {
    /* Decrease the multiplier in testing networks. This reduces the variance,
     * so that bootstrap is more reliable. */
    multiplier = 2; /* no more than triple the previous delay */
  }

  if (delay && delay < (INT_MAX-1) / multiplier) {
    max_increment = delay * multiplier;
  } else if (delay) {
    max_increment = INT_MAX-1;
  } else {
    max_increment = 1;
  }

  if (BUG(max_increment < 1))
    max_increment = 1;

  /* the + 1 here is so that we always wait longer than last time. */
  int increment = crypto_rand_int(max_increment)+1;

  if (increment < max_delay - delay)
    return delay + increment;
  else
    return max_delay;
}

/** Find the current delay for dls based on schedule or min_delay/
 * max_delay if we're using exponential backoff.  If dls->backoff is
 * DL_SCHED_RANDOM_EXPONENTIAL, we must have 0 <= min_delay <= max_delay <=
 * INT_MAX, but schedule may be set to NULL; otherwise schedule is required.
 * This function sets dls->next_attempt_at based on now, and returns the delay.
 * Helper for download_status_increment_failure and
 * download_status_increment_attempt. */
STATIC int
download_status_schedule_get_delay(download_status_t *dls,
                                   const smartlist_t *schedule,
                                   int min_delay, int max_delay,
                                   time_t now)
{
  tor_assert(dls);
  /* We don't need a schedule if we're using random exponential backoff */
  tor_assert(dls->backoff == DL_SCHED_RANDOM_EXPONENTIAL ||
             schedule != NULL);
  /* If we're using random exponential backoff, we do need min/max delay */
  tor_assert(dls->backoff != DL_SCHED_RANDOM_EXPONENTIAL ||
             (min_delay >= 0 && max_delay >= min_delay));

  int delay = INT_MAX;
  uint8_t dls_schedule_position = (dls->increment_on
                                   == DL_SCHED_INCREMENT_ATTEMPT
                                   ? dls->n_download_attempts
                                   : dls->n_download_failures);

  if (dls->backoff == DL_SCHED_DETERMINISTIC) {
    if (dls_schedule_position < smartlist_len(schedule))
      delay = *(int *)smartlist_get(schedule, dls_schedule_position);
    else if (dls_schedule_position == IMPOSSIBLE_TO_DOWNLOAD)
      delay = INT_MAX;
    else
      delay = *(int *)smartlist_get(schedule, smartlist_len(schedule) - 1);
  } else if (dls->backoff == DL_SCHED_RANDOM_EXPONENTIAL) {
    /* Check if we missed a reset somehow */
    IF_BUG_ONCE(dls->last_backoff_position > dls_schedule_position) {
      dls->last_backoff_position = 0;
      dls->last_delay_used = 0;
    }

    if (dls_schedule_position > 0) {
      delay = dls->last_delay_used;

      while (dls->last_backoff_position < dls_schedule_position) {
        /* Do one increment step */
        delay = next_random_exponential_delay(delay, max_delay);
        /* Update our position */
        ++(dls->last_backoff_position);
      }
    } else {
      /* If we're just starting out, use the minimum delay */
      delay = min_delay;
    }

    /* Clamp it within min/max if we have them */
    if (min_delay >= 0 && delay < min_delay) delay = min_delay;
    if (max_delay != INT_MAX && delay > max_delay) delay = max_delay;

    /* Store it for next time */
    dls->last_backoff_position = dls_schedule_position;
    dls->last_delay_used = delay;
  }

  /* A negative delay makes no sense. Knowing that delay is
   * non-negative allows us to safely do the wrapping check below. */
  tor_assert(delay >= 0);

  /* Avoid now+delay overflowing TIME_MAX, by comparing with a subtraction
   * that won't overflow (since delay is non-negative). */
  if (delay < INT_MAX && now <= TIME_MAX - delay) {
    dls->next_attempt_at = now+delay;
  } else {
    dls->next_attempt_at = TIME_MAX;
  }

  return delay;
}

/* Log a debug message about item, which increments on increment_action, has
 * incremented dls_n_download_increments times. The message varies based on
 * was_schedule_incremented (if not, not_incremented_response is logged), and
 * the values of increment, dls_next_attempt_at, and now.
 * Helper for download_status_increment_failure and
 * download_status_increment_attempt. */
static void
download_status_log_helper(const char *item, int was_schedule_incremented,
                           const char *increment_action,
                           const char *not_incremented_response,
                           uint8_t dls_n_download_increments, int increment,
                           time_t dls_next_attempt_at, time_t now)
{
  if (item) {
    if (!was_schedule_incremented)
      log_debug(LD_DIR, "%s %s %d time(s); I'll try again %s.",
                item, increment_action, (int)dls_n_download_increments,
                not_incremented_response);
    else if (increment == 0)
      log_debug(LD_DIR, "%s %s %d time(s); I'll try again immediately.",
                item, increment_action, (int)dls_n_download_increments);
    else if (dls_next_attempt_at < TIME_MAX)
      log_debug(LD_DIR, "%s %s %d time(s); I'll try again in %d seconds.",
                item, increment_action, (int)dls_n_download_increments,
                (int)(dls_next_attempt_at-now));
    else
      log_debug(LD_DIR, "%s %s %d time(s); Giving up for a while.",
                item, increment_action, (int)dls_n_download_increments);
  }
}

/** Determine when a failed download attempt should be retried.
 * Called when an attempt to download <b>dls</b> has failed with HTTP status
 * <b>status_code</b>.  Increment the failure count (if the code indicates a
 * real failure, or if we're a server) and set <b>dls</b>-\>next_attempt_at to
 * an appropriate time in the future and return it.
 * If <b>dls->increment_on</b> is DL_SCHED_INCREMENT_ATTEMPT, increment the
 * failure count, and return a time in the far future for the next attempt (to
 * avoid an immediate retry). */
time_t
download_status_increment_failure(download_status_t *dls, int status_code,
                                  const char *item, int server, time_t now)
{
  (void) status_code; // XXXX no longer used.
  (void) server; // XXXX no longer used.
  int increment = -1;
  int min_delay = 0, max_delay = INT_MAX;

  tor_assert(dls);

  /* count the failure */
  if (dls->n_download_failures < IMPOSSIBLE_TO_DOWNLOAD-1) {
    ++dls->n_download_failures;
  }

  if (dls->increment_on == DL_SCHED_INCREMENT_FAILURE) {
    /* We don't find out that a failure-based schedule has attempted a
     * connection until that connection fails.
     * We'll never find out about successful connections, but this doesn't
     * matter, because schedules are reset after a successful download.
     */
    if (dls->n_download_attempts < IMPOSSIBLE_TO_DOWNLOAD-1)
      ++dls->n_download_attempts;

    /* only return a failure retry time if this schedule increments on failures
     */
    const smartlist_t *schedule = find_dl_schedule(dls, get_options());
    find_dl_min_and_max_delay(dls, get_options(), &min_delay, &max_delay);
    increment = download_status_schedule_get_delay(dls, schedule,
                                                   min_delay, max_delay, now);
  }

  download_status_log_helper(item, !dls->increment_on, "failed",
                             "concurrently", dls->n_download_failures,
                             increment, dls->next_attempt_at, now);

  if (dls->increment_on == DL_SCHED_INCREMENT_ATTEMPT) {
    /* stop this schedule retrying on failure, it will launch concurrent
     * connections instead */
    return TIME_MAX;
  } else {
    return dls->next_attempt_at;
  }
}

/** Determine when the next download attempt should be made when using an
 * attempt-based (potentially concurrent) download schedule.
 * Called when an attempt to download <b>dls</b> is being initiated.
 * Increment the attempt count and set <b>dls</b>-\>next_attempt_at to an
 * appropriate time in the future and return it.
 * If <b>dls->increment_on</b> is DL_SCHED_INCREMENT_FAILURE, don't increment
 * the attempts, and return a time in the far future (to avoid launching a
 * concurrent attempt). */
time_t
download_status_increment_attempt(download_status_t *dls, const char *item,
                                  time_t now)
{
  int delay = -1;
  int min_delay = 0, max_delay = INT_MAX;

  tor_assert(dls);

  if (dls->increment_on == DL_SCHED_INCREMENT_FAILURE) {
    /* this schedule should retry on failure, and not launch any concurrent
     attempts */
    log_warn(LD_BUG, "Tried to launch an attempt-based connection on a "
             "failure-based schedule.");
    return TIME_MAX;
  }

  if (dls->n_download_attempts < IMPOSSIBLE_TO_DOWNLOAD-1)
    ++dls->n_download_attempts;

  const smartlist_t *schedule = find_dl_schedule(dls, get_options());
  find_dl_min_and_max_delay(dls, get_options(), &min_delay, &max_delay);
  delay = download_status_schedule_get_delay(dls, schedule,
                                             min_delay, max_delay, now);

  download_status_log_helper(item, dls->increment_on, "attempted",
                             "on failure", dls->n_download_attempts,
                             delay, dls->next_attempt_at, now);

  return dls->next_attempt_at;
}

/** Reset <b>dls</b> so that it will be considered downloadable
 * immediately, and/or to show that we don't need it anymore.
 *
 * Must be called to initialise a download schedule, otherwise the zeroth item
 * in the schedule will never be used.
 *
 * (We find the zeroth element of the download schedule, and set
 * next_attempt_at to be the appropriate offset from 'now'. In most
 * cases this means setting it to 'now', so the item will be immediately
 * downloadable; in the case of bridge descriptors, the zeroth element
 * is an hour from now.) */
void
download_status_reset(download_status_t *dls)
{
  if (dls->n_download_failures == IMPOSSIBLE_TO_DOWNLOAD
      || dls->n_download_attempts == IMPOSSIBLE_TO_DOWNLOAD)
    return; /* Don't reset this. */

  const smartlist_t *schedule = find_dl_schedule(dls, get_options());

  dls->n_download_failures = 0;
  dls->n_download_attempts = 0;
  dls->next_attempt_at = time(NULL) + *(int *)smartlist_get(schedule, 0);
  dls->last_backoff_position = 0;
  dls->last_delay_used = 0;
  /* Don't reset dls->want_authority or dls->increment_on */
}

/** Return the number of failures on <b>dls</b> since the last success (if
 * any). */
int
download_status_get_n_failures(const download_status_t *dls)
{
  return dls->n_download_failures;
}

/** Return the number of attempts to download <b>dls</b> since the last success
 * (if any). This can differ from download_status_get_n_failures() due to
 * outstanding concurrent attempts. */
int
download_status_get_n_attempts(const download_status_t *dls)
{
  return dls->n_download_attempts;
}

/** Return the next time to attempt to download <b>dls</b>. */
time_t
download_status_get_next_attempt_at(const download_status_t *dls)
{
  return dls->next_attempt_at;
}

/** Called when one or more routerdesc (or extrainfo, if <b>was_extrainfo</b>)
 * fetches have failed (with uppercase fingerprints listed in <b>failed</b>,
 * either as descriptor digests or as identity digests based on
 * <b>was_descriptor_digests</b>).
 */
static void
dir_routerdesc_download_failed(smartlist_t *failed, int status_code,
                               int router_purpose,
                               int was_extrainfo, int was_descriptor_digests)
{
  char digest[DIGEST_LEN];
  time_t now = time(NULL);
  int server = directory_fetches_from_authorities(get_options());
  if (!was_descriptor_digests) {
    if (router_purpose == ROUTER_PURPOSE_BRIDGE) {
      tor_assert(!was_extrainfo);
      connection_dir_retry_bridges(failed);
    }
    return; /* FFFF should implement for other-than-router-purpose someday */
  }
  SMARTLIST_FOREACH_BEGIN(failed, const char *, cp) {
    download_status_t *dls = NULL;
    if (base16_decode(digest, DIGEST_LEN, cp, strlen(cp)) != DIGEST_LEN) {
      log_warn(LD_BUG, "Malformed fingerprint in list: %s", escaped(cp));
      continue;
    }
    if (was_extrainfo) {
      signed_descriptor_t *sd =
        router_get_by_extrainfo_digest(digest);
      if (sd)
        dls = &sd->ei_dl_status;
    } else {
      dls = router_get_dl_status_by_descriptor_digest(digest);
    }
    if (!dls || dls->n_download_failures >=
                get_options()->TestingDescriptorMaxDownloadTries)
      continue;
    download_status_increment_failure(dls, status_code, cp, server, now);
  } SMARTLIST_FOREACH_END(cp);

  /* No need to relaunch descriptor downloads here: we already do it
   * every 10 or 60 seconds (FOO_DESCRIPTOR_RETRY_INTERVAL) in main.c. */
}

/** Called when a connection to download microdescriptors has failed in whole
 * or in part. <b>failed</b> is a list of every microdesc digest we didn't
 * get. <b>status_code</b> is the http status code we received. Reschedule the
 * microdesc downloads as appropriate. */
static void
dir_microdesc_download_failed(smartlist_t *failed,
                              int status_code)
{
  networkstatus_t *consensus
    = networkstatus_get_latest_consensus_by_flavor(FLAV_MICRODESC);
  routerstatus_t *rs;
  download_status_t *dls;
  time_t now = time(NULL);
  int server = directory_fetches_from_authorities(get_options());

  if (! consensus)
    return;
  SMARTLIST_FOREACH_BEGIN(failed, const char *, d) {
    rs = router_get_mutable_consensus_status_by_descriptor_digest(consensus,d);
    if (!rs)
      continue;
    dls = &rs->dl_status;
    if (dls->n_download_failures >=
        get_options()->TestingMicrodescMaxDownloadTries)
      continue;
    {
      char buf[BASE64_DIGEST256_LEN+1];
      digest256_to_base64(buf, d);
      download_status_increment_failure(dls, status_code, buf,
                                        server, now);
    }
  } SMARTLIST_FOREACH_END(d);
}

/** Helper.  Compare two fp_pair_t objects, and return negative, 0, or
 * positive as appropriate. */
static int
compare_pairs_(const void **a, const void **b)
{
  const fp_pair_t *fp1 = *a, *fp2 = *b;
  int r;
  if ((r = fast_memcmp(fp1->first, fp2->first, DIGEST_LEN)))
    return r;
  else
    return fast_memcmp(fp1->second, fp2->second, DIGEST_LEN);
}

/** Divide a string <b>res</b> of the form FP1-FP2+FP3-FP4...[.z], where each
 * FP is a hex-encoded fingerprint, into a sequence of distinct sorted
 * fp_pair_t. Skip malformed pairs. On success, return 0 and add those
 * fp_pair_t into <b>pairs_out</b>.  On failure, return -1. */
int
dir_split_resource_into_fingerprint_pairs(const char *res,
                                          smartlist_t *pairs_out)
{
  smartlist_t *pairs_tmp = smartlist_new();
  smartlist_t *pairs_result = smartlist_new();

  smartlist_split_string(pairs_tmp, res, "+", 0, 0);
  if (smartlist_len(pairs_tmp)) {
    char *last = smartlist_get(pairs_tmp,smartlist_len(pairs_tmp)-1);
    size_t last_len = strlen(last);
    if (last_len > 2 && !strcmp(last+last_len-2, ".z")) {
      last[last_len-2] = '\0';
    }
  }
  SMARTLIST_FOREACH_BEGIN(pairs_tmp, char *, cp) {
    if (strlen(cp) != HEX_DIGEST_LEN*2+1) {
      log_info(LD_DIR,
             "Skipping digest pair %s with non-standard length.", escaped(cp));
    } else if (cp[HEX_DIGEST_LEN] != '-') {
      log_info(LD_DIR,
             "Skipping digest pair %s with missing dash.", escaped(cp));
    } else {
      fp_pair_t pair;
      if (base16_decode(pair.first, DIGEST_LEN,
                        cp, HEX_DIGEST_LEN) != DIGEST_LEN ||
          base16_decode(pair.second,DIGEST_LEN,
                        cp+HEX_DIGEST_LEN+1, HEX_DIGEST_LEN) != DIGEST_LEN) {
        log_info(LD_DIR, "Skipping non-decodable digest pair %s", escaped(cp));
      } else {
        smartlist_add(pairs_result, tor_memdup(&pair, sizeof(pair)));
      }
    }
    tor_free(cp);
  } SMARTLIST_FOREACH_END(cp);
  smartlist_free(pairs_tmp);

  /* Uniq-and-sort */
  smartlist_sort(pairs_result, compare_pairs_);
  smartlist_uniq(pairs_result, compare_pairs_, tor_free_);

  smartlist_add_all(pairs_out, pairs_result);
  smartlist_free(pairs_result);
  return 0;
}

/** Given a directory <b>resource</b> request, containing zero
 * or more strings separated by plus signs, followed optionally by ".z", store
 * the strings, in order, into <b>fp_out</b>.  If <b>compressed_out</b> is
 * non-NULL, set it to 1 if the resource ends in ".z", else set it to 0.
 *
 * If (flags & DSR_HEX), then delete all elements that aren't hex digests, and
 * decode the rest.  If (flags & DSR_BASE64), then use "-" rather than "+" as
 * a separator, delete all the elements that aren't base64-encoded digests,
 * and decode the rest.  If (flags & DSR_DIGEST256), these digests should be
 * 256 bits long; else they should be 160.
 *
 * If (flags & DSR_SORT_UNIQ), then sort the list and remove all duplicates.
 */
int
dir_split_resource_into_fingerprints(const char *resource,
                                     smartlist_t *fp_out, int *compressed_out,
                                     int flags)
{
  const int decode_hex = flags & DSR_HEX;
  const int decode_base64 = flags & DSR_BASE64;
  const int digests_are_256 = flags & DSR_DIGEST256;
  const int sort_uniq = flags & DSR_SORT_UNIQ;

  const int digest_len = digests_are_256 ? DIGEST256_LEN : DIGEST_LEN;
  const int hex_digest_len = digests_are_256 ?
    HEX_DIGEST256_LEN : HEX_DIGEST_LEN;
  const int base64_digest_len = digests_are_256 ?
    BASE64_DIGEST256_LEN : BASE64_DIGEST_LEN;
  smartlist_t *fp_tmp = smartlist_new();

  tor_assert(!(decode_hex && decode_base64));
  tor_assert(fp_out);

  smartlist_split_string(fp_tmp, resource, decode_base64?"-":"+", 0, 0);
  if (compressed_out)
    *compressed_out = 0;
  if (smartlist_len(fp_tmp)) {
    char *last = smartlist_get(fp_tmp,smartlist_len(fp_tmp)-1);
    size_t last_len = strlen(last);
    if (last_len > 2 && !strcmp(last+last_len-2, ".z")) {
      last[last_len-2] = '\0';
      if (compressed_out)
        *compressed_out = 1;
    }
  }
  if (decode_hex || decode_base64) {
    const size_t encoded_len = decode_hex ? hex_digest_len : base64_digest_len;
    int i;
    char *cp, *d = NULL;
    for (i = 0; i < smartlist_len(fp_tmp); ++i) {
      cp = smartlist_get(fp_tmp, i);
      if (strlen(cp) != encoded_len) {
        log_info(LD_DIR,
                 "Skipping digest %s with non-standard length.", escaped(cp));
        smartlist_del_keeporder(fp_tmp, i--);
        goto again;
      }
      d = tor_malloc_zero(digest_len);
      if (decode_hex ?
          (base16_decode(d, digest_len, cp, hex_digest_len) != digest_len) :
          (base64_decode(d, digest_len, cp, base64_digest_len)
                         != digest_len)) {
          log_info(LD_DIR, "Skipping non-decodable digest %s", escaped(cp));
          smartlist_del_keeporder(fp_tmp, i--);
          goto again;
      }
      smartlist_set(fp_tmp, i, d);
      d = NULL;
    again:
      tor_free(cp);
      tor_free(d);
    }
  }
  if (sort_uniq) {
    if (decode_hex || decode_base64) {
      if (digests_are_256) {
        smartlist_sort_digests256(fp_tmp);
        smartlist_uniq_digests256(fp_tmp);
      } else {
        smartlist_sort_digests(fp_tmp);
        smartlist_uniq_digests(fp_tmp);
      }
    } else {
      smartlist_sort_strings(fp_tmp);
      smartlist_uniq_strings(fp_tmp);
    }
  }
  smartlist_add_all(fp_out, fp_tmp);
  smartlist_free(fp_tmp);
  return 0;
}
<|MERGE_RESOLUTION|>--- conflicted
+++ resolved
@@ -1078,22 +1078,12 @@
  */
 static int
 directory_command_should_use_begindir(const or_options_t *options,
-<<<<<<< HEAD
-                                      const tor_addr_t *addr,
-                                      int or_port,
+                                      const tor_addr_t *or_addr, int or_port,
+                                      const tor_addr_t *dir_addr, int dir_port,
                                       dir_indirection_t indirection,
                                       const char **reason)
 {
-=======
-                                      const tor_addr_t *or_addr, int or_port,
-                                      const tor_addr_t *dir_addr, int dir_port,
-                                      uint8_t router_purpose,
-                                      dir_indirection_t indirection,
-                                      const char **reason)
-{
-  (void) router_purpose;
-  (void) dir_addr;
->>>>>>> 2b3518b8
+  (void)dir_addr;
   tor_assert(reason);
   *reason = NULL;
 
@@ -1206,13 +1196,10 @@
    * send our directory request)? */
   const int use_begindir = directory_command_should_use_begindir(options,
                                      &or_addr_port->addr, or_addr_port->port,
-<<<<<<< HEAD
-                                     indirection, &begindir_reason);
-=======
                                      &dir_addr_port->addr, dir_addr_port->port,
-                                     router_purpose, indirection,
+                                     indirection,
                                      &begindir_reason);
->>>>>>> 2b3518b8
+
   /* Will the connection go via a three-hop Tor circuit? Note that this
    * is separate from whether it will use_begindir. */
   const int anonymized_connection = dirind_is_anon(indirection);
