/* Copyright (c) 2001 Matej Pfajfar.
 * Copyright (c) 2001-2004, Roger Dingledine.
 * Copyright (c) 2004-2006, Roger Dingledine, Nick Mathewson.
 * Copyright (c) 2007-2011, The Tor Project, Inc. */
/* See LICENSE for licensing information */

/**
 * \file routerlist.c
 * \brief Code to
 * maintain and access the global list of routerinfos for known
 * servers.
 **/

#include "or.h"
#include "circuitbuild.h"
#include "config.h"
#include "connection.h"
#include "control.h"
#include "directory.h"
#include "dirserv.h"
#include "dirvote.h"
#include "geoip.h"
#include "hibernate.h"
#include "main.h"
#include "networkstatus.h"
#include "policies.h"
#include "reasons.h"
#include "rendcommon.h"
#include "rendservice.h"
#include "rephist.h"
#include "router.h"
#include "routerlist.h"
#include "routerparse.h"

// #define DEBUG_ROUTERLIST

/****************************************************************************/

/* static function prototypes */
static routerstatus_t *router_pick_directory_server_impl(
                                           authority_type_t auth, int flags);
static routerstatus_t *router_pick_trusteddirserver_impl(
                          authority_type_t auth, int flags, int *n_busy_out);
static void mark_all_trusteddirservers_up(void);
static int router_nickname_matches(routerinfo_t *router, const char *nickname);
static void trusted_dir_server_free(trusted_dir_server_t *ds);
static void launch_router_descriptor_downloads(smartlist_t *downloadable,
                                               routerstatus_t *source,
                                               time_t now);
static int signed_desc_digest_is_recognized(signed_descriptor_t *desc);
static void update_router_have_minimum_dir_info(void);
static const char *signed_descriptor_get_body_impl(signed_descriptor_t *desc,
                                                   int with_annotations);
static void list_pending_downloads(digestmap_t *result,
                                   int purpose, const char *prefix);

DECLARE_TYPED_DIGESTMAP_FNS(sdmap_, digest_sd_map_t, signed_descriptor_t)
DECLARE_TYPED_DIGESTMAP_FNS(rimap_, digest_ri_map_t, routerinfo_t)
DECLARE_TYPED_DIGESTMAP_FNS(eimap_, digest_ei_map_t, extrainfo_t)
#define SDMAP_FOREACH(map, keyvar, valvar)                              \
  DIGESTMAP_FOREACH(sdmap_to_digestmap(map), keyvar, signed_descriptor_t *, \
                    valvar)
#define RIMAP_FOREACH(map, keyvar, valvar) \
  DIGESTMAP_FOREACH(rimap_to_digestmap(map), keyvar, routerinfo_t *, valvar)
#define EIMAP_FOREACH(map, keyvar, valvar) \
  DIGESTMAP_FOREACH(eimap_to_digestmap(map), keyvar, extrainfo_t *, valvar)

/****************************************************************************/

/** Global list of a trusted_dir_server_t object for each trusted directory
 * server. */
static smartlist_t *trusted_dir_servers = NULL;

/** List of for a given authority, and download status for latest certificate.
 */
typedef struct cert_list_t {
  download_status_t dl_status;
  smartlist_t *certs;
} cert_list_t;
/** Map from v3 identity key digest to cert_list_t. */
static digestmap_t *trusted_dir_certs = NULL;
/** True iff any key certificate in at least one member of
 * <b>trusted_dir_certs</b> has changed since we last flushed the
 * certificates to disk. */
static int trusted_dir_servers_certs_changed = 0;

/** Global list of all of the routers that we know about. */
static routerlist_t *routerlist = NULL;

/** List of strings for nicknames we've already warned about and that are
 * still unknown / unavailable. */
static smartlist_t *warned_nicknames = NULL;

/** The last time we tried to download any routerdesc, or 0 for "never".  We
 * use this to rate-limit download attempts when the number of routerdescs to
 * download is low. */
static time_t last_routerdesc_download_attempted = 0;

/** When we last computed the weights to use for bandwidths on directory
 * requests, what were the total weighted bandwidth, and our share of that
 * bandwidth?  Used to determine what fraction of directory requests we should
 * expect to see. */
static uint64_t sl_last_total_weighted_bw = 0,
  sl_last_weighted_bw_of_me = 0;

/** Return the number of directory authorities whose type matches some bit set
 * in <b>type</b>  */
int
get_n_authorities(authority_type_t type)
{
  int n = 0;
  if (!trusted_dir_servers)
    return 0;
  SMARTLIST_FOREACH(trusted_dir_servers, trusted_dir_server_t *, ds,
                    if (ds->type & type)
                      ++n);
  return n;
}

#define get_n_v2_authorities() get_n_authorities(V2_AUTHORITY)

/** Helper: Return the cert_list_t for an authority whose authority ID is
 * <b>id_digest</b>, allocating a new list if necessary. */
static cert_list_t *
get_cert_list(const char *id_digest)
{
  cert_list_t *cl;
  if (!trusted_dir_certs)
    trusted_dir_certs = digestmap_new();
  cl = digestmap_get(trusted_dir_certs, id_digest);
  if (!cl) {
    cl = tor_malloc_zero(sizeof(cert_list_t));
    cl->dl_status.schedule = DL_SCHED_CONSENSUS;
    cl->certs = smartlist_create();
    digestmap_set(trusted_dir_certs, id_digest, cl);
  }
  return cl;
}

/** Reload the cached v3 key certificates from the cached-certs file in
 * the data directory. Return 0 on success, -1 on failure. */
int
trusted_dirs_reload_certs(void)
{
  char *filename;
  char *contents;
  int r;

  filename = get_datadir_fname("cached-certs");
  contents = read_file_to_str(filename, RFTS_IGNORE_MISSING, NULL);
  tor_free(filename);
  if (!contents)
    return 0;
  r = trusted_dirs_load_certs_from_string(contents, 1, 1);
  tor_free(contents);
  return r;
}

/** Helper: return true iff we already have loaded the exact cert
 * <b>cert</b>. */
static INLINE int
already_have_cert(authority_cert_t *cert)
{
  cert_list_t *cl = get_cert_list(cert->cache_info.identity_digest);

  SMARTLIST_FOREACH(cl->certs, authority_cert_t *, c,
  {
    if (tor_memeq(c->cache_info.signed_descriptor_digest,
                cert->cache_info.signed_descriptor_digest,
                DIGEST_LEN))
      return 1;
  });
  return 0;
}

/** Load a bunch of new key certificates from the string <b>contents</b>.  If
 * <b>from_store</b> is true, the certificates are from the cache, and we
 * don't need to flush them to disk. If <b>flush</b> is true, we need
 * to flush any changed certificates to disk now.  Return 0 on success, -1
 * if any certs fail to parse. */
int
trusted_dirs_load_certs_from_string(const char *contents, int from_store,
                                    int flush)
{
  trusted_dir_server_t *ds;
  const char *s, *eos;
  int failure_code = 0;

  for (s = contents; *s; s = eos) {
    authority_cert_t *cert = authority_cert_parse_from_string(s, &eos);
    cert_list_t *cl;
    if (!cert) {
      failure_code = -1;
      break;
    }
    ds = trusteddirserver_get_by_v3_auth_digest(
                                       cert->cache_info.identity_digest);
    log_debug(LD_DIR, "Parsed certificate for %s",
              ds ? ds->nickname : "unknown authority");

    if (already_have_cert(cert)) {
      /* we already have this one. continue. */
      log_info(LD_DIR, "Skipping %s certificate for %s that we "
               "already have.",
               from_store ? "cached" : "downloaded",
               ds ? ds->nickname : "an old or new authority");

      /* a duplicate on a download should be treated as a failure, since it
       * probably means we wanted a different secret key or we are trying to
       * replace an expired cert that has not in fact been updated. */
      if (!from_store) {
        log_warn(LD_DIR, "Got a certificate for %s, but we already have it. "
                 "Maybe they haven't updated it. Waiting for a while.",
                 ds ? ds->nickname : "an old or new authority");
        authority_cert_dl_failed(cert->cache_info.identity_digest, 404);
      }

      authority_cert_free(cert);
      continue;
    }

    if (ds) {
      log_info(LD_DIR, "Adding %s certificate for directory authority %s with "
               "signing key %s", from_store ? "cached" : "downloaded",
               ds->nickname, hex_str(cert->signing_key_digest,DIGEST_LEN));
    } else {
      int adding = directory_caches_dir_info(get_options());
      log_info(LD_DIR, "%s %s certificate for unrecognized directory "
               "authority with signing key %s",
               adding ? "Adding" : "Not adding",
               from_store ? "cached" : "downloaded",
               hex_str(cert->signing_key_digest,DIGEST_LEN));
      if (!adding) {
        authority_cert_free(cert);
        continue;
      }
    }

    cl = get_cert_list(cert->cache_info.identity_digest);
    smartlist_add(cl->certs, cert);
    if (ds && cert->cache_info.published_on > ds->addr_current_at) {
      /* Check to see whether we should update our view of the authority's
       * address. */
      if (cert->addr && cert->dir_port &&
          (ds->addr != cert->addr ||
           ds->dir_port != cert->dir_port)) {
        char *a = tor_dup_ip(cert->addr);
        log_notice(LD_DIR, "Updating address for directory authority %s "
                   "from %s:%d to %s:%d based on certificate.",
                   ds->nickname, ds->address, (int)ds->dir_port,
                   a, cert->dir_port);
        tor_free(a);
        ds->addr = cert->addr;
        ds->dir_port = cert->dir_port;
      }
      ds->addr_current_at = cert->cache_info.published_on;
    }

    if (!from_store)
      trusted_dir_servers_certs_changed = 1;
  }

  if (flush)
    trusted_dirs_flush_certs_to_disk();

  /* call this even if failure_code is <0, since some certs might have
   * succeeded. */
  networkstatus_note_certs_arrived();

  return failure_code;
}

/** Save all v3 key certificates to the cached-certs file. */
void
trusted_dirs_flush_certs_to_disk(void)
{
  char *filename;
  smartlist_t *chunks;

  if (!trusted_dir_servers_certs_changed || !trusted_dir_certs)
    return;

  chunks = smartlist_create();
  DIGESTMAP_FOREACH(trusted_dir_certs, key, cert_list_t *, cl) {
    SMARTLIST_FOREACH(cl->certs, authority_cert_t *, cert,
          {
            sized_chunk_t *c = tor_malloc(sizeof(sized_chunk_t));
            c->bytes = cert->cache_info.signed_descriptor_body;
            c->len = cert->cache_info.signed_descriptor_len;
            smartlist_add(chunks, c);
          });
  } DIGESTMAP_FOREACH_END;

  filename = get_datadir_fname("cached-certs");
  if (write_chunks_to_file(filename, chunks, 0)) {
    log_warn(LD_FS, "Error writing certificates to disk.");
  }
  tor_free(filename);
  SMARTLIST_FOREACH(chunks, sized_chunk_t *, c, tor_free(c));
  smartlist_free(chunks);

  trusted_dir_servers_certs_changed = 0;
}

/** Remove all v3 authority certificates that have been superseded for more
 * than 48 hours.  (If the most recent cert was published more than 48 hours
 * ago, then we aren't going to get any consensuses signed with older
 * keys.) */
static void
trusted_dirs_remove_old_certs(void)
{
  time_t now = time(NULL);
#define DEAD_CERT_LIFETIME (2*24*60*60)
#define OLD_CERT_LIFETIME (7*24*60*60)
  if (!trusted_dir_certs)
    return;

  DIGESTMAP_FOREACH(trusted_dir_certs, key, cert_list_t *, cl) {
    authority_cert_t *newest = NULL;
    SMARTLIST_FOREACH(cl->certs, authority_cert_t *, cert,
          if (!newest || (cert->cache_info.published_on >
                          newest->cache_info.published_on))
            newest = cert);
    if (newest) {
      const time_t newest_published = newest->cache_info.published_on;
      SMARTLIST_FOREACH_BEGIN(cl->certs, authority_cert_t *, cert) {
        int expired;
        time_t cert_published;
        if (newest == cert)
          continue;
        expired = now > cert->expires;
        cert_published = cert->cache_info.published_on;
        /* Store expired certs for 48 hours after a newer arrives;
         */
        if (expired ?
            (newest_published + DEAD_CERT_LIFETIME < now) :
            (cert_published + OLD_CERT_LIFETIME < newest_published)) {
          SMARTLIST_DEL_CURRENT(cl->certs, cert);
          authority_cert_free(cert);
          trusted_dir_servers_certs_changed = 1;
        }
      } SMARTLIST_FOREACH_END(cert);
    }
  } DIGESTMAP_FOREACH_END;
#undef OLD_CERT_LIFETIME

  trusted_dirs_flush_certs_to_disk();
}

/** Return the newest v3 authority certificate whose v3 authority identity key
 * has digest <b>id_digest</b>.  Return NULL if no such authority is known,
 * or it has no certificate. */
authority_cert_t *
authority_cert_get_newest_by_id(const char *id_digest)
{
  cert_list_t *cl;
  authority_cert_t *best = NULL;
  if (!trusted_dir_certs ||
      !(cl = digestmap_get(trusted_dir_certs, id_digest)))
    return NULL;

  SMARTLIST_FOREACH(cl->certs, authority_cert_t *, cert,
  {
    if (!best || cert->cache_info.published_on > best->cache_info.published_on)
      best = cert;
  });
  return best;
}

/** Return the newest v3 authority certificate whose directory signing key has
 * digest <b>sk_digest</b>. Return NULL if no such certificate is known.
 */
authority_cert_t *
authority_cert_get_by_sk_digest(const char *sk_digest)
{
  authority_cert_t *c;
  if (!trusted_dir_certs)
    return NULL;

  if ((c = get_my_v3_authority_cert()) &&
      tor_memeq(c->signing_key_digest, sk_digest, DIGEST_LEN))
    return c;
  if ((c = get_my_v3_legacy_cert()) &&
      tor_memeq(c->signing_key_digest, sk_digest, DIGEST_LEN))
    return c;

  DIGESTMAP_FOREACH(trusted_dir_certs, key, cert_list_t *, cl) {
    SMARTLIST_FOREACH(cl->certs, authority_cert_t *, cert,
    {
      if (tor_memeq(cert->signing_key_digest, sk_digest, DIGEST_LEN))
        return cert;
    });
  } DIGESTMAP_FOREACH_END;
  return NULL;
}

/** Return the v3 authority certificate with signing key matching
 * <b>sk_digest</b>, for the authority with identity digest <b>id_digest</b>.
 * Return NULL if no such authority is known. */
authority_cert_t *
authority_cert_get_by_digests(const char *id_digest,
                              const char *sk_digest)
{
  cert_list_t *cl;
  if (!trusted_dir_certs ||
      !(cl = digestmap_get(trusted_dir_certs, id_digest)))
    return NULL;
  SMARTLIST_FOREACH(cl->certs, authority_cert_t *, cert,
    if (tor_memeq(cert->signing_key_digest, sk_digest, DIGEST_LEN))
      return cert; );

  return NULL;
}

/** Add every known authority_cert_t to <b>certs_out</b>. */
void
authority_cert_get_all(smartlist_t *certs_out)
{
  tor_assert(certs_out);
  if (!trusted_dir_certs)
    return;

  DIGESTMAP_FOREACH(trusted_dir_certs, key, cert_list_t *, cl) {
    SMARTLIST_FOREACH(cl->certs, authority_cert_t *, c,
                      smartlist_add(certs_out, c));
  } DIGESTMAP_FOREACH_END;
}

/** Called when an attempt to download a certificate with the authority with
 * ID <b>id_digest</b> fails with HTTP response code <b>status</b>: remember
 * the failure, so we don't try again immediately. */
void
authority_cert_dl_failed(const char *id_digest, int status)
{
  cert_list_t *cl;
  if (!trusted_dir_certs ||
      !(cl = digestmap_get(trusted_dir_certs, id_digest)))
    return;

  download_status_failed(&cl->dl_status, status);
}

/** Return true iff when we've been getting enough failures when trying to
 * download the certificate with ID digest <b>id_digest</b> that we're willing
 * to start bugging the user about it. */
int
authority_cert_dl_looks_uncertain(const char *id_digest)
{
#define N_AUTH_CERT_DL_FAILURES_TO_BUG_USER 2
  cert_list_t *cl;
  int n_failures;
  if (!trusted_dir_certs ||
      !(cl = digestmap_get(trusted_dir_certs, id_digest)))
    return 0;

  n_failures = download_status_get_n_failures(&cl->dl_status);
  return n_failures >= N_AUTH_CERT_DL_FAILURES_TO_BUG_USER;
}

/** How many times will we try to fetch a certificate before giving up? */
#define MAX_CERT_DL_FAILURES 8

/** Try to download any v3 authority certificates that we may be missing.  If
 * <b>status</b> is provided, try to get all the ones that were used to sign
 * <b>status</b>.  Additionally, try to have a non-expired certificate for
 * every V3 authority in trusted_dir_servers.  Don't fetch certificates we
 * already have.
 **/
void
authority_certs_fetch_missing(networkstatus_t *status, time_t now)
{
  digestmap_t *pending;
  authority_cert_t *cert;
  smartlist_t *missing_digests;
  char *resource = NULL;
  cert_list_t *cl;
  const int cache = directory_caches_dir_info(get_options());

  if (should_delay_dir_fetches(get_options()))
    return;

  pending = digestmap_new();
  missing_digests = smartlist_create();

  list_pending_downloads(pending, DIR_PURPOSE_FETCH_CERTIFICATE, "fp/");
  if (status) {
    SMARTLIST_FOREACH_BEGIN(status->voters, networkstatus_voter_info_t *,
                            voter) {
      if (!smartlist_len(voter->sigs))
        continue; /* This authority never signed this consensus, so don't
                   * go looking for a cert with key digest 0000000000. */
      if (!cache &&
          !trusteddirserver_get_by_v3_auth_digest(voter->identity_digest))
        continue; /* We are not a cache, and we don't know this authority.*/
      cl = get_cert_list(voter->identity_digest);
      SMARTLIST_FOREACH_BEGIN(voter->sigs, document_signature_t *, sig) {
        cert = authority_cert_get_by_digests(voter->identity_digest,
                                             sig->signing_key_digest);
        if (cert) {
          if (now < cert->expires)
            download_status_reset(&cl->dl_status);
          continue;
        }
        if (download_status_is_ready(&cl->dl_status, now,
                                     MAX_CERT_DL_FAILURES) &&
            !digestmap_get(pending, voter->identity_digest)) {
          log_notice(LD_DIR, "We're missing a certificate from authority "
                     "with signing key %s: launching request.",
                     hex_str(sig->signing_key_digest, DIGEST_LEN));
          smartlist_add(missing_digests, sig->identity_digest);
        }
      } SMARTLIST_FOREACH_END(sig);
    } SMARTLIST_FOREACH_END(voter);
  }
  SMARTLIST_FOREACH_BEGIN(trusted_dir_servers, trusted_dir_server_t *, ds) {
    int found = 0;
    if (!(ds->type & V3_AUTHORITY))
      continue;
    if (smartlist_digest_isin(missing_digests, ds->v3_identity_digest))
      continue;
    cl = get_cert_list(ds->v3_identity_digest);
    SMARTLIST_FOREACH(cl->certs, authority_cert_t *, cert, {
      if (now < cert->expires) {
        /* It's not expired, and we weren't looking for something to
         * verify a consensus with.  Call it done. */
        download_status_reset(&cl->dl_status);
        found = 1;
        break;
      }
    });
    if (!found &&
        download_status_is_ready(&cl->dl_status, now,MAX_CERT_DL_FAILURES) &&
        !digestmap_get(pending, ds->v3_identity_digest)) {
      log_info(LD_DIR, "No current certificate known for authority %s; "
               "launching request.", ds->nickname);
        smartlist_add(missing_digests, ds->v3_identity_digest);
    }
  } SMARTLIST_FOREACH_END(ds);

  if (!smartlist_len(missing_digests)) {
    goto done;
  } else {
    smartlist_t *fps = smartlist_create();
    smartlist_add(fps, tor_strdup("fp/"));
    SMARTLIST_FOREACH(missing_digests, const char *, d, {
        char *fp;
        if (digestmap_get(pending, d))
          continue;
        fp = tor_malloc(HEX_DIGEST_LEN+2);
        base16_encode(fp, HEX_DIGEST_LEN+1, d, DIGEST_LEN);
        fp[HEX_DIGEST_LEN] = '+';
        fp[HEX_DIGEST_LEN+1] = '\0';
        smartlist_add(fps, fp);
      });
    if (smartlist_len(fps) == 1) {
      /* we didn't add any: they were all pending */
      SMARTLIST_FOREACH(fps, char *, cp, tor_free(cp));
      smartlist_free(fps);
      goto done;
    }
    resource = smartlist_join_strings(fps, "", 0, NULL);
    resource[strlen(resource)-1] = '\0';
    SMARTLIST_FOREACH(fps, char *, cp, tor_free(cp));
    smartlist_free(fps);
  }
  directory_get_from_dirserver(DIR_PURPOSE_FETCH_CERTIFICATE, 0,
                               resource, PDS_RETRY_IF_NO_SERVERS);

 done:
  tor_free(resource);
  smartlist_free(missing_digests);
  digestmap_free(pending, NULL);
}

/* Router descriptor storage.
 *
 * Routerdescs are stored in a big file, named "cached-descriptors".  As new
 * routerdescs arrive, we append them to a journal file named
 * "cached-descriptors.new".
 *
 * From time to time, we replace "cached-descriptors" with a new file
 * containing only the live, non-superseded descriptors, and clear
 * cached-routers.new.
 *
 * On startup, we read both files.
 */

/** Helper: return 1 iff the router log is so big we want to rebuild the
 * store. */
static int
router_should_rebuild_store(desc_store_t *store)
{
  if (store->store_len > (1<<16))
    return (store->journal_len > store->store_len / 2 ||
            store->bytes_dropped > store->store_len / 2);
  else
    return store->journal_len > (1<<15);
}

/** Return the desc_store_t in <b>rl</b> that should be used to store
 * <b>sd</b>. */
static INLINE desc_store_t *
desc_get_store(routerlist_t *rl, signed_descriptor_t *sd)
{
  if (sd->is_extrainfo)
    return &rl->extrainfo_store;
  else
    return &rl->desc_store;
}

/** Add the signed_descriptor_t in <b>desc</b> to the router
 * journal; change its saved_location to SAVED_IN_JOURNAL and set its
 * offset appropriately. */
static int
signed_desc_append_to_journal(signed_descriptor_t *desc,
                              desc_store_t *store)
{
  char *fname = get_datadir_fname_suffix(store->fname_base, ".new");
  const char *body = signed_descriptor_get_body_impl(desc,1);
  size_t len = desc->signed_descriptor_len + desc->annotations_len;

  if (append_bytes_to_file(fname, body, len, 1)) {
    log_warn(LD_FS, "Unable to store router descriptor");
    tor_free(fname);
    return -1;
  }
  desc->saved_location = SAVED_IN_JOURNAL;
  tor_free(fname);

  desc->saved_offset = store->journal_len;
  store->journal_len += len;

  return 0;
}

/** Sorting helper: return &lt;0, 0, or &gt;0 depending on whether the
 * signed_descriptor_t* in *<b>a</b> is older, the same age as, or newer than
 * the signed_descriptor_t* in *<b>b</b>. */
static int
_compare_signed_descriptors_by_age(const void **_a, const void **_b)
{
  const signed_descriptor_t *r1 = *_a, *r2 = *_b;
  return (int)(r1->published_on - r2->published_on);
}

#define RRS_FORCE 1
#define RRS_DONT_REMOVE_OLD 2

/** If the journal of <b>store</b> is too long, or if RRS_FORCE is set in
 * <b>flags</b>, then atomically replace the saved router store with the
 * routers currently in our routerlist, and clear the journal.  Unless
 * RRS_DONT_REMOVE_OLD is set in <b>flags</b>, delete expired routers before
 * rebuilding the store.  Return 0 on success, -1 on failure.
 */
static int
router_rebuild_store(int flags, desc_store_t *store)
{
  smartlist_t *chunk_list = NULL;
  char *fname = NULL, *fname_tmp = NULL;
  int r = -1;
  off_t offset = 0;
  smartlist_t *signed_descriptors = NULL;
  int nocache=0;
  size_t total_expected_len = 0;
  int had_any;
  int force = flags & RRS_FORCE;

  if (!force && !router_should_rebuild_store(store)) {
    r = 0;
    goto done;
  }
  if (!routerlist) {
    r = 0;
    goto done;
  }

  if (store->type == EXTRAINFO_STORE)
    had_any = !eimap_isempty(routerlist->extra_info_map);
  else
    had_any = (smartlist_len(routerlist->routers)+
               smartlist_len(routerlist->old_routers))>0;

  /* Don't save deadweight. */
  if (!(flags & RRS_DONT_REMOVE_OLD))
    routerlist_remove_old_routers();

  log_info(LD_DIR, "Rebuilding %s cache", store->description);

  fname = get_datadir_fname(store->fname_base);
  fname_tmp = get_datadir_fname_suffix(store->fname_base, ".tmp");

  chunk_list = smartlist_create();

  /* We sort the routers by age to enhance locality on disk. */
  signed_descriptors = smartlist_create();
  if (store->type == EXTRAINFO_STORE) {
    eimap_iter_t *iter;
    for (iter = eimap_iter_init(routerlist->extra_info_map);
         !eimap_iter_done(iter);
         iter = eimap_iter_next(routerlist->extra_info_map, iter)) {
      const char *key;
      extrainfo_t *ei;
      eimap_iter_get(iter, &key, &ei);
      smartlist_add(signed_descriptors, &ei->cache_info);
    }
  } else {
    SMARTLIST_FOREACH(routerlist->old_routers, signed_descriptor_t *, sd,
                      smartlist_add(signed_descriptors, sd));
    SMARTLIST_FOREACH(routerlist->routers, routerinfo_t *, ri,
                      smartlist_add(signed_descriptors, &ri->cache_info));
  }

  smartlist_sort(signed_descriptors, _compare_signed_descriptors_by_age);

  /* Now, add the appropriate members to chunk_list */
  SMARTLIST_FOREACH(signed_descriptors, signed_descriptor_t *, sd,
    {
      sized_chunk_t *c;
      const char *body = signed_descriptor_get_body_impl(sd, 1);
      if (!body) {
        log_warn(LD_BUG, "No descriptor available for router.");
        goto done;
      }
      if (sd->do_not_cache) {
        ++nocache;
        continue;
      }
      c = tor_malloc(sizeof(sized_chunk_t));
      c->bytes = body;
      c->len = sd->signed_descriptor_len + sd->annotations_len;
      total_expected_len += c->len;
      smartlist_add(chunk_list, c);
    });

  if (write_chunks_to_file(fname_tmp, chunk_list, 1)<0) {
    log_warn(LD_FS, "Error writing router store to disk.");
    goto done;
  }

  /* Our mmap is now invalid. */
  if (store->mmap) {
    tor_munmap_file(store->mmap);
    store->mmap = NULL;
  }

  if (replace_file(fname_tmp, fname)<0) {
    log_warn(LD_FS, "Error replacing old router store: %s", strerror(errno));
    goto done;
  }

  errno = 0;
  store->mmap = tor_mmap_file(fname);
  if (! store->mmap) {
    if (errno == ERANGE) {
      /* empty store.*/
      if (total_expected_len) {
        log_warn(LD_FS, "We wrote some bytes to a new descriptor file at '%s',"
                 " but when we went to mmap it, it was empty!", fname);
      } else if (had_any) {
        log_info(LD_FS, "We just removed every descriptor in '%s'.  This is "
                 "okay if we're just starting up after a long time. "
                 "Otherwise, it's a bug.", fname);
      }
    } else {
      log_warn(LD_FS, "Unable to mmap new descriptor file at '%s'.",fname);
    }
  }

  log_info(LD_DIR, "Reconstructing pointers into cache");

  offset = 0;
  SMARTLIST_FOREACH(signed_descriptors, signed_descriptor_t *, sd,
    {
      if (sd->do_not_cache)
        continue;
      sd->saved_location = SAVED_IN_CACHE;
      if (store->mmap) {
        tor_free(sd->signed_descriptor_body); // sets it to null
        sd->saved_offset = offset;
      }
      offset += sd->signed_descriptor_len + sd->annotations_len;
      signed_descriptor_get_body(sd); /* reconstruct and assert */
    });

  tor_free(fname);
  fname = get_datadir_fname_suffix(store->fname_base, ".new");
  write_str_to_file(fname, "", 1);

  r = 0;
  store->store_len = (size_t) offset;
  store->journal_len = 0;
  store->bytes_dropped = 0;
 done:
  smartlist_free(signed_descriptors);
  tor_free(fname);
  tor_free(fname_tmp);
  if (chunk_list) {
    SMARTLIST_FOREACH(chunk_list, sized_chunk_t *, c, tor_free(c));
    smartlist_free(chunk_list);
  }

  return r;
}

/** Helper: Reload a cache file and its associated journal, setting metadata
 * appropriately.  If <b>extrainfo</b> is true, reload the extrainfo store;
 * else reload the router descriptor store. */
static int
router_reload_router_list_impl(desc_store_t *store)
{
  char *fname = NULL, *altname = NULL, *contents = NULL;
  struct stat st;
  int read_from_old_location = 0;
  int extrainfo = (store->type == EXTRAINFO_STORE);
  time_t now = time(NULL);
  store->journal_len = store->store_len = 0;

  fname = get_datadir_fname(store->fname_base);
  if (store->fname_alt_base)
    altname = get_datadir_fname(store->fname_alt_base);

  if (store->mmap) /* get rid of it first */
    tor_munmap_file(store->mmap);
  store->mmap = NULL;

  store->mmap = tor_mmap_file(fname);
  if (!store->mmap && altname && file_status(altname) == FN_FILE) {
    read_from_old_location = 1;
    log_notice(LD_DIR, "Couldn't read %s; trying to load routers from old "
               "location %s.", fname, altname);
    if ((store->mmap = tor_mmap_file(altname)))
      read_from_old_location = 1;
  }
  if (altname && !read_from_old_location) {
    remove_file_if_very_old(altname, now);
  }
  if (store->mmap) {
    store->store_len = store->mmap->size;
    if (extrainfo)
      router_load_extrainfo_from_string(store->mmap->data,
                                        store->mmap->data+store->mmap->size,
                                        SAVED_IN_CACHE, NULL, 0);
    else
      router_load_routers_from_string(store->mmap->data,
                                      store->mmap->data+store->mmap->size,
                                      SAVED_IN_CACHE, NULL, 0, NULL);
  }

  tor_free(fname);
  fname = get_datadir_fname_suffix(store->fname_base, ".new");
  if (file_status(fname) == FN_FILE)
    contents = read_file_to_str(fname, RFTS_BIN|RFTS_IGNORE_MISSING, &st);
  if (read_from_old_location) {
    tor_free(altname);
    altname = get_datadir_fname_suffix(store->fname_alt_base, ".new");
    if (!contents)
      contents = read_file_to_str(altname, RFTS_BIN|RFTS_IGNORE_MISSING, &st);
    else
      remove_file_if_very_old(altname, now);
  }
  if (contents) {
    if (extrainfo)
      router_load_extrainfo_from_string(contents, NULL,SAVED_IN_JOURNAL,
                                        NULL, 0);
    else
      router_load_routers_from_string(contents, NULL, SAVED_IN_JOURNAL,
                                      NULL, 0, NULL);
    store->journal_len = (size_t) st.st_size;
    tor_free(contents);
  }

  tor_free(fname);
  tor_free(altname);

  if (store->journal_len || read_from_old_location) {
    /* Always clear the journal on startup.*/
    router_rebuild_store(RRS_FORCE, store);
  } else if (!extrainfo) {
    /* Don't cache expired routers. (This is in an else because
     * router_rebuild_store() also calls remove_old_routers().) */
    routerlist_remove_old_routers();
  }

  return 0;
}

/** Load all cached router descriptors and extra-info documents from the
 * store. Return 0 on success and -1 on failure.
 */
int
router_reload_router_list(void)
{
  routerlist_t *rl = router_get_routerlist();
  if (router_reload_router_list_impl(&rl->desc_store))
    return -1;
  if (router_reload_router_list_impl(&rl->extrainfo_store))
    return -1;
  return 0;
}

/** Return a smartlist containing a list of trusted_dir_server_t * for all
 * known trusted dirservers.  Callers must not modify the list or its
 * contents.
 */
smartlist_t *
router_get_trusted_dir_servers(void)
{
  if (!trusted_dir_servers)
    trusted_dir_servers = smartlist_create();

  return trusted_dir_servers;
}

/** Try to find a running dirserver that supports operations of <b>type</b>.
 *
 * If there are no running dirservers in our routerlist and the
 * <b>PDS_RETRY_IF_NO_SERVERS</b> flag is set, set all the authoritative ones
 * as running again, and pick one.
 *
 * If the <b>PDS_IGNORE_FASCISTFIREWALL</b> flag is set, then include
 * dirservers that we can't reach.
 *
 * If the <b>PDS_ALLOW_SELF</b> flag is not set, then don't include ourself
 * (if we're a dirserver).
 *
 * Don't pick an authority if any non-authority is viable; try to avoid using
 * servers that have returned 503 recently.
 */
routerstatus_t *
router_pick_directory_server(authority_type_t type, int flags)
{
  routerstatus_t *choice;
  if (get_options()->PreferTunneledDirConns)
    flags |= _PDS_PREFER_TUNNELED_DIR_CONNS;

  if (!routerlist)
    return NULL;

  choice = router_pick_directory_server_impl(type, flags);
  if (choice || !(flags & PDS_RETRY_IF_NO_SERVERS))
    return choice;

  log_info(LD_DIR,
           "No reachable router entries for dirservers. "
           "Trying them all again.");
  /* mark all authdirservers as up again */
  mark_all_trusteddirservers_up();
  /* try again */
  choice = router_pick_directory_server_impl(type, flags);
  return choice;
}

/** Try to determine which fraction of v2 and v3 directory requests aimed at
 * caches will be sent to us. Set *<b>v2_share_out</b> and
 * *<b>v3_share_out</b> to the fractions of v2 and v3 protocol shares we
 * expect to see, respectively.  Return 0 on success, negative on failure. */
int
router_get_my_share_of_directory_requests(double *v2_share_out,
                                          double *v3_share_out)
{
  routerinfo_t *me = router_get_my_routerinfo();
  routerstatus_t *rs;
  const int pds_flags = PDS_ALLOW_SELF|PDS_IGNORE_FASCISTFIREWALL;
  *v2_share_out = *v3_share_out = 0.0;
  if (!me)
    return -1;
  rs = router_get_consensus_status_by_id(me->cache_info.identity_digest);
  if (!rs)
    return -1;

  /* Calling for side effect */
  /* XXXX This is a bit of a kludge */
  if (rs->is_v2_dir) {
    sl_last_total_weighted_bw = 0;
    router_pick_directory_server(V2_AUTHORITY, pds_flags);
    if (sl_last_total_weighted_bw != 0) {
      *v2_share_out = U64_TO_DBL(sl_last_weighted_bw_of_me) /
        U64_TO_DBL(sl_last_total_weighted_bw);
    }
  }

  if (rs->version_supports_v3_dir) {
    sl_last_total_weighted_bw = 0;
    router_pick_directory_server(V3_AUTHORITY, pds_flags);
    if (sl_last_total_weighted_bw != 0) {
      *v3_share_out = U64_TO_DBL(sl_last_weighted_bw_of_me) /
        U64_TO_DBL(sl_last_total_weighted_bw);
    }
  }

  return 0;
}

/** Return the trusted_dir_server_t for the directory authority whose identity
 * key hashes to <b>digest</b>, or NULL if no such authority is known.
 */
trusted_dir_server_t *
router_get_trusteddirserver_by_digest(const char *digest)
{
  if (!trusted_dir_servers)
    return NULL;

  SMARTLIST_FOREACH(trusted_dir_servers, trusted_dir_server_t *, ds,
     {
       if (tor_memeq(ds->digest, digest, DIGEST_LEN))
         return ds;
     });

  return NULL;
}

/** Return the trusted_dir_server_t for the directory authority whose
 * v3 identity key hashes to <b>digest</b>, or NULL if no such authority
 * is known.
 */
trusted_dir_server_t *
trusteddirserver_get_by_v3_auth_digest(const char *digest)
{
  if (!trusted_dir_servers)
    return NULL;

  SMARTLIST_FOREACH(trusted_dir_servers, trusted_dir_server_t *, ds,
     {
       if (tor_memeq(ds->v3_identity_digest, digest, DIGEST_LEN) &&
           (ds->type & V3_AUTHORITY))
         return ds;
     });

  return NULL;
}

/** Try to find a running trusted dirserver.  Flags are as for
 * router_pick_directory_server.
 */
routerstatus_t *
router_pick_trusteddirserver(authority_type_t type, int flags)
{
  routerstatus_t *choice;
  int busy = 0;
  if (get_options()->PreferTunneledDirConns)
    flags |= _PDS_PREFER_TUNNELED_DIR_CONNS;

  choice = router_pick_trusteddirserver_impl(type, flags, &busy);
  if (choice || !(flags & PDS_RETRY_IF_NO_SERVERS))
    return choice;
  if (busy) {
    /* If the reason that we got no server is that servers are "busy",
     * we must be excluding good servers because we already have serverdesc
     * fetches with them.  Do not mark down servers up because of this. */
    tor_assert((flags & PDS_NO_EXISTING_SERVERDESC_FETCH));
    return NULL;
  }

  log_info(LD_DIR,
           "No trusted dirservers are reachable. Trying them all again.");
  mark_all_trusteddirservers_up();
  return router_pick_trusteddirserver_impl(type, flags, NULL);
}

/** How long do we avoid using a directory server after it's given us a 503? */
#define DIR_503_TIMEOUT (60*60)

/** Pick a random running valid directory server/mirror from our
 * routerlist.  Arguments are as for router_pick_directory_server(), except
 * that RETRY_IF_NO_SERVERS is ignored, and:
 *
 * If the _PDS_PREFER_TUNNELED_DIR_CONNS flag is set, prefer directory servers
 * that we can use with BEGINDIR.
 */
static routerstatus_t *
router_pick_directory_server_impl(authority_type_t type, int flags)
{
  or_options_t *options = get_options();
  routerstatus_t *result;
  smartlist_t *direct, *tunnel;
  smartlist_t *trusted_direct, *trusted_tunnel;
  smartlist_t *overloaded_direct, *overloaded_tunnel;
  time_t now = time(NULL);
  const networkstatus_t *consensus = networkstatus_get_latest_consensus();
  int requireother = ! (flags & PDS_ALLOW_SELF);
  int fascistfirewall = ! (flags & PDS_IGNORE_FASCISTFIREWALL);
  int prefer_tunnel = (flags & _PDS_PREFER_TUNNELED_DIR_CONNS);
  int try_excluding = 1, n_excluded = 0;

  if (!consensus)
    return NULL;

 retry_without_exclude:

  direct = smartlist_create();
  tunnel = smartlist_create();
  trusted_direct = smartlist_create();
  trusted_tunnel = smartlist_create();
  overloaded_direct = smartlist_create();
  overloaded_tunnel = smartlist_create();

  /* Find all the running dirservers we know about. */
  SMARTLIST_FOREACH_BEGIN(consensus->routerstatus_list, routerstatus_t *,
                          status) {
    int is_trusted;
    int is_overloaded = status->last_dir_503_at + DIR_503_TIMEOUT > now;
    tor_addr_t addr;
    if (!status->is_running || !status->dir_port || !status->is_valid)
      continue;
    if (status->is_bad_directory)
      continue;
    if (requireother && router_digest_is_me(status->identity_digest))
      continue;
    if (type & V3_AUTHORITY) {
      if (!(status->version_supports_v3_dir ||
            router_digest_is_trusted_dir_type(status->identity_digest,
                                              V3_AUTHORITY)))
        continue;
    }
    is_trusted = router_digest_is_trusted_dir(status->identity_digest);
    if ((type & V2_AUTHORITY) && !(status->is_v2_dir || is_trusted))
      continue;
    if ((type & EXTRAINFO_CACHE) &&
        !router_supports_extrainfo(status->identity_digest, 0))
      continue;
    if (try_excluding && options->ExcludeNodes &&
        routerset_contains_routerstatus(options->ExcludeNodes, status)) {
      ++n_excluded;
      continue;
    }

    /* XXXX IP6 proposal 118 */
    tor_addr_from_ipv4h(&addr, status->addr);

    if (prefer_tunnel &&
        status->version_supports_begindir &&
        (!fascistfirewall ||
         fascist_firewall_allows_address_or(&addr, status->or_port)))
      smartlist_add(is_trusted ? trusted_tunnel :
                      is_overloaded ? overloaded_tunnel : tunnel, status);
    else if (!fascistfirewall ||
             fascist_firewall_allows_address_dir(&addr, status->dir_port))
      smartlist_add(is_trusted ? trusted_direct :
                      is_overloaded ? overloaded_direct : direct, status);
  } SMARTLIST_FOREACH_END(status);

  if (smartlist_len(tunnel)) {
    result = routerstatus_sl_choose_by_bandwidth(tunnel, WEIGHT_FOR_DIR);
  } else if (smartlist_len(overloaded_tunnel)) {
    result = routerstatus_sl_choose_by_bandwidth(overloaded_tunnel,
                                                 WEIGHT_FOR_DIR);
  } else if (smartlist_len(trusted_tunnel)) {
    /* FFFF We don't distinguish between trusteds and overloaded trusteds
     * yet. Maybe one day we should. */
    /* FFFF We also don't load balance over authorities yet. I think this
     * is a feature, but it could easily be a bug. -RD */
    result = smartlist_choose(trusted_tunnel);
  } else if (smartlist_len(direct)) {
    result = routerstatus_sl_choose_by_bandwidth(direct, WEIGHT_FOR_DIR);
  } else if (smartlist_len(overloaded_direct)) {
    result = routerstatus_sl_choose_by_bandwidth(overloaded_direct,
                                                 WEIGHT_FOR_DIR);
  } else {
    result = smartlist_choose(trusted_direct);
  }
  smartlist_free(direct);
  smartlist_free(tunnel);
  smartlist_free(trusted_direct);
  smartlist_free(trusted_tunnel);
  smartlist_free(overloaded_direct);
  smartlist_free(overloaded_tunnel);

  if (result == NULL && try_excluding && !options->StrictNodes && n_excluded) {
    /* If we got no result, and we are excluding nodes, and StrictNodes is
     * not set, try again without excluding nodes. */
    try_excluding = 0;
    n_excluded = 0;
    goto retry_without_exclude;
  }

  return result;
}

/** Choose randomly from among the trusted dirservers that are up.  Flags
 * are as for router_pick_directory_server_impl().
 */
static routerstatus_t *
router_pick_trusteddirserver_impl(authority_type_t type, int flags,
                                  int *n_busy_out)
{
  or_options_t *options = get_options();
  smartlist_t *direct, *tunnel;
  smartlist_t *overloaded_direct, *overloaded_tunnel;
  routerinfo_t *me = router_get_my_routerinfo();
  routerstatus_t *result;
  time_t now = time(NULL);
  const int requireother = ! (flags & PDS_ALLOW_SELF);
  const int fascistfirewall = ! (flags & PDS_IGNORE_FASCISTFIREWALL);
  const int prefer_tunnel = (flags & _PDS_PREFER_TUNNELED_DIR_CONNS);
  const int no_serverdesc_fetching =(flags & PDS_NO_EXISTING_SERVERDESC_FETCH);
  int n_busy = 0;
  int try_excluding = 1, n_excluded = 0;

  if (!trusted_dir_servers)
    return NULL;

 retry_without_exclude:

  direct = smartlist_create();
  tunnel = smartlist_create();
  overloaded_direct = smartlist_create();
  overloaded_tunnel = smartlist_create();

  SMARTLIST_FOREACH_BEGIN(trusted_dir_servers, trusted_dir_server_t *, d)
    {
      int is_overloaded =
          d->fake_status.last_dir_503_at + DIR_503_TIMEOUT > now;
      tor_addr_t addr;
      if (!d->is_running) continue;
      if ((type & d->type) == 0)
        continue;
      if ((type & EXTRAINFO_CACHE) &&
          !router_supports_extrainfo(d->digest, 1))
        continue;
      if (requireother && me && router_digest_is_me(d->digest))
          continue;
      if (try_excluding && options->ExcludeNodes &&
          routerset_contains_routerstatus(options->ExcludeNodes,
                                          &d->fake_status)) {
        ++n_excluded;
        continue;
      }

      /* XXXX IP6 proposal 118 */
      tor_addr_from_ipv4h(&addr, d->addr);

      if (no_serverdesc_fetching) {
        if (connection_get_by_type_addr_port_purpose(
            CONN_TYPE_DIR, &addr, d->dir_port, DIR_PURPOSE_FETCH_SERVERDESC)
         || connection_get_by_type_addr_port_purpose(
             CONN_TYPE_DIR, &addr, d->dir_port, DIR_PURPOSE_FETCH_EXTRAINFO)) {
          //log_debug(LD_DIR, "We have an existing connection to fetch "
          //           "descriptor from %s; delaying",d->description);
          ++n_busy;
          continue;
        }
      }

      if (prefer_tunnel &&
          d->or_port &&
          (!fascistfirewall ||
           fascist_firewall_allows_address_or(&addr, d->or_port)))
        smartlist_add(is_overloaded ? overloaded_tunnel : tunnel,
                      &d->fake_status);
      else if (!fascistfirewall ||
               fascist_firewall_allows_address_dir(&addr, d->dir_port))
        smartlist_add(is_overloaded ? overloaded_direct : direct,
                      &d->fake_status);
    }
  SMARTLIST_FOREACH_END(d);

  if (smartlist_len(tunnel)) {
    result = smartlist_choose(tunnel);
  } else if (smartlist_len(overloaded_tunnel)) {
    result = smartlist_choose(overloaded_tunnel);
  } else if (smartlist_len(direct)) {
    result = smartlist_choose(direct);
  } else {
    result = smartlist_choose(overloaded_direct);
  }

  if (n_busy_out)
    *n_busy_out = n_busy;

  smartlist_free(direct);
  smartlist_free(tunnel);
  smartlist_free(overloaded_direct);
  smartlist_free(overloaded_tunnel);

  if (result == NULL && try_excluding && !options->StrictNodes && n_excluded) {
    /* If we got no result, and we are excluding nodes, and StrictNodes is
     * not set, try again without excluding nodes. */
    try_excluding = 0;
    n_excluded = 0;
    goto retry_without_exclude;
  }

  return result;
}

/** Go through and mark the authoritative dirservers as up. */
static void
mark_all_trusteddirservers_up(void)
{
  if (routerlist) {
    SMARTLIST_FOREACH(routerlist->routers, routerinfo_t *, router,
       if (router_digest_is_trusted_dir(router->cache_info.identity_digest) &&
         router->dir_port > 0) {
         router->is_running = 1;
       });
  }
  if (trusted_dir_servers) {
    SMARTLIST_FOREACH(trusted_dir_servers, trusted_dir_server_t *, dir,
    {
      routerstatus_t *rs;
      dir->is_running = 1;
      download_status_reset(&dir->v2_ns_dl_status);
      rs = router_get_consensus_status_by_id(dir->digest);
      if (rs && !rs->is_running) {
        rs->is_running = 1;
        rs->last_dir_503_at = 0;
        control_event_networkstatus_changed_single(rs);
      }
    });
  }
  router_dir_info_changed();
}

/** Return true iff r1 and r2 have the same address and OR port. */
int
routers_have_same_or_addr(const routerinfo_t *r1, const routerinfo_t *r2)
{
  return r1->addr == r2->addr && r1->or_port == r2->or_port;
}

/** Reset all internal variables used to count failed downloads of network
 * status objects. */
void
router_reset_status_download_failures(void)
{
  mark_all_trusteddirservers_up();
}

/** Return true iff router1 and router2 have the same /16 network. */
static INLINE int
routers_in_same_network_family(routerinfo_t *r1, routerinfo_t *r2)
{
  return (r1->addr & 0xffff0000) == (r2->addr & 0xffff0000);
}

/** Look through the routerlist and identify routers that
 * advertise the same /16 network address as <b>router</b>.
 * Add each of them to <b>sl</b>.
 */
static void
routerlist_add_network_family(smartlist_t *sl, routerinfo_t *router)
{
  SMARTLIST_FOREACH(routerlist->routers, routerinfo_t *, r,
  {
    if (router != r && routers_in_same_network_family(router, r))
      smartlist_add(sl, r);
  });
}

/** Add all the family of <b>router</b> to the smartlist <b>sl</b>.
 * This is used to make sure we don't pick siblings in a single path,
 * or pick more than one relay from a family for our entry guard list.
 */
void
routerlist_add_family(smartlist_t *sl, routerinfo_t *router)
{
  routerinfo_t *r;
  config_line_t *cl;
  or_options_t *options = get_options();

  /* First, add any routers with similar network addresses. */
  if (options->EnforceDistinctSubnets)
    routerlist_add_network_family(sl, router);

  if (router->declared_family) {
    /* Add every r such that router declares familyness with r, and r
     * declares familyhood with router. */
    SMARTLIST_FOREACH(router->declared_family, const char *, n,
      {
        if (!(r = router_get_by_nickname(n, 0)))
          continue;
        if (!r->declared_family)
          continue;
        SMARTLIST_FOREACH(r->declared_family, const char *, n2,
          {
            if (router_nickname_matches(router, n2))
              smartlist_add(sl, r);
          });
      });
  }

  /* If the user declared any families locally, honor those too. */
  for (cl = options->NodeFamilies; cl; cl = cl->next) {
    if (router_nickname_is_in_list(router, cl->value)) {
      add_nickname_list_to_smartlist(sl, cl->value, 0);
    }
  }
}

/** Return true iff r is named by some nickname in <b>lst</b>. */
static INLINE int
router_in_nickname_smartlist(smartlist_t *lst, routerinfo_t *r)
{
  if (!lst) return 0;
  SMARTLIST_FOREACH(lst, const char *, name,
    if (router_nickname_matches(r, name))
      return 1;);
  return 0;
}

/** Return true iff r1 and r2 are in the same family, but not the same
 * router. */
int
routers_in_same_family(routerinfo_t *r1, routerinfo_t *r2)
{
  or_options_t *options = get_options();
  config_line_t *cl;

  if (options->EnforceDistinctSubnets && routers_in_same_network_family(r1,r2))
    return 1;

  if (router_in_nickname_smartlist(r1->declared_family, r2) &&
      router_in_nickname_smartlist(r2->declared_family, r1))
    return 1;

  for (cl = options->NodeFamilies; cl; cl = cl->next) {
    if (router_nickname_is_in_list(r1, cl->value) &&
        router_nickname_is_in_list(r2, cl->value))
      return 1;
  }
  return 0;
}

/** Given a (possibly NULL) comma-and-whitespace separated list of nicknames,
 * see which nicknames in <b>list</b> name routers in our routerlist, and add
 * the routerinfos for those routers to <b>sl</b>.  If <b>must_be_running</b>,
 * only include routers that we think are running.
 * Warn if any non-Named routers are specified by nickname.
 */
void
add_nickname_list_to_smartlist(smartlist_t *sl, const char *list,
                               int must_be_running)
{
  routerinfo_t *router;
  smartlist_t *nickname_list;
  int have_dir_info = router_have_minimum_dir_info();

  if (!list)
    return; /* nothing to do */
  tor_assert(sl);

  nickname_list = smartlist_create();
  if (!warned_nicknames)
    warned_nicknames = smartlist_create();

  smartlist_split_string(nickname_list, list, ",",
                         SPLIT_SKIP_SPACE|SPLIT_IGNORE_BLANK, 0);

  SMARTLIST_FOREACH(nickname_list, const char *, nick, {
    int warned;
    if (!is_legal_nickname_or_hexdigest(nick)) {
      log_warn(LD_CONFIG, "Nickname '%s' is misformed; skipping", nick);
      continue;
    }
    router = router_get_by_nickname(nick, 1);
    warned = smartlist_string_isin(warned_nicknames, nick);
    if (router) {
      if (!must_be_running || router->is_running) {
        smartlist_add(sl,router);
      }
    } else if (!router_get_consensus_status_by_nickname(nick,1)) {
      if (!warned) {
        log_fn(have_dir_info ? LOG_WARN : LOG_INFO, LD_CONFIG,
               "Nickname list includes '%s' which isn't a known router.",nick);
        smartlist_add(warned_nicknames, tor_strdup(nick));
      }
    }
  });
  SMARTLIST_FOREACH(nickname_list, char *, nick, tor_free(nick));
  smartlist_free(nickname_list);
}

/** Return 1 iff any member of the (possibly NULL) comma-separated list
 * <b>list</b> is an acceptable nickname or hexdigest for <b>router</b>.  Else
 * return 0.
 */
int
router_nickname_is_in_list(routerinfo_t *router, const char *list)
{
  smartlist_t *nickname_list;
  int v = 0;

  if (!list)
    return 0; /* definitely not */
  tor_assert(router);

  nickname_list = smartlist_create();
  smartlist_split_string(nickname_list, list, ",",
    SPLIT_SKIP_SPACE|SPLIT_STRIP_SPACE|SPLIT_IGNORE_BLANK, 0);
  SMARTLIST_FOREACH(nickname_list, const char *, cp,
                    if (router_nickname_matches(router, cp)) {v=1;break;});
  SMARTLIST_FOREACH(nickname_list, char *, cp, tor_free(cp));
  smartlist_free(nickname_list);
  return v;
}

/** Add every suitable router from our routerlist to <b>sl</b>, so that
 * we can pick a node for a circuit.
 */
static void
router_add_running_routers_to_smartlist(smartlist_t *sl, int allow_invalid,
                                        int need_uptime, int need_capacity,
                                        int need_guard)
{
  if (!routerlist)
    return;

  SMARTLIST_FOREACH(routerlist->routers, routerinfo_t *, router,
  {
    if (router->is_running &&
        router->purpose == ROUTER_PURPOSE_GENERAL &&
        (router->is_valid || allow_invalid) &&
        !router_is_unreliable(router, need_uptime,
                              need_capacity, need_guard)) {
      /* If it's running, and it's suitable according to the
       * other flags we had in mind */
      smartlist_add(sl, router);
    }
  });
}

/** Look through the routerlist until we find a router that has my key.
 Return it. */
routerinfo_t *
routerlist_find_my_routerinfo(void)
{
  if (!routerlist)
    return NULL;

  SMARTLIST_FOREACH(routerlist->routers, routerinfo_t *, router,
  {
    if (router_is_me(router))
      return router;
  });
  return NULL;
}

/** Find a router that's up, that has this IP address, and
 * that allows exit to this address:port, or return NULL if there
 * isn't a good one.
 * Don't exit enclave to excluded relays -- it wouldn't actually
 * hurt anything, but this way there are fewer confused users.
 */
routerinfo_t *
router_find_exact_exit_enclave(const char *address, uint16_t port)
{
  uint32_t addr;
  struct in_addr in;
  tor_addr_t a;
  or_options_t *options = get_options();

  if (!tor_inet_aton(address, &in))
    return NULL; /* it's not an IP already */
  addr = ntohl(in.s_addr);

  tor_addr_from_ipv4h(&a, addr);

  SMARTLIST_FOREACH(routerlist->routers, routerinfo_t *, router,
  {
    if (router->addr == addr &&
        router->is_running &&
        compare_tor_addr_to_addr_policy(&a, port, router->exit_policy) ==
          ADDR_POLICY_ACCEPTED &&
        !routerset_contains_router(options->_ExcludeExitNodesUnion, router))
      return router;
  });
  return NULL;
}

/** Return 1 if <b>router</b> is not suitable for these parameters, else 0.
 * If <b>need_uptime</b> is non-zero, we require a minimum uptime.
 * If <b>need_capacity</b> is non-zero, we require a minimum advertised
 * bandwidth.
 * If <b>need_guard</b>, we require that the router is a possible entry guard.
 */
int
router_is_unreliable(routerinfo_t *router, int need_uptime,
                     int need_capacity, int need_guard)
{
  if (need_uptime && !router->is_stable)
    return 1;
  if (need_capacity && !router->is_fast)
    return 1;
  if (need_guard && !router->is_possible_guard)
    return 1;
  return 0;
}

/** Return the smaller of the router's configured BandwidthRate
 * and its advertised capacity. */
uint32_t
router_get_advertised_bandwidth(routerinfo_t *router)
{
  if (router->bandwidthcapacity < router->bandwidthrate)
    return router->bandwidthcapacity;
  return router->bandwidthrate;
}

/** Do not weight any declared bandwidth more than this much when picking
 * routers by bandwidth. */
#define DEFAULT_MAX_BELIEVABLE_BANDWIDTH 10000000 /* 10 MB/sec */

/** Return the smaller of the router's configured BandwidthRate
 * and its advertised capacity, capped by max-believe-bw. */
uint32_t
router_get_advertised_bandwidth_capped(routerinfo_t *router)
{
  uint32_t result = router->bandwidthcapacity;
  if (result > router->bandwidthrate)
    result = router->bandwidthrate;
  if (result > DEFAULT_MAX_BELIEVABLE_BANDWIDTH)
    result = DEFAULT_MAX_BELIEVABLE_BANDWIDTH;
  return result;
}

/** When weighting bridges, enforce these values as lower and upper
 * bound for believable bandwidth, because there is no way for us
 * to verify a bridge's bandwidth currently. */
#define BRIDGE_MIN_BELIEVABLE_BANDWIDTH 20000  /* 20 kB/sec */
#define BRIDGE_MAX_BELIEVABLE_BANDWIDTH 100000 /* 100 kB/sec */

/** Return the smaller of the router's configured BandwidthRate
 * and its advertised capacity, making sure to stay within the
 * interval between bridge-min-believe-bw and
 * bridge-max-believe-bw. */
static uint32_t
bridge_get_advertised_bandwidth_bounded(routerinfo_t *router)
{
  uint32_t result = router->bandwidthcapacity;
  if (result > router->bandwidthrate)
    result = router->bandwidthrate;
  if (result > BRIDGE_MAX_BELIEVABLE_BANDWIDTH)
    result = BRIDGE_MAX_BELIEVABLE_BANDWIDTH;
  else if (result < BRIDGE_MIN_BELIEVABLE_BANDWIDTH)
    result = BRIDGE_MIN_BELIEVABLE_BANDWIDTH;
  return result;
}

/** Return bw*1000, unless bw*1000 would overflow, in which case return
 * INT32_MAX. */
static INLINE int32_t
kb_to_bytes(uint32_t bw)
{
  return (bw > (INT32_MAX/1000)) ? INT32_MAX : bw*1000;
}

/** Helper function:
 * choose a random element of smartlist <b>sl</b>, weighted by
 * the advertised bandwidth of each element using the consensus
 * bandwidth weights.
 *
 * If <b>statuses</b> is zero, then <b>sl</b> is a list of
 * routerinfo_t's. Otherwise it's a list of routerstatus_t's.
 *
 * If <b>rule</b>==WEIGHT_FOR_EXIT. we're picking an exit node: consider all
 * nodes' bandwidth equally regardless of their Exit status, since there may
 * be some in the list because they exit to obscure ports. If
 * <b>rule</b>==NO_WEIGHTING, we're picking a non-exit node: weight
 * exit-node's bandwidth less depending on the smallness of the fraction of
 * Exit-to-total bandwidth.  If <b>rule</b>==WEIGHT_FOR_GUARD, we're picking a
 * guard node: consider all guard's bandwidth equally. Otherwise, weight
 * guards proportionally less.
 */
static void *
smartlist_choose_by_bandwidth_weights(smartlist_t *sl,
                                      bandwidth_weight_rule_t rule,
                                      int statuses)
{
  int64_t weight_scale;
  int64_t rand_bw;
  double Wg = -1, Wm = -1, We = -1, Wd = -1;
  double Wgb = -1, Wmb = -1, Web = -1, Wdb = -1;
  double weighted_bw = 0;
  double *bandwidths;
  double tmp = 0;
  unsigned int i;
  int have_unknown = 0; /* true iff sl contains element not in consensus. */

  /* Can't choose exit and guard at same time */
  tor_assert(rule == NO_WEIGHTING ||
             rule == WEIGHT_FOR_EXIT ||
             rule == WEIGHT_FOR_GUARD ||
             rule == WEIGHT_FOR_MID ||
             rule == WEIGHT_FOR_DIR);

  if (smartlist_len(sl) == 0) {
    log_info(LD_CIRC,
             "Empty routerlist passed in to consensus weight node "
             "selection for rule %s",
             bandwidth_weight_rule_to_string(rule));
    return NULL;
  }

  weight_scale = circuit_build_times_get_bw_scale(NULL);

  if (rule == WEIGHT_FOR_GUARD) {
    Wg = networkstatus_get_bw_weight(NULL, "Wgg", -1);
    Wm = networkstatus_get_bw_weight(NULL, "Wgm", -1); /* Bridges */
    We = 0;
    Wd = networkstatus_get_bw_weight(NULL, "Wgd", -1);

    Wgb = networkstatus_get_bw_weight(NULL, "Wgb", -1);
    Wmb = networkstatus_get_bw_weight(NULL, "Wmb", -1);
    Web = networkstatus_get_bw_weight(NULL, "Web", -1);
    Wdb = networkstatus_get_bw_weight(NULL, "Wdb", -1);
  } else if (rule == WEIGHT_FOR_MID) {
    Wg = networkstatus_get_bw_weight(NULL, "Wmg", -1);
    Wm = networkstatus_get_bw_weight(NULL, "Wmm", -1);
    We = networkstatus_get_bw_weight(NULL, "Wme", -1);
    Wd = networkstatus_get_bw_weight(NULL, "Wmd", -1);

    Wgb = networkstatus_get_bw_weight(NULL, "Wgb", -1);
    Wmb = networkstatus_get_bw_weight(NULL, "Wmb", -1);
    Web = networkstatus_get_bw_weight(NULL, "Web", -1);
    Wdb = networkstatus_get_bw_weight(NULL, "Wdb", -1);
  } else if (rule == WEIGHT_FOR_EXIT) {
    // Guards CAN be exits if they have weird exit policies
    // They are d then I guess...
    We = networkstatus_get_bw_weight(NULL, "Wee", -1);
    Wm = networkstatus_get_bw_weight(NULL, "Wem", -1); /* Odd exit policies */
    Wd = networkstatus_get_bw_weight(NULL, "Wed", -1);
    Wg = networkstatus_get_bw_weight(NULL, "Weg", -1); /* Odd exit policies */

    Wgb = networkstatus_get_bw_weight(NULL, "Wgb", -1);
    Wmb = networkstatus_get_bw_weight(NULL, "Wmb", -1);
    Web = networkstatus_get_bw_weight(NULL, "Web", -1);
    Wdb = networkstatus_get_bw_weight(NULL, "Wdb", -1);
  } else if (rule == WEIGHT_FOR_DIR) {
    We = networkstatus_get_bw_weight(NULL, "Wbe", -1);
    Wm = networkstatus_get_bw_weight(NULL, "Wbm", -1);
    Wd = networkstatus_get_bw_weight(NULL, "Wbd", -1);
    Wg = networkstatus_get_bw_weight(NULL, "Wbg", -1);

    Wgb = Wmb = Web = Wdb = weight_scale;
  } else if (rule == NO_WEIGHTING) {
    Wg = Wm = We = Wd = weight_scale;
    Wgb = Wmb = Web = Wdb = weight_scale;
  }

  if (Wg < 0 || Wm < 0 || We < 0 || Wd < 0 || Wgb < 0 || Wmb < 0 || Wdb < 0
      || Web < 0) {
    log_debug(LD_CIRC,
              "Got negative bandwidth weights. Defaulting to old selection"
              " algorithm.");
    return NULL; // Use old algorithm.
  }

  Wg /= weight_scale;
  Wm /= weight_scale;
  We /= weight_scale;
  Wd /= weight_scale;

  Wgb /= weight_scale;
  Wmb /= weight_scale;
  Web /= weight_scale;
  Wdb /= weight_scale;

  bandwidths = tor_malloc_zero(sizeof(double)*smartlist_len(sl));

  // Cycle through smartlist and total the bandwidth.
  for (i = 0; i < (unsigned)smartlist_len(sl); ++i) {
    int is_exit = 0, is_guard = 0, is_dir = 0, this_bw = 0, is_me = 0;
    double weight = 1;
    if (statuses) {
      routerstatus_t *status = smartlist_get(sl, i);
      is_exit = status->is_exit && !status->is_bad_exit;
      is_guard = status->is_possible_guard;
      is_dir = (status->dir_port != 0);
      if (!status->has_bandwidth) {
        tor_free(bandwidths);
        /* This should never happen, unless all the authorites downgrade
         * to 0.2.0 or rogue routerstatuses get inserted into our consensus. */
        log_warn(LD_BUG,
                 "Consensus is not listing bandwidths. Defaulting back to "
                 "old router selection algorithm.");
        return NULL;
      }
      this_bw = kb_to_bytes(status->bandwidth);
      if (router_digest_is_me(status->identity_digest))
        is_me = 1;
    } else {
      routerstatus_t *rs;
      routerinfo_t *router = smartlist_get(sl, i);
      rs = router_get_consensus_status_by_id(
             router->cache_info.identity_digest);
      is_exit = router->is_exit && !router->is_bad_exit;
      is_guard = router->is_possible_guard;
      is_dir = (router->dir_port != 0);
      if (rs && rs->has_bandwidth) {
        this_bw = kb_to_bytes(rs->bandwidth);
      } else { /* bridge or other descriptor not in our consensus */
        this_bw = bridge_get_advertised_bandwidth_bounded(router);
        have_unknown = 1;
      }
      if (router_digest_is_me(router->cache_info.identity_digest))
        is_me = 1;
    }
    if (is_guard && is_exit) {
      weight = (is_dir ? Wdb*Wd : Wd);
    } else if (is_guard) {
      weight = (is_dir ? Wgb*Wg : Wg);
    } else if (is_exit) {
      weight = (is_dir ? Web*We : We);
    } else { // middle
      weight = (is_dir ? Wmb*Wm : Wm);
    }

    bandwidths[i] = weight*this_bw;
    weighted_bw += weight*this_bw;
    if (is_me)
      sl_last_weighted_bw_of_me = weight*this_bw;
  }

  /* XXXX023 this is a kludge to expose these values. */
  sl_last_total_weighted_bw = weighted_bw;

  log_debug(LD_CIRC, "Choosing node for rule %s based on weights "
            "Wg=%lf Wm=%lf We=%lf Wd=%lf with total bw %lf",
            bandwidth_weight_rule_to_string(rule),
            Wg, Wm, We, Wd, weighted_bw);

  /* If there is no bandwidth, choose at random */
  if (DBL_TO_U64(weighted_bw) == 0) {
    /* Don't warn when using bridges/relays not in the consensus */
    if (!have_unknown)
      log_warn(LD_CIRC,
               "Weighted bandwidth is %lf in node selection for rule %s",
               weighted_bw, bandwidth_weight_rule_to_string(rule));
    tor_free(bandwidths);
    return smartlist_choose(sl);
  }

  rand_bw = crypto_rand_uint64(DBL_TO_U64(weighted_bw));
  rand_bw++; /* crypto_rand_uint64() counts from 0, and we need to count
              * from 1 below. See bug 1203 for details. */

  /* Last, count through sl until we get to the element we picked */
  tmp = 0.0;
  for (i=0; i < (unsigned)smartlist_len(sl); i++) {
    tmp += bandwidths[i];
    if (tmp >= rand_bw)
      break;
  }

  if (i == (unsigned)smartlist_len(sl)) {
    /* This was once possible due to round-off error, but shouldn't be able
     * to occur any longer. */
    tor_fragile_assert();
    --i;
    log_warn(LD_BUG, "Round-off error in computing bandwidth had an effect on "
             " which router we chose. Please tell the developers. "
             "%lf " U64_FORMAT " %lf", tmp, U64_PRINTF_ARG(rand_bw),
             weighted_bw);
  }
  tor_free(bandwidths);
  return smartlist_get(sl, i);
}

/** Helper function:
 * choose a random element of smartlist <b>sl</b>, weighted by
 * the advertised bandwidth of each element.
 *
 * If <b>statuses</b> is zero, then <b>sl</b> is a list of
 * routerinfo_t's. Otherwise it's a list of routerstatus_t's.
 *
 * If <b>rule</b>==WEIGHT_FOR_EXIT. we're picking an exit node: consider all
 * nodes' bandwidth equally regardless of their Exit status, since there may
 * be some in the list because they exit to obscure ports. If
 * <b>rule</b>==NO_WEIGHTING, we're picking a non-exit node: weight
 * exit-node's bandwidth less depending on the smallness of the fraction of
 * Exit-to-total bandwidth.  If <b>rule</b>==WEIGHT_FOR_GUARD, we're picking a
 * guard node: consider all guard's bandwidth equally. Otherwise, weight
 * guards proportionally less.
 */
static void *
smartlist_choose_by_bandwidth(smartlist_t *sl, bandwidth_weight_rule_t rule,
                              int statuses)
{
  unsigned int i;
  routerinfo_t *router;
  routerstatus_t *status=NULL;
  int32_t *bandwidths;
  int is_exit;
  int is_guard;
  uint64_t total_nonexit_bw = 0, total_exit_bw = 0, total_bw = 0;
  uint64_t total_nonguard_bw = 0, total_guard_bw = 0;
  uint64_t rand_bw, tmp;
  double exit_weight;
  double guard_weight;
  int n_unknown = 0;
  bitarray_t *exit_bits;
  bitarray_t *guard_bits;
  int me_idx = -1;

  // This function does not support WEIGHT_FOR_DIR
  // or WEIGHT_FOR_MID
  if (rule == WEIGHT_FOR_DIR || rule == WEIGHT_FOR_MID) {
    rule = NO_WEIGHTING;
  }

  /* Can't choose exit and guard at same time */
  tor_assert(rule == NO_WEIGHTING ||
             rule == WEIGHT_FOR_EXIT ||
             rule == WEIGHT_FOR_GUARD);

  if (smartlist_len(sl) == 0) {
    log_info(LD_CIRC,
             "Empty routerlist passed in to old node selection for rule %s",
             bandwidth_weight_rule_to_string(rule));
    return NULL;
  }

  /* First count the total bandwidth weight, and make a list
   * of each value.  <0 means "unknown; no routerinfo."  We use the
   * bits of negative values to remember whether the router was fast (-x)&1
   * and whether it was an exit (-x)&2 or guard (-x)&4.  Yes, it's a hack. */
  bandwidths = tor_malloc(sizeof(int32_t)*smartlist_len(sl));
  exit_bits = bitarray_init_zero(smartlist_len(sl));
  guard_bits = bitarray_init_zero(smartlist_len(sl));

  /* Iterate over all the routerinfo_t or routerstatus_t, and */
  for (i = 0; i < (unsigned)smartlist_len(sl); ++i) {
    /* first, learn what bandwidth we think i has */
    int is_known = 1;
    int32_t flags = 0;
    uint32_t this_bw = 0;
    if (statuses) {
      status = smartlist_get(sl, i);
      if (router_digest_is_me(status->identity_digest))
        me_idx = i;
      router = router_get_by_digest(status->identity_digest);
      is_exit = status->is_exit;
      is_guard = status->is_possible_guard;
      if (status->has_bandwidth) {
        this_bw = kb_to_bytes(status->bandwidth);
      } else { /* guess */
        /* XXX023 once consensuses always list bandwidths, we can take
         * this guessing business out. -RD */
        is_known = 0;
        flags = status->is_fast ? 1 : 0;
        flags |= is_exit ? 2 : 0;
        flags |= is_guard ? 4 : 0;
      }
    } else {
      routerstatus_t *rs;
      router = smartlist_get(sl, i);
      rs = router_get_consensus_status_by_id(
             router->cache_info.identity_digest);
      if (router_digest_is_me(router->cache_info.identity_digest))
        me_idx = i;
      is_exit = router->is_exit;
      is_guard = router->is_possible_guard;
      if (rs && rs->has_bandwidth) {
        this_bw = kb_to_bytes(rs->bandwidth);
      } else if (rs) { /* guess; don't trust the descriptor */
        /* XXX023 once consensuses always list bandwidths, we can take
         * this guessing business out. -RD */
        is_known = 0;
        flags = router->is_fast ? 1 : 0;
        flags |= is_exit ? 2 : 0;
        flags |= is_guard ? 4 : 0;
      } else /* bridge or other descriptor not in our consensus */
        this_bw = bridge_get_advertised_bandwidth_bounded(router);
    }
    if (is_exit)
      bitarray_set(exit_bits, i);
    if (is_guard)
      bitarray_set(guard_bits, i);
    if (is_known) {
      bandwidths[i] = (int32_t) this_bw; // safe since MAX_BELIEVABLE<INT32_MAX
      // XXX this is no longer true! We don't always cap the bw anymore. Can
      // a consensus make us overflow?-sh
      tor_assert(bandwidths[i] >= 0);
      if (is_guard)
        total_guard_bw += this_bw;
      else
        total_nonguard_bw += this_bw;
      if (is_exit)
        total_exit_bw += this_bw;
      else
        total_nonexit_bw += this_bw;
    } else {
      ++n_unknown;
      bandwidths[i] = -flags;
    }
  }

  /* Now, fill in the unknown values. */
  if (n_unknown) {
    int32_t avg_fast, avg_slow;
    if (total_exit_bw+total_nonexit_bw) {
      /* if there's some bandwidth, there's at least one known router,
       * so no worries about div by 0 here */
      int n_known = smartlist_len(sl)-n_unknown;
      avg_fast = avg_slow = (int32_t)
        ((total_exit_bw+total_nonexit_bw)/((uint64_t) n_known));
    } else {
      avg_fast = 40000;
      avg_slow = 20000;
    }
    for (i=0; i<(unsigned)smartlist_len(sl); ++i) {
      int32_t bw = bandwidths[i];
      if (bw>=0)
        continue;
      is_exit = ((-bw)&2);
      is_guard = ((-bw)&4);
      bandwidths[i] = ((-bw)&1) ? avg_fast : avg_slow;
      if (is_exit)
        total_exit_bw += bandwidths[i];
      else
        total_nonexit_bw += bandwidths[i];
      if (is_guard)
        total_guard_bw += bandwidths[i];
      else
        total_nonguard_bw += bandwidths[i];
    }
  }

  /* If there's no bandwidth at all, pick at random. */
  if (!(total_exit_bw+total_nonexit_bw)) {
    tor_free(bandwidths);
    tor_free(exit_bits);
    tor_free(guard_bits);
    return smartlist_choose(sl);
  }

  /* Figure out how to weight exits and guards */
  {
    double all_bw = U64_TO_DBL(total_exit_bw+total_nonexit_bw);
    double exit_bw = U64_TO_DBL(total_exit_bw);
    double guard_bw = U64_TO_DBL(total_guard_bw);
    /*
     * For detailed derivation of this formula, see
     *   http://archives.seul.org/or/dev/Jul-2007/msg00056.html
     */
    if (rule == WEIGHT_FOR_EXIT || !total_exit_bw)
      exit_weight = 1.0;
    else
      exit_weight = 1.0 - all_bw/(3.0*exit_bw);

    if (rule == WEIGHT_FOR_GUARD || !total_guard_bw)
      guard_weight = 1.0;
    else
      guard_weight = 1.0 - all_bw/(3.0*guard_bw);

    if (exit_weight <= 0.0)
      exit_weight = 0.0;

    if (guard_weight <= 0.0)
      guard_weight = 0.0;

    total_bw = 0;
    sl_last_weighted_bw_of_me = 0;
    for (i=0; i < (unsigned)smartlist_len(sl); i++) {
      uint64_t bw;
      is_exit = bitarray_is_set(exit_bits, i);
      is_guard = bitarray_is_set(guard_bits, i);
      if (is_exit && is_guard)
        bw = ((uint64_t)(bandwidths[i] * exit_weight * guard_weight));
      else if (is_guard)
        bw = ((uint64_t)(bandwidths[i] * guard_weight));
      else if (is_exit)
        bw = ((uint64_t)(bandwidths[i] * exit_weight));
      else
        bw = bandwidths[i];
      total_bw += bw;
      if (i == (unsigned) me_idx)
        sl_last_weighted_bw_of_me = bw;
    }
  }

  /* XXXX023 this is a kludge to expose these values. */
  sl_last_total_weighted_bw = total_bw;

  log_debug(LD_CIRC, "Total weighted bw = "U64_FORMAT
            ", exit bw = "U64_FORMAT
            ", nonexit bw = "U64_FORMAT", exit weight = %lf "
            "(for exit == %d)"
            ", guard bw = "U64_FORMAT
            ", nonguard bw = "U64_FORMAT", guard weight = %lf "
            "(for guard == %d)",
            U64_PRINTF_ARG(total_bw),
            U64_PRINTF_ARG(total_exit_bw), U64_PRINTF_ARG(total_nonexit_bw),
            exit_weight, (int)(rule == WEIGHT_FOR_EXIT),
            U64_PRINTF_ARG(total_guard_bw), U64_PRINTF_ARG(total_nonguard_bw),
            guard_weight, (int)(rule == WEIGHT_FOR_GUARD));

  /* Almost done: choose a random value from the bandwidth weights. */
  rand_bw = crypto_rand_uint64(total_bw);
  rand_bw++; /* crypto_rand_uint64() counts from 0, and we need to count
              * from 1 below. See bug 1203 for details. */

  /* Last, count through sl until we get to the element we picked */
  tmp = 0;
  for (i=0; i < (unsigned)smartlist_len(sl); i++) {
    is_exit = bitarray_is_set(exit_bits, i);
    is_guard = bitarray_is_set(guard_bits, i);

    /* Weights can be 0 if not counting guards/exits */
    if (is_exit && is_guard)
      tmp += ((uint64_t)(bandwidths[i] * exit_weight * guard_weight));
    else if (is_guard)
      tmp += ((uint64_t)(bandwidths[i] * guard_weight));
    else if (is_exit)
      tmp += ((uint64_t)(bandwidths[i] * exit_weight));
    else
      tmp += bandwidths[i];

    if (tmp >= rand_bw)
      break;
  }
  if (i == (unsigned)smartlist_len(sl)) {
    /* This was once possible due to round-off error, but shouldn't be able
     * to occur any longer. */
    tor_fragile_assert();
    --i;
    log_warn(LD_BUG, "Round-off error in computing bandwidth had an effect on "
             " which router we chose. Please tell the developers. "
             U64_FORMAT " " U64_FORMAT " " U64_FORMAT, U64_PRINTF_ARG(tmp),
             U64_PRINTF_ARG(rand_bw), U64_PRINTF_ARG(total_bw));
  }
  tor_free(bandwidths);
  tor_free(exit_bits);
  tor_free(guard_bits);
  return smartlist_get(sl, i);
}

/** Choose a random element of router list <b>sl</b>, weighted by
 * the advertised bandwidth of each router.
 */
routerinfo_t *
routerlist_sl_choose_by_bandwidth(smartlist_t *sl,
                                  bandwidth_weight_rule_t rule)
{
  routerinfo_t *ret;
  if ((ret = smartlist_choose_by_bandwidth_weights(sl, rule, 0))) {
    return ret;
  } else {
    return smartlist_choose_by_bandwidth(sl, rule, 0);
  }
}

/** Choose a random element of status list <b>sl</b>, weighted by
 * the advertised bandwidth of each status.
 */
routerstatus_t *
routerstatus_sl_choose_by_bandwidth(smartlist_t *sl,
                                    bandwidth_weight_rule_t rule)
{
  /* We are choosing neither exit nor guard here. Weight accordingly. */
  routerstatus_t *ret;
  if ((ret = smartlist_choose_by_bandwidth_weights(sl, rule, 1))) {
    return ret;
  } else {
    return smartlist_choose_by_bandwidth(sl, rule, 1);
  }
}

/** Return a random running router from the routerlist. Never
 * pick a node whose routerinfo is in
 * <b>excludedsmartlist</b>, or whose routerinfo matches <b>excludedset</b>,
 * even if they are the only nodes available.
 * If <b>CRN_NEED_UPTIME</b> is set in flags and any router has more than
 * a minimum uptime, return one of those.
 * If <b>CRN_NEED_CAPACITY</b> is set in flags, weight your choice by the
 * advertised capacity of each router.
 * If <b>CRN_ALLOW_INVALID</b> is not set in flags, consider only Valid
 * routers.
 * If <b>CRN_NEED_GUARD</b> is set in flags, consider only Guard routers.
 * If <b>CRN_WEIGHT_AS_EXIT</b> is set in flags, we weight bandwidths as if
 * picking an exit node, otherwise we weight bandwidths for picking a relay
 * node (that is, possibly discounting exit nodes).
 */
routerinfo_t *
router_choose_random_node(smartlist_t *excludedsmartlist,
                          routerset_t *excludedset,
                          router_crn_flags_t flags)
{
  const int need_uptime = (flags & CRN_NEED_UPTIME) != 0;
  const int need_capacity = (flags & CRN_NEED_CAPACITY) != 0;
  const int need_guard = (flags & CRN_NEED_GUARD) != 0;
  const int allow_invalid = (flags & CRN_ALLOW_INVALID) != 0;
  const int weight_for_exit = (flags & CRN_WEIGHT_AS_EXIT) != 0;

  smartlist_t *sl=smartlist_create(),
              *excludednodes=smartlist_create();
  routerinfo_t *choice = NULL, *r;
  bandwidth_weight_rule_t rule;

  tor_assert(!(weight_for_exit && need_guard));
  rule = weight_for_exit ? WEIGHT_FOR_EXIT :
    (need_guard ? WEIGHT_FOR_GUARD : WEIGHT_FOR_MID);

  /* Exclude relays that allow single hop exit circuits, if the user
   * wants to (such relays might be risky) */
  if (get_options()->ExcludeSingleHopRelays) {
    routerlist_t *rl = router_get_routerlist();
    SMARTLIST_FOREACH(rl->routers, routerinfo_t *, r,
      if (r->allow_single_hop_exits) {
        smartlist_add(excludednodes, r);
      });
  }

  if ((r = routerlist_find_my_routerinfo())) {
    smartlist_add(excludednodes, r);
    routerlist_add_family(excludednodes, r);
  }

  router_add_running_routers_to_smartlist(sl, allow_invalid,
                                          need_uptime, need_capacity,
                                          need_guard);
  smartlist_subtract(sl,excludednodes);
  if (excludedsmartlist)
    smartlist_subtract(sl,excludedsmartlist);
  if (excludedset)
    routerset_subtract_routers(sl,excludedset);

  // Always weight by bandwidth
  choice = routerlist_sl_choose_by_bandwidth(sl, rule);

  smartlist_free(sl);
  if (!choice && (need_uptime || need_capacity || need_guard)) {
    /* try once more -- recurse but with fewer restrictions. */
    log_info(LD_CIRC,
             "We couldn't find any live%s%s%s routers; falling back "
             "to list of all routers.",
             need_capacity?", fast":"",
             need_uptime?", stable":"",
             need_guard?", guard":"");
    flags &= ~ (CRN_NEED_UPTIME|CRN_NEED_CAPACITY|CRN_NEED_GUARD);
    choice = router_choose_random_node(
                     excludedsmartlist, excludedset, flags);
  }
  smartlist_free(excludednodes);
  if (!choice) {
    log_warn(LD_CIRC,
             "No available nodes when trying to choose node. Failing.");
  }
  return choice;
}

/** Helper: Return true iff the <b>identity_digest</b> and <b>nickname</b>
 * combination of a router, encoded in hexadecimal, matches <b>hexdigest</b>
 * (which is optionally prefixed with a single dollar sign).  Return false if
 * <b>hexdigest</b> is malformed, or it doesn't match.  */
static INLINE int
hex_digest_matches(const char *hexdigest, const char *identity_digest,
                   const char *nickname, int is_named)
{
  char digest[DIGEST_LEN];
  size_t len;
  tor_assert(hexdigest);
  if (hexdigest[0] == '$')
    ++hexdigest;

  len = strlen(hexdigest);
  if (len < HEX_DIGEST_LEN)
    return 0;
  else if (len > HEX_DIGEST_LEN &&
           (hexdigest[HEX_DIGEST_LEN] == '=' ||
            hexdigest[HEX_DIGEST_LEN] == '~')) {
    if (strcasecmp(hexdigest+HEX_DIGEST_LEN+1, nickname))
      return 0;
    if (hexdigest[HEX_DIGEST_LEN] == '=' && !is_named)
      return 0;
  }

  if (base16_decode(digest, DIGEST_LEN, hexdigest, HEX_DIGEST_LEN)<0)
    return 0;
  return (tor_memeq(digest, identity_digest, DIGEST_LEN));
}

/** Return true iff the digest of <b>router</b>'s identity key,
 * encoded in hexadecimal, matches <b>hexdigest</b> (which is
 * optionally prefixed with a single dollar sign).  Return false if
 * <b>hexdigest</b> is malformed, or it doesn't match.  */
static INLINE int
router_hex_digest_matches(routerinfo_t *router, const char *hexdigest)
{
  return hex_digest_matches(hexdigest, router->cache_info.identity_digest,
                            router->nickname, router->is_named);
}

/** Return true if <b>router</b>'s nickname matches <b>nickname</b>
 * (case-insensitive), or if <b>router's</b> identity key digest
 * matches a hexadecimal value stored in <b>nickname</b>.  Return
 * false otherwise. */
static int
router_nickname_matches(routerinfo_t *router, const char *nickname)
{
  if (nickname[0]!='$' && !strcasecmp(router->nickname, nickname))
    return 1;
  return router_hex_digest_matches(router, nickname);
}

/** Return the router in our routerlist whose (case-insensitive)
 * nickname or (case-sensitive) hexadecimal key digest is
 * <b>nickname</b>.  Return NULL if no such router is known.
 */
routerinfo_t *
router_get_by_nickname(const char *nickname, int warn_if_unnamed)
{
  int maybedigest;
  char digest[DIGEST_LEN];
  routerinfo_t *best_match=NULL;
  int n_matches = 0;
  const char *named_digest = NULL;

  tor_assert(nickname);
  if (!routerlist)
    return NULL;
  if (nickname[0] == '$')
    return router_get_by_hexdigest(nickname);
  if (!strcasecmp(nickname, UNNAMED_ROUTER_NICKNAME))
    return NULL;

  maybedigest = (strlen(nickname) >= HEX_DIGEST_LEN) &&
    (base16_decode(digest,DIGEST_LEN,nickname,HEX_DIGEST_LEN) == 0);

  if ((named_digest = networkstatus_get_router_digest_by_nickname(nickname))) {
    return rimap_get(routerlist->identity_map, named_digest);
  }
  if (networkstatus_nickname_is_unnamed(nickname))
    return NULL;

  /* If we reach this point, there's no canonical value for the nickname. */

  SMARTLIST_FOREACH(routerlist->routers, routerinfo_t *, router,
  {
    if (!strcasecmp(router->nickname, nickname)) {
      ++n_matches;
      if (n_matches <= 1 || router->is_running)
        best_match = router;
    } else if (maybedigest &&
               tor_memeq(digest, router->cache_info.identity_digest, DIGEST_LEN)
               ) {
      if (router_hex_digest_matches(router, nickname))
        return router;
      /* If we reach this point, we have a ID=name syntax that matches the
       * identity but not the name. That isn't an acceptable match. */
    }
  });

  if (best_match) {
    if (warn_if_unnamed && n_matches > 1) {
      smartlist_t *fps = smartlist_create();
      int any_unwarned = 0;
      SMARTLIST_FOREACH(routerlist->routers, routerinfo_t *, router,
        {
          routerstatus_t *rs;
          char *desc;
          size_t dlen;
          char fp[HEX_DIGEST_LEN+1];
          if (strcasecmp(router->nickname, nickname))
            continue;
          rs = router_get_consensus_status_by_id(
                                          router->cache_info.identity_digest);
          if (rs && !rs->name_lookup_warned) {
            rs->name_lookup_warned = 1;
            any_unwarned = 1;
          }
          base16_encode(fp, sizeof(fp),
                        router->cache_info.identity_digest, DIGEST_LEN);
          dlen = 32 + HEX_DIGEST_LEN + strlen(router->address);
          desc = tor_malloc(dlen);
          tor_snprintf(desc, dlen, "\"$%s\" for the one at %s:%d",
                       fp, router->address, router->or_port);
          smartlist_add(fps, desc);
        });
      if (any_unwarned) {
        char *alternatives = smartlist_join_strings(fps, "; ",0,NULL);
        log_warn(LD_CONFIG,
                 "There are multiple matches for the nickname \"%s\","
                 " but none is listed as named by the directory authorities. "
                 "Choosing one arbitrarily. If you meant one in particular, "
                 "you should say %s.", nickname, alternatives);
        tor_free(alternatives);
      }
      SMARTLIST_FOREACH(fps, char *, cp, tor_free(cp));
      smartlist_free(fps);
    } else if (warn_if_unnamed) {
      routerstatus_t *rs = router_get_consensus_status_by_id(
          best_match->cache_info.identity_digest);
      if (rs && !rs->name_lookup_warned) {
        char fp[HEX_DIGEST_LEN+1];
        base16_encode(fp, sizeof(fp),
                      best_match->cache_info.identity_digest, DIGEST_LEN);
        log_warn(LD_CONFIG, "You specified a server \"%s\" by name, but this "
             "name is not registered, so it could be used by any server, "
             "not just the one you meant. "
             "To make sure you get the same server in the future, refer to "
             "it by key, as \"$%s\".", nickname, fp);
        rs->name_lookup_warned = 1;
      }
    }
    return best_match;
  }

  return NULL;
}

/** Try to find a routerinfo for <b>digest</b>. If we don't have one,
 * return 1. If we do, ask tor_version_as_new_as() for the answer.
 */
int
router_digest_version_as_new_as(const char *digest, const char *cutoff)
{
  routerinfo_t *router = router_get_by_digest(digest);
  if (!router)
    return 1;
  return tor_version_as_new_as(router->platform, cutoff);
}

/** Return true iff <b>digest</b> is the digest of the identity key of a
 * trusted directory matching at least one bit of <b>type</b>.  If <b>type</b>
 * is zero, any authority is okay. */
int
router_digest_is_trusted_dir_type(const char *digest, authority_type_t type)
{
  if (!trusted_dir_servers)
    return 0;
  if (authdir_mode(get_options()) && router_digest_is_me(digest))
    return 1;
  SMARTLIST_FOREACH(trusted_dir_servers, trusted_dir_server_t *, ent,
    if (tor_memeq(digest, ent->digest, DIGEST_LEN)) {
      return (!type) || ((type & ent->type) != 0);
    });
  return 0;
}

/** Return true iff <b>addr</b> is the address of one of our trusted
 * directory authorities. */
int
router_addr_is_trusted_dir(uint32_t addr)
{
  if (!trusted_dir_servers)
    return 0;
  SMARTLIST_FOREACH(trusted_dir_servers, trusted_dir_server_t *, ent,
    if (ent->addr == addr)
      return 1;
    );
  return 0;
}

/** If hexdigest is correctly formed, base16_decode it into
 * digest, which must have DIGEST_LEN space in it.
 * Return 0 on success, -1 on failure.
 */
int
hexdigest_to_digest(const char *hexdigest, char *digest)
{
  if (hexdigest[0]=='$')
    ++hexdigest;
  if (strlen(hexdigest) < HEX_DIGEST_LEN ||
      base16_decode(digest,DIGEST_LEN,hexdigest,HEX_DIGEST_LEN) < 0)
    return -1;
  return 0;
}

/** Return the router in our routerlist whose hexadecimal key digest
 * is <b>hexdigest</b>.  Return NULL if no such router is known. */
routerinfo_t *
router_get_by_hexdigest(const char *hexdigest)
{
  char digest[DIGEST_LEN];
  size_t len;
  routerinfo_t *ri;

  tor_assert(hexdigest);
  if (!routerlist)
    return NULL;
  if (hexdigest[0]=='$')
    ++hexdigest;
  len = strlen(hexdigest);
  if (hexdigest_to_digest(hexdigest, digest) < 0)
    return NULL;

  ri = router_get_by_digest(digest);

  if (ri && len > HEX_DIGEST_LEN) {
    if (hexdigest[HEX_DIGEST_LEN] == '=') {
      if (strcasecmp(ri->nickname, hexdigest+HEX_DIGEST_LEN+1) ||
          !ri->is_named)
        return NULL;
    } else if (hexdigest[HEX_DIGEST_LEN] == '~') {
      if (strcasecmp(ri->nickname, hexdigest+HEX_DIGEST_LEN+1))
        return NULL;
    } else {
      return NULL;
    }
  }

  return ri;
}

/** Return the router in our routerlist whose 20-byte key digest
 * is <b>digest</b>.  Return NULL if no such router is known. */
routerinfo_t *
router_get_by_digest(const char *digest)
{
  tor_assert(digest);

  if (!routerlist) return NULL;

  // routerlist_assert_ok(routerlist);

  return rimap_get(routerlist->identity_map, digest);
}

/** Return the router in our routerlist whose 20-byte descriptor
 * is <b>digest</b>.  Return NULL if no such router is known. */
signed_descriptor_t *
router_get_by_descriptor_digest(const char *digest)
{
  tor_assert(digest);

  if (!routerlist) return NULL;

  return sdmap_get(routerlist->desc_digest_map, digest);
}

/** Return the signed descriptor for the router in our routerlist whose
 * 20-byte extra-info digest is <b>digest</b>.  Return NULL if no such router
 * is known. */
signed_descriptor_t *
router_get_by_extrainfo_digest(const char *digest)
{
  tor_assert(digest);

  if (!routerlist) return NULL;

  return sdmap_get(routerlist->desc_by_eid_map, digest);
}

/** Return the signed descriptor for the extrainfo_t in our routerlist whose
 * extra-info-digest is <b>digest</b>. Return NULL if no such extra-info
 * document is known. */
signed_descriptor_t *
extrainfo_get_by_descriptor_digest(const char *digest)
{
  extrainfo_t *ei;
  tor_assert(digest);
  if (!routerlist) return NULL;
  ei = eimap_get(routerlist->extra_info_map, digest);
  return ei ? &ei->cache_info : NULL;
}

/** Return a pointer to the signed textual representation of a descriptor.
 * The returned string is not guaranteed to be NUL-terminated: the string's
 * length will be in desc-\>signed_descriptor_len.
 *
 * If <b>with_annotations</b> is set, the returned string will include
 * the annotations
 * (if any) preceding the descriptor.  This will increase the length of the
 * string by desc-\>annotations_len.
 *
 * The caller must not free the string returned.
 */
static const char *
signed_descriptor_get_body_impl(signed_descriptor_t *desc,
                                int with_annotations)
{
  const char *r = NULL;
  size_t len = desc->signed_descriptor_len;
  off_t offset = desc->saved_offset;
  if (with_annotations)
    len += desc->annotations_len;
  else
    offset += desc->annotations_len;

  tor_assert(len > 32);
  if (desc->saved_location == SAVED_IN_CACHE && routerlist) {
    desc_store_t *store = desc_get_store(router_get_routerlist(), desc);
    if (store && store->mmap) {
      tor_assert(desc->saved_offset + len <= store->mmap->size);
      r = store->mmap->data + offset;
    } else if (store) {
      log_err(LD_DIR, "We couldn't read a descriptor that is supposedly "
              "mmaped in our cache.  Is another process running in our data "
              "directory?  Exiting.");
      exit(1);
    }
  }
  if (!r) /* no mmap, or not in cache. */
    r = desc->signed_descriptor_body +
      (with_annotations ? 0 : desc->annotations_len);

  tor_assert(r);
  if (!with_annotations) {
    if (fast_memcmp("router ", r, 7) && fast_memcmp("extra-info ", r, 11)) {
      char *cp = tor_strndup(r, 64);
      log_err(LD_DIR, "descriptor at %p begins with unexpected string %s.  "
              "Is another process running in our data directory?  Exiting.",
              desc, escaped(cp));
      exit(1);
    }
  }

  return r;
}

/** Return a pointer to the signed textual representation of a descriptor.
 * The returned string is not guaranteed to be NUL-terminated: the string's
 * length will be in desc-\>signed_descriptor_len.
 *
 * The caller must not free the string returned.
 */
const char *
signed_descriptor_get_body(signed_descriptor_t *desc)
{
  return signed_descriptor_get_body_impl(desc, 0);
}

/** As signed_descriptor_get_body(), but points to the beginning of the
 * annotations section rather than the beginning of the descriptor. */
const char *
signed_descriptor_get_annotations(signed_descriptor_t *desc)
{
  return signed_descriptor_get_body_impl(desc, 1);
}

/** Return the current list of all known routers. */
routerlist_t *
router_get_routerlist(void)
{
  if (PREDICT_UNLIKELY(!routerlist)) {
    routerlist = tor_malloc_zero(sizeof(routerlist_t));
    routerlist->routers = smartlist_create();
    routerlist->old_routers = smartlist_create();
    routerlist->identity_map = rimap_new();
    routerlist->desc_digest_map = sdmap_new();
    routerlist->desc_by_eid_map = sdmap_new();
    routerlist->extra_info_map = eimap_new();

    routerlist->desc_store.fname_base = "cached-descriptors";
    routerlist->desc_store.fname_alt_base = "cached-routers";
    routerlist->extrainfo_store.fname_base = "cached-extrainfo";

    routerlist->desc_store.type = ROUTER_STORE;
    routerlist->extrainfo_store.type = EXTRAINFO_STORE;

    routerlist->desc_store.description = "router descriptors";
    routerlist->extrainfo_store.description = "extra-info documents";
  }
  return routerlist;
}

/** Free all storage held by <b>router</b>. */
void
routerinfo_free(routerinfo_t *router)
{
  if (!router)
    return;

  tor_free(router->cache_info.signed_descriptor_body);
  tor_free(router->address);
  tor_free(router->nickname);
  tor_free(router->platform);
  tor_free(router->contact_info);
  if (router->onion_pkey)
    crypto_free_pk_env(router->onion_pkey);
  if (router->identity_pkey)
    crypto_free_pk_env(router->identity_pkey);
  if (router->declared_family) {
    SMARTLIST_FOREACH(router->declared_family, char *, s, tor_free(s));
    smartlist_free(router->declared_family);
  }
  addr_policy_list_free(router->exit_policy);

  /* XXXX Remove if this turns out to affect performance. */
  memset(router, 77, sizeof(routerinfo_t));

  tor_free(router);
}

/** Release all storage held by <b>extrainfo</b> */
void
extrainfo_free(extrainfo_t *extrainfo)
{
  if (!extrainfo)
    return;
  tor_free(extrainfo->cache_info.signed_descriptor_body);
  tor_free(extrainfo->pending_sig);

  /* XXXX remove this if it turns out to slow us down. */
  memset(extrainfo, 88, sizeof(extrainfo_t)); /* debug bad memory usage */
  tor_free(extrainfo);
}

/** Release storage held by <b>sd</b>. */
static void
signed_descriptor_free(signed_descriptor_t *sd)
{
  if (!sd)
    return;

  tor_free(sd->signed_descriptor_body);

  /* XXXX remove this once more bugs go away. */
  memset(sd, 99, sizeof(signed_descriptor_t)); /* Debug bad mem usage */
  tor_free(sd);
}

/** Extract a signed_descriptor_t from a general routerinfo, and free the
 * routerinfo.
 */
static signed_descriptor_t *
signed_descriptor_from_routerinfo(routerinfo_t *ri)
{
  signed_descriptor_t *sd;
  tor_assert(ri->purpose == ROUTER_PURPOSE_GENERAL);
  sd = tor_malloc_zero(sizeof(signed_descriptor_t));
  memcpy(sd, &(ri->cache_info), sizeof(signed_descriptor_t));
  sd->routerlist_index = -1;
  ri->cache_info.signed_descriptor_body = NULL;
  routerinfo_free(ri);
  return sd;
}

/** Helper: free the storage held by the extrainfo_t in <b>e</b>. */
static void
_extrainfo_free(void *e)
{
  extrainfo_free(e);
}

/** Free all storage held by a routerlist <b>rl</b>. */
void
routerlist_free(routerlist_t *rl)
{
  if (!rl)
    return;
  rimap_free(rl->identity_map, NULL);
  sdmap_free(rl->desc_digest_map, NULL);
  sdmap_free(rl->desc_by_eid_map, NULL);
  eimap_free(rl->extra_info_map, _extrainfo_free);
  SMARTLIST_FOREACH(rl->routers, routerinfo_t *, r,
                    routerinfo_free(r));
  SMARTLIST_FOREACH(rl->old_routers, signed_descriptor_t *, sd,
                    signed_descriptor_free(sd));
  smartlist_free(rl->routers);
  smartlist_free(rl->old_routers);
  if (routerlist->desc_store.mmap)
    tor_munmap_file(routerlist->desc_store.mmap);
  if (routerlist->extrainfo_store.mmap)
    tor_munmap_file(routerlist->extrainfo_store.mmap);
  tor_free(rl);

  router_dir_info_changed();
}

/** Log information about how much memory is being used for routerlist,
 * at log level <b>severity</b>. */
void
dump_routerlist_mem_usage(int severity)
{
  uint64_t livedescs = 0;
  uint64_t olddescs = 0;
  if (!routerlist)
    return;
  SMARTLIST_FOREACH(routerlist->routers, routerinfo_t *, r,
                    livedescs += r->cache_info.signed_descriptor_len);
  SMARTLIST_FOREACH(routerlist->old_routers, signed_descriptor_t *, sd,
                    olddescs += sd->signed_descriptor_len);

  log(severity, LD_DIR,
      "In %d live descriptors: "U64_FORMAT" bytes.  "
      "In %d old descriptors: "U64_FORMAT" bytes.",
      smartlist_len(routerlist->routers), U64_PRINTF_ARG(livedescs),
      smartlist_len(routerlist->old_routers), U64_PRINTF_ARG(olddescs));
<<<<<<< HEAD
=======

#if 0
  {
    const smartlist_t *networkstatus_v2_list = networkstatus_get_v2_list();
    networkstatus_t *consensus = networkstatus_get_latest_consensus();
    log(severity, LD_DIR, "Now let's look through old_descriptors!");
    SMARTLIST_FOREACH(routerlist->old_routers, signed_descriptor_t *, sd, {
        int in_v2 = 0;
        int in_v3 = 0;
        char published[ISO_TIME_LEN+1];
        char last_valid_until[ISO_TIME_LEN+1];
        char last_served_at[ISO_TIME_LEN+1];
        char id[HEX_DIGEST_LEN+1];
        routerstatus_t *rs;
        format_iso_time(published, sd->published_on);
        format_iso_time(last_valid_until, sd->last_listed_as_valid_until);
        format_iso_time(last_served_at, sd->last_served_at);
        base16_encode(id, sizeof(id), sd->identity_digest, DIGEST_LEN);
        SMARTLIST_FOREACH(networkstatus_v2_list, networkstatus_v2_t *, ns,
          {
            rs = networkstatus_v2_find_entry(ns, sd->identity_digest);
            if (rs && tor_memeq(rs->descriptor_digest,
                              sd->signed_descriptor_digest, DIGEST_LEN)) {
              in_v2 = 1; break;
            }
          });
        if (consensus) {
          rs = networkstatus_vote_find_entry(consensus, sd->identity_digest);
          if (rs && tor_memeq(rs->descriptor_digest,
                            sd->signed_descriptor_digest, DIGEST_LEN))
            in_v3 = 1;
        }
        log(severity, LD_DIR,
            "Old descriptor for %s (published %s) %sin v2 ns, %sin v3 "
            "consensus.  Last valid until %s; last served at %s.",
            id, published, in_v2 ? "" : "not ", in_v3 ? "" : "not ",
            last_valid_until, last_served_at);
    });
  }
#endif
>>>>>>> 59f9097d
}

/** Debugging helper: If <b>idx</b> is nonnegative, assert that <b>ri</b> is
 * in <b>sl</b> at position <b>idx</b>. Otherwise, search <b>sl</b> for
 * <b>ri</b>.  Return the index of <b>ri</b> in <b>sl</b>, or -1 if <b>ri</b>
 * is not in <b>sl</b>. */
static INLINE int
_routerlist_find_elt(smartlist_t *sl, void *ri, int idx)
{
  if (idx < 0) {
    idx = -1;
    SMARTLIST_FOREACH(sl, routerinfo_t *, r,
                      if (r == ri) {
                        idx = r_sl_idx;
                        break;
                      });
  } else {
    tor_assert(idx < smartlist_len(sl));
    tor_assert(smartlist_get(sl, idx) == ri);
  };
  return idx;
}

/** Insert an item <b>ri</b> into the routerlist <b>rl</b>, updating indices
 * as needed.  There must be no previous member of <b>rl</b> with the same
 * identity digest as <b>ri</b>: If there is, call routerlist_replace
 * instead.
 */
static void
routerlist_insert(routerlist_t *rl, routerinfo_t *ri)
{
  routerinfo_t *ri_old;
  signed_descriptor_t *sd_old;
  {
    /* XXXX Remove if this slows us down. */
    routerinfo_t *ri_generated = router_get_my_routerinfo();
    tor_assert(ri_generated != ri);
  }
  tor_assert(ri->cache_info.routerlist_index == -1);

  ri_old = rimap_set(rl->identity_map, ri->cache_info.identity_digest, ri);
  tor_assert(!ri_old);

  sd_old = sdmap_set(rl->desc_digest_map,
                     ri->cache_info.signed_descriptor_digest,
                     &(ri->cache_info));
  if (sd_old) {
    rl->desc_store.bytes_dropped += sd_old->signed_descriptor_len;
    sdmap_remove(rl->desc_by_eid_map, sd_old->extra_info_digest);
    signed_descriptor_free(sd_old);
  }

  if (!tor_digest_is_zero(ri->cache_info.extra_info_digest))
    sdmap_set(rl->desc_by_eid_map, ri->cache_info.extra_info_digest,
              &ri->cache_info);
  smartlist_add(rl->routers, ri);
  ri->cache_info.routerlist_index = smartlist_len(rl->routers) - 1;
  router_dir_info_changed();
#ifdef DEBUG_ROUTERLIST
  routerlist_assert_ok(rl);
#endif
}

/** Adds the extrainfo_t <b>ei</b> to the routerlist <b>rl</b>, if there is a
 * corresponding router in rl-\>routers or rl-\>old_routers.  Return true iff
 * we actually inserted <b>ei</b>.  Free <b>ei</b> if it isn't inserted. */
static int
extrainfo_insert(routerlist_t *rl, extrainfo_t *ei)
{
  int r = 0;
  routerinfo_t *ri = rimap_get(rl->identity_map,
                               ei->cache_info.identity_digest);
  signed_descriptor_t *sd =
    sdmap_get(rl->desc_by_eid_map, ei->cache_info.signed_descriptor_digest);
  extrainfo_t *ei_tmp;

  {
    /* XXXX remove this code if it slows us down. */
    extrainfo_t *ei_generated = router_get_my_extrainfo();
    tor_assert(ei_generated != ei);
  }

  if (!ri) {
    /* This router is unknown; we can't even verify the signature. Give up.*/
    goto done;
  }
  if (routerinfo_incompatible_with_extrainfo(ri, ei, sd, NULL)) {
    goto done;
  }

  /* Okay, if we make it here, we definitely have a router corresponding to
   * this extrainfo. */

  ei_tmp = eimap_set(rl->extra_info_map,
                     ei->cache_info.signed_descriptor_digest,
                     ei);
  r = 1;
  if (ei_tmp) {
    rl->extrainfo_store.bytes_dropped +=
      ei_tmp->cache_info.signed_descriptor_len;
    extrainfo_free(ei_tmp);
  }

 done:
  if (r == 0)
    extrainfo_free(ei);

#ifdef DEBUG_ROUTERLIST
  routerlist_assert_ok(rl);
#endif
  return r;
}

#define should_cache_old_descriptors() \
  directory_caches_dir_info(get_options())

/** If we're a directory cache and routerlist <b>rl</b> doesn't have
 * a copy of router <b>ri</b> yet, add it to the list of old (not
 * recommended but still served) descriptors. Else free it. */
static void
routerlist_insert_old(routerlist_t *rl, routerinfo_t *ri)
{
  {
    /* XXXX remove this code if it slows us down. */
    routerinfo_t *ri_generated = router_get_my_routerinfo();
    tor_assert(ri_generated != ri);
  }
  tor_assert(ri->cache_info.routerlist_index == -1);

  if (should_cache_old_descriptors() &&
      ri->purpose == ROUTER_PURPOSE_GENERAL &&
      !sdmap_get(rl->desc_digest_map,
                 ri->cache_info.signed_descriptor_digest)) {
    signed_descriptor_t *sd = signed_descriptor_from_routerinfo(ri);
    sdmap_set(rl->desc_digest_map, sd->signed_descriptor_digest, sd);
    smartlist_add(rl->old_routers, sd);
    sd->routerlist_index = smartlist_len(rl->old_routers)-1;
    if (!tor_digest_is_zero(sd->extra_info_digest))
      sdmap_set(rl->desc_by_eid_map, sd->extra_info_digest, sd);
  } else {
    routerinfo_free(ri);
  }
#ifdef DEBUG_ROUTERLIST
  routerlist_assert_ok(rl);
#endif
}

/** Remove an item <b>ri</b> from the routerlist <b>rl</b>, updating indices
 * as needed. If <b>idx</b> is nonnegative and smartlist_get(rl-&gt;routers,
 * idx) == ri, we don't need to do a linear search over the list to decide
 * which to remove.  We fill the gap in rl-&gt;routers with a later element in
 * the list, if any exists. <b>ri</b> is freed.
 *
 * If <b>make_old</b> is true, instead of deleting the router, we try adding
 * it to rl-&gt;old_routers. */
void
routerlist_remove(routerlist_t *rl, routerinfo_t *ri, int make_old, time_t now)
{
  routerinfo_t *ri_tmp;
  extrainfo_t *ei_tmp;
  int idx = ri->cache_info.routerlist_index;
  tor_assert(0 <= idx && idx < smartlist_len(rl->routers));
  tor_assert(smartlist_get(rl->routers, idx) == ri);

  /* make sure the rephist module knows that it's not running */
  rep_hist_note_router_unreachable(ri->cache_info.identity_digest, now);

  ri->cache_info.routerlist_index = -1;
  smartlist_del(rl->routers, idx);
  if (idx < smartlist_len(rl->routers)) {
    routerinfo_t *r = smartlist_get(rl->routers, idx);
    r->cache_info.routerlist_index = idx;
  }

  ri_tmp = rimap_remove(rl->identity_map, ri->cache_info.identity_digest);
  router_dir_info_changed();
  tor_assert(ri_tmp == ri);

  if (make_old && should_cache_old_descriptors() &&
      ri->purpose == ROUTER_PURPOSE_GENERAL) {
    signed_descriptor_t *sd;
    sd = signed_descriptor_from_routerinfo(ri);
    smartlist_add(rl->old_routers, sd);
    sd->routerlist_index = smartlist_len(rl->old_routers)-1;
    sdmap_set(rl->desc_digest_map, sd->signed_descriptor_digest, sd);
    if (!tor_digest_is_zero(sd->extra_info_digest))
      sdmap_set(rl->desc_by_eid_map, sd->extra_info_digest, sd);
  } else {
    signed_descriptor_t *sd_tmp;
    sd_tmp = sdmap_remove(rl->desc_digest_map,
                          ri->cache_info.signed_descriptor_digest);
    tor_assert(sd_tmp == &(ri->cache_info));
    rl->desc_store.bytes_dropped += ri->cache_info.signed_descriptor_len;
    ei_tmp = eimap_remove(rl->extra_info_map,
                          ri->cache_info.extra_info_digest);
    if (ei_tmp) {
      rl->extrainfo_store.bytes_dropped +=
        ei_tmp->cache_info.signed_descriptor_len;
      extrainfo_free(ei_tmp);
    }
    if (!tor_digest_is_zero(ri->cache_info.extra_info_digest))
      sdmap_remove(rl->desc_by_eid_map, ri->cache_info.extra_info_digest);
    routerinfo_free(ri);
  }
#ifdef DEBUG_ROUTERLIST
  routerlist_assert_ok(rl);
#endif
}

/** Remove a signed_descriptor_t <b>sd</b> from <b>rl</b>-\>old_routers, and
 * adjust <b>rl</b> as appropriate.  <b>idx</b> is -1, or the index of
 * <b>sd</b>. */
static void
routerlist_remove_old(routerlist_t *rl, signed_descriptor_t *sd, int idx)
{
  signed_descriptor_t *sd_tmp;
  extrainfo_t *ei_tmp;
  desc_store_t *store;
  if (idx == -1) {
    idx = sd->routerlist_index;
  }
  tor_assert(0 <= idx && idx < smartlist_len(rl->old_routers));
  /* XXXX edmanm's bridge relay triggered the following assert while
   * running 0.2.0.12-alpha.  If anybody triggers this again, see if we
   * can get a backtrace. */
  tor_assert(smartlist_get(rl->old_routers, idx) == sd);
  tor_assert(idx == sd->routerlist_index);

  sd->routerlist_index = -1;
  smartlist_del(rl->old_routers, idx);
  if (idx < smartlist_len(rl->old_routers)) {
    signed_descriptor_t *d = smartlist_get(rl->old_routers, idx);
    d->routerlist_index = idx;
  }
  sd_tmp = sdmap_remove(rl->desc_digest_map,
                        sd->signed_descriptor_digest);
  tor_assert(sd_tmp == sd);
  store = desc_get_store(rl, sd);
  if (store)
    store->bytes_dropped += sd->signed_descriptor_len;

  ei_tmp = eimap_remove(rl->extra_info_map,
                        sd->extra_info_digest);
  if (ei_tmp) {
    rl->extrainfo_store.bytes_dropped +=
      ei_tmp->cache_info.signed_descriptor_len;
    extrainfo_free(ei_tmp);
  }
  if (!tor_digest_is_zero(sd->extra_info_digest))
    sdmap_remove(rl->desc_by_eid_map, sd->extra_info_digest);

  signed_descriptor_free(sd);
#ifdef DEBUG_ROUTERLIST
  routerlist_assert_ok(rl);
#endif
}

/** Remove <b>ri_old</b> from the routerlist <b>rl</b>, and replace it with
 * <b>ri_new</b>, updating all index info.  If <b>idx</b> is nonnegative and
 * smartlist_get(rl-&gt;routers, idx) == ri, we don't need to do a linear
 * search over the list to decide which to remove.  We put ri_new in the same
 * index as ri_old, if possible.  ri is freed as appropriate.
 *
 * If should_cache_descriptors() is true, instead of deleting the router,
 * we add it to rl-&gt;old_routers. */
static void
routerlist_replace(routerlist_t *rl, routerinfo_t *ri_old,
                   routerinfo_t *ri_new)
{
  int idx;
  int same_descriptors;

  routerinfo_t *ri_tmp;
  extrainfo_t *ei_tmp;
  {
    /* XXXX Remove this if it turns out to slow us down. */
    routerinfo_t *ri_generated = router_get_my_routerinfo();
    tor_assert(ri_generated != ri_new);
  }
  tor_assert(ri_old != ri_new);
  tor_assert(ri_new->cache_info.routerlist_index == -1);

  idx = ri_old->cache_info.routerlist_index;
  tor_assert(0 <= idx && idx < smartlist_len(rl->routers));
  tor_assert(smartlist_get(rl->routers, idx) == ri_old);

  router_dir_info_changed();
  if (idx >= 0) {
    smartlist_set(rl->routers, idx, ri_new);
    ri_old->cache_info.routerlist_index = -1;
    ri_new->cache_info.routerlist_index = idx;
    /* Check that ri_old is not in rl->routers anymore: */
    tor_assert( _routerlist_find_elt(rl->routers, ri_old, -1) == -1 );
  } else {
    log_warn(LD_BUG, "Appending entry from routerlist_replace.");
    routerlist_insert(rl, ri_new);
    return;
  }
  if (tor_memneq(ri_old->cache_info.identity_digest,
             ri_new->cache_info.identity_digest, DIGEST_LEN)) {
    /* digests don't match; digestmap_set won't replace */
    rimap_remove(rl->identity_map, ri_old->cache_info.identity_digest);
  }
  ri_tmp = rimap_set(rl->identity_map,
                     ri_new->cache_info.identity_digest, ri_new);
  tor_assert(!ri_tmp || ri_tmp == ri_old);
  sdmap_set(rl->desc_digest_map,
            ri_new->cache_info.signed_descriptor_digest,
            &(ri_new->cache_info));

  if (!tor_digest_is_zero(ri_new->cache_info.extra_info_digest)) {
    sdmap_set(rl->desc_by_eid_map, ri_new->cache_info.extra_info_digest,
              &ri_new->cache_info);
  }

  same_descriptors = ! memcmp(ri_old->cache_info.signed_descriptor_digest,
                              ri_new->cache_info.signed_descriptor_digest,
                              DIGEST_LEN);

  if (should_cache_old_descriptors() &&
      ri_old->purpose == ROUTER_PURPOSE_GENERAL &&
      !same_descriptors) {
    /* ri_old is going to become a signed_descriptor_t and go into
     * old_routers */
    signed_descriptor_t *sd = signed_descriptor_from_routerinfo(ri_old);
    smartlist_add(rl->old_routers, sd);
    sd->routerlist_index = smartlist_len(rl->old_routers)-1;
    sdmap_set(rl->desc_digest_map, sd->signed_descriptor_digest, sd);
    if (!tor_digest_is_zero(sd->extra_info_digest))
      sdmap_set(rl->desc_by_eid_map, sd->extra_info_digest, sd);
  } else {
<<<<<<< HEAD
    /* We're dropping ri_old. */
    if (!same_descriptors) {
      /* digests don't match; The sdmap_set above didn't replace */
=======
    if (tor_memneq(ri_old->cache_info.signed_descriptor_digest,
               ri_new->cache_info.signed_descriptor_digest,
               DIGEST_LEN)) {
      /* digests don't match; digestmap_set didn't replace */
>>>>>>> 59f9097d
      sdmap_remove(rl->desc_digest_map,
                   ri_old->cache_info.signed_descriptor_digest);

      if (memcmp(ri_old->cache_info.extra_info_digest,
                 ri_new->cache_info.extra_info_digest, DIGEST_LEN)) {
        ei_tmp = eimap_remove(rl->extra_info_map,
                              ri_old->cache_info.extra_info_digest);
        if (ei_tmp) {
          rl->extrainfo_store.bytes_dropped +=
            ei_tmp->cache_info.signed_descriptor_len;
          extrainfo_free(ei_tmp);
        }
      }

      if (!tor_digest_is_zero(ri_old->cache_info.extra_info_digest)) {
        sdmap_remove(rl->desc_by_eid_map,
                     ri_old->cache_info.extra_info_digest);
      }
    }
    rl->desc_store.bytes_dropped += ri_old->cache_info.signed_descriptor_len;
    routerinfo_free(ri_old);
  }
#ifdef DEBUG_ROUTERLIST
  routerlist_assert_ok(rl);
#endif
}

/** Extract the descriptor <b>sd</b> from old_routerlist, and re-parse
 * it as a fresh routerinfo_t. */
static routerinfo_t *
routerlist_reparse_old(routerlist_t *rl, signed_descriptor_t *sd)
{
  routerinfo_t *ri;
  const char *body;

  body = signed_descriptor_get_annotations(sd);

  ri = router_parse_entry_from_string(body,
                         body+sd->signed_descriptor_len+sd->annotations_len,
                         0, 1, NULL);
  if (!ri)
    return NULL;
  memcpy(&ri->cache_info, sd, sizeof(signed_descriptor_t));
  sd->signed_descriptor_body = NULL; /* Steal reference. */
  ri->cache_info.routerlist_index = -1;

  routerlist_remove_old(rl, sd, -1);

  return ri;
}

/** Free all memory held by the routerlist module. */
void
routerlist_free_all(void)
{
  routerlist_free(routerlist);
  routerlist = NULL;
  if (warned_nicknames) {
    SMARTLIST_FOREACH(warned_nicknames, char *, cp, tor_free(cp));
    smartlist_free(warned_nicknames);
    warned_nicknames = NULL;
  }
  if (trusted_dir_servers) {
    SMARTLIST_FOREACH(trusted_dir_servers, trusted_dir_server_t *, ds,
                      trusted_dir_server_free(ds));
    smartlist_free(trusted_dir_servers);
    trusted_dir_servers = NULL;
  }
  if (trusted_dir_certs) {
    DIGESTMAP_FOREACH(trusted_dir_certs, key, cert_list_t *, cl) {
      SMARTLIST_FOREACH(cl->certs, authority_cert_t *, cert,
                        authority_cert_free(cert));
      smartlist_free(cl->certs);
      tor_free(cl);
    } DIGESTMAP_FOREACH_END;
    digestmap_free(trusted_dir_certs, NULL);
    trusted_dir_certs = NULL;
  }
}

/** Forget that we have issued any router-related warnings, so that we'll
 * warn again if we see the same errors. */
void
routerlist_reset_warnings(void)
{
  if (!warned_nicknames)
    warned_nicknames = smartlist_create();
  SMARTLIST_FOREACH(warned_nicknames, char *, cp, tor_free(cp));
  smartlist_clear(warned_nicknames); /* now the list is empty. */

  networkstatus_reset_warnings();
}

/** Mark the router with ID <b>digest</b> as running or non-running
 * in our routerlist. */
void
router_set_status(const char *digest, int up)
{
  routerinfo_t *router;
  routerstatus_t *status;
  tor_assert(digest);

  SMARTLIST_FOREACH(trusted_dir_servers, trusted_dir_server_t *, d,
                    if (tor_memeq(d->digest, digest, DIGEST_LEN))
                      d->is_running = up);

  router = router_get_by_digest(digest);
  if (router) {
    log_debug(LD_DIR,"Marking router '%s/%s' as %s.",
              router->nickname, router->address, up ? "up" : "down");
    if (!up && router_is_me(router) && !we_are_hibernating())
      log_warn(LD_NET, "We just marked ourself as down. Are your external "
               "addresses reachable?");
    router->is_running = up;
  }
  status = router_get_consensus_status_by_id(digest);
  if (status && status->is_running != up) {
    status->is_running = up;
    control_event_networkstatus_changed_single(status);
  }
  router_dir_info_changed();
}

/** Add <b>router</b> to the routerlist, if we don't already have it.  Replace
 * older entries (if any) with the same key.  Note: Callers should not hold
 * their pointers to <b>router</b> if this function fails; <b>router</b>
 * will either be inserted into the routerlist or freed. Similarly, even
 * if this call succeeds, they should not hold their pointers to
 * <b>router</b> after subsequent calls with other routerinfo's -- they
 * might cause the original routerinfo to get freed.
 *
 * Returns the status for the operation. Might set *<b>msg</b> if it wants
 * the poster of the router to know something.
 *
 * If <b>from_cache</b>, this descriptor came from our disk cache. If
 * <b>from_fetch</b>, we received it in response to a request we made.
 * (If both are false, that means it was uploaded to us as an auth dir
 * server or via the controller.)
 *
 * This function should be called *after*
 * routers_update_status_from_consensus_networkstatus; subsequently, you
 * should call router_rebuild_store and routerlist_descriptors_added.
 */
was_router_added_t
router_add_to_routerlist(routerinfo_t *router, const char **msg,
                         int from_cache, int from_fetch)
{
  const char *id_digest;
  or_options_t *options = get_options();
  int authdir = authdir_mode_handles_descs(options, router->purpose);
  int authdir_believes_valid = 0;
  routerinfo_t *old_router;
  networkstatus_t *consensus = networkstatus_get_latest_consensus();
  const smartlist_t *networkstatus_v2_list = networkstatus_get_v2_list();
  int in_consensus = 0;

  tor_assert(msg);

  if (!routerlist)
    router_get_routerlist();

  id_digest = router->cache_info.identity_digest;

  old_router = router_get_by_digest(id_digest);

  /* Make sure that we haven't already got this exact descriptor. */
  if (sdmap_get(routerlist->desc_digest_map,
                router->cache_info.signed_descriptor_digest)) {
    /* If we have this descriptor already and the new descriptor is a bridge
     * descriptor, replace it. If we had a bridge descriptor before and the
     * new one is not a bridge descriptor, don't replace it. */

    /* Only members of routerlist->identity_map can be bridges; we don't
     * put bridges in old_routers. */
    const int was_bridge = old_router &&
      old_router->purpose == ROUTER_PURPOSE_BRIDGE;

    if (routerinfo_is_a_configured_bridge(router) &&
        router->purpose == ROUTER_PURPOSE_BRIDGE &&
        !was_bridge) {
      log_info(LD_DIR, "Replacing non-bridge descriptor with bridge "
               "descriptor for router '%s'", router->nickname);
    } else {
      log_info(LD_DIR,
               "Dropping descriptor that we already have for router '%s'",
               router->nickname);
      *msg = "Router descriptor was not new.";
      routerinfo_free(router);
      return ROUTER_WAS_NOT_NEW;
    }
  }

  if (authdir) {
    if (authdir_wants_to_reject_router(router, msg,
                                       !from_cache && !from_fetch)) {
      tor_assert(*msg);
      routerinfo_free(router);
      return ROUTER_AUTHDIR_REJECTS;
    }
    authdir_believes_valid = router->is_valid;
  } else if (from_fetch) {
    /* Only check the descriptor digest against the network statuses when
     * we are receiving in response to a fetch. */

    if (!signed_desc_digest_is_recognized(&router->cache_info) &&
        !routerinfo_is_a_configured_bridge(router)) {
      /* We asked for it, so some networkstatus must have listed it when we
       * did.  Save it if we're a cache in case somebody else asks for it. */
      log_info(LD_DIR,
               "Received a no-longer-recognized descriptor for router '%s'",
               router->nickname);
      *msg = "Router descriptor is not referenced by any network-status.";

      /* Only journal this desc if we'll be serving it. */
      if (!from_cache && should_cache_old_descriptors())
        signed_desc_append_to_journal(&router->cache_info,
                                      &routerlist->desc_store);
      routerlist_insert_old(routerlist, router);
      return ROUTER_NOT_IN_CONSENSUS_OR_NETWORKSTATUS;
    }
  }

  /* We no longer need a router with this descriptor digest. */
  SMARTLIST_FOREACH(networkstatus_v2_list, networkstatus_v2_t *, ns,
  {
    routerstatus_t *rs =
<<<<<<< HEAD
      networkstatus_v2_find_entry(ns, id_digest);
    if (rs && !memcmp(rs->descriptor_digest,
=======
      networkstatus_v2_find_entry(ns, router->cache_info.identity_digest);
    if (rs && tor_memeq(rs->descriptor_digest,
>>>>>>> 59f9097d
                      router->cache_info.signed_descriptor_digest,
                      DIGEST_LEN))
      rs->need_to_mirror = 0;
  });
  if (consensus) {
<<<<<<< HEAD
    routerstatus_t *rs = networkstatus_vote_find_entry(consensus, id_digest);
    if (rs && !memcmp(rs->descriptor_digest,
=======
    routerstatus_t *rs = networkstatus_vote_find_entry(consensus,
                                        router->cache_info.identity_digest);
    if (rs && tor_memeq(rs->descriptor_digest,
>>>>>>> 59f9097d
                      router->cache_info.signed_descriptor_digest,
                      DIGEST_LEN)) {
      in_consensus = 1;
      rs->need_to_mirror = 0;
    }
  }

  if (router->purpose == ROUTER_PURPOSE_GENERAL &&
      consensus && !in_consensus && !authdir) {
    /* If it's a general router not listed in the consensus, then don't
     * consider replacing the latest router with it. */
    if (!from_cache && should_cache_old_descriptors())
      signed_desc_append_to_journal(&router->cache_info,
                                    &routerlist->desc_store);
    routerlist_insert_old(routerlist, router);
    *msg = "Skipping router descriptor: not in consensus.";
    return ROUTER_NOT_IN_CONSENSUS;
  }

  /* If we're reading a bridge descriptor from our cache, and we don't
   * recognize it as one of our currently configured bridges, drop the
   * descriptor. Otherwise we could end up using it as one of our entry
   * guards even if it isn't in our Bridge config lines. */
  if (router->purpose == ROUTER_PURPOSE_BRIDGE && from_cache &&
      !authdir_mode_bridge(options) &&
      !routerinfo_is_a_configured_bridge(router)) {
    log_info(LD_DIR, "Dropping bridge descriptor for '%s' because we have "
             "no bridge configured at that address.", router->nickname);
    *msg = "Router descriptor was not a configured bridge.";
    routerinfo_free(router);
    return ROUTER_WAS_NOT_WANTED;
  }

  /* If we have a router with the same identity key, choose the newer one. */
  if (old_router) {
    if (!in_consensus && (router->cache_info.published_on <=
                          old_router->cache_info.published_on)) {
      /* Same key, but old.  This one is not listed in the consensus. */
      log_debug(LD_DIR, "Not-new descriptor for router '%s'",
                router->nickname);
      /* Only journal this desc if we'll be serving it. */
      if (!from_cache && should_cache_old_descriptors())
        signed_desc_append_to_journal(&router->cache_info,
                                      &routerlist->desc_store);
      routerlist_insert_old(routerlist, router);
      *msg = "Router descriptor was not new.";
      return ROUTER_WAS_NOT_NEW;
    } else {
      /* Same key, and either new, or listed in the consensus. */
      log_debug(LD_DIR, "Replacing entry for router '%s/%s' [%s]",
                router->nickname, old_router->nickname,
                hex_str(id_digest,DIGEST_LEN));
      if (routers_have_same_or_addr(router, old_router)) {
        /* these carry over when the address and orport are unchanged. */
        router->last_reachable = old_router->last_reachable;
        router->testing_since = old_router->testing_since;
      }
      routerlist_replace(routerlist, old_router, router);
      if (!from_cache) {
        signed_desc_append_to_journal(&router->cache_info,
                                      &routerlist->desc_store);
      }
      directory_set_dirty();
      *msg = authdir_believes_valid ? "Valid server updated" :
        ("Invalid server updated. (This dirserver is marking your "
         "server as unapproved.)");
      return ROUTER_ADDED_SUCCESSFULLY;
    }
  }

  if (!in_consensus && from_cache &&
      router->cache_info.published_on < time(NULL) - OLD_ROUTER_DESC_MAX_AGE) {
    *msg = "Router descriptor was really old.";
    routerinfo_free(router);
    return ROUTER_WAS_NOT_NEW;
  }

  /* We haven't seen a router with this identity before. Add it to the end of
   * the list. */
  routerlist_insert(routerlist, router);
  if (!from_cache) {
    signed_desc_append_to_journal(&router->cache_info,
                                  &routerlist->desc_store);
  }
  directory_set_dirty();
  return ROUTER_ADDED_SUCCESSFULLY;
}

/** Insert <b>ei</b> into the routerlist, or free it. Other arguments are
 * as for router_add_to_routerlist().  Return ROUTER_ADDED_SUCCESSFULLY iff
 * we actually inserted it, ROUTER_BAD_EI otherwise.
 */
was_router_added_t
router_add_extrainfo_to_routerlist(extrainfo_t *ei, const char **msg,
                                   int from_cache, int from_fetch)
{
  int inserted;
  (void)from_fetch;
  if (msg) *msg = NULL;
  /*XXXX023 Do something with msg */

  inserted = extrainfo_insert(router_get_routerlist(), ei);

  if (inserted && !from_cache)
    signed_desc_append_to_journal(&ei->cache_info,
                                  &routerlist->extrainfo_store);

  if (inserted)
    return ROUTER_ADDED_SUCCESSFULLY;
  else
    return ROUTER_BAD_EI;
}

/** Sorting helper: return &lt;0, 0, or &gt;0 depending on whether the
 * signed_descriptor_t* in *<b>a</b> has an identity digest preceding, equal
 * to, or later than that of *<b>b</b>. */
static int
_compare_old_routers_by_identity(const void **_a, const void **_b)
{
  int i;
  const signed_descriptor_t *r1 = *_a, *r2 = *_b;
  if ((i = fast_memcmp(r1->identity_digest, r2->identity_digest, DIGEST_LEN)))
    return i;
  return (int)(r1->published_on - r2->published_on);
}

/** Internal type used to represent how long an old descriptor was valid,
 * where it appeared in the list of old descriptors, and whether it's extra
 * old. Used only by routerlist_remove_old_cached_routers_with_id(). */
struct duration_idx_t {
  int duration;
  int idx;
  int old;
};

/** Sorting helper: compare two duration_idx_t by their duration. */
static int
_compare_duration_idx(const void *_d1, const void *_d2)
{
  const struct duration_idx_t *d1 = _d1;
  const struct duration_idx_t *d2 = _d2;
  return d1->duration - d2->duration;
}

/** The range <b>lo</b> through <b>hi</b> inclusive of routerlist->old_routers
 * must contain routerinfo_t with the same identity and with publication time
 * in ascending order.  Remove members from this range until there are no more
 * than max_descriptors_per_router() remaining.  Start by removing the oldest
 * members from before <b>cutoff</b>, then remove members which were current
 * for the lowest amount of time.  The order of members of old_routers at
 * indices <b>lo</b> or higher may be changed.
 */
static void
routerlist_remove_old_cached_routers_with_id(time_t now,
                                             time_t cutoff, int lo, int hi,
                                             digestset_t *retain)
{
  int i, n = hi-lo+1;
  unsigned n_extra, n_rmv = 0;
  struct duration_idx_t *lifespans;
  uint8_t *rmv, *must_keep;
  smartlist_t *lst = routerlist->old_routers;
#if 1
  const char *ident;
  tor_assert(hi < smartlist_len(lst));
  tor_assert(lo <= hi);
  ident = ((signed_descriptor_t*)smartlist_get(lst, lo))->identity_digest;
  for (i = lo+1; i <= hi; ++i) {
    signed_descriptor_t *r = smartlist_get(lst, i);
    tor_assert(tor_memeq(ident, r->identity_digest, DIGEST_LEN));
  }
#endif
  /* Check whether we need to do anything at all. */
  {
    int mdpr = directory_caches_dir_info(get_options()) ? 2 : 1;
    if (n <= mdpr)
      return;
    n_extra = n - mdpr;
  }

  lifespans = tor_malloc_zero(sizeof(struct duration_idx_t)*n);
  rmv = tor_malloc_zero(sizeof(uint8_t)*n);
  must_keep = tor_malloc_zero(sizeof(uint8_t)*n);
  /* Set lifespans to contain the lifespan and index of each server. */
  /* Set rmv[i-lo]=1 if we're going to remove a server for being too old. */
  for (i = lo; i <= hi; ++i) {
    signed_descriptor_t *r = smartlist_get(lst, i);
    signed_descriptor_t *r_next;
    lifespans[i-lo].idx = i;
    if (r->last_listed_as_valid_until >= now ||
        (retain && digestset_isin(retain, r->signed_descriptor_digest))) {
      must_keep[i-lo] = 1;
    }
    if (i < hi) {
      r_next = smartlist_get(lst, i+1);
      tor_assert(r->published_on <= r_next->published_on);
      lifespans[i-lo].duration = (int)(r_next->published_on - r->published_on);
    } else {
      r_next = NULL;
      lifespans[i-lo].duration = INT_MAX;
    }
    if (!must_keep[i-lo] && r->published_on < cutoff && n_rmv < n_extra) {
      ++n_rmv;
      lifespans[i-lo].old = 1;
      rmv[i-lo] = 1;
    }
  }

  if (n_rmv < n_extra) {
    /**
     * We aren't removing enough servers for being old.  Sort lifespans by
     * the duration of liveness, and remove the ones we're not already going to
     * remove based on how long they were alive.
     **/
    qsort(lifespans, n, sizeof(struct duration_idx_t), _compare_duration_idx);
    for (i = 0; i < n && n_rmv < n_extra; ++i) {
      if (!must_keep[lifespans[i].idx-lo] && !lifespans[i].old) {
        rmv[lifespans[i].idx-lo] = 1;
        ++n_rmv;
      }
    }
  }

  i = hi;
  do {
    if (rmv[i-lo])
      routerlist_remove_old(routerlist, smartlist_get(lst, i), i);
  } while (--i >= lo);
  tor_free(must_keep);
  tor_free(rmv);
  tor_free(lifespans);
}

/** Deactivate any routers from the routerlist that are more than
 * ROUTER_MAX_AGE seconds old and not recommended by any networkstatuses;
 * remove old routers from the list of cached routers if we have too many.
 */
void
routerlist_remove_old_routers(void)
{
  int i, hi=-1;
  const char *cur_id = NULL;
  time_t now = time(NULL);
  time_t cutoff;
  routerinfo_t *router;
  signed_descriptor_t *sd;
  digestset_t *retain;
  int caches = directory_caches_dir_info(get_options());
  const networkstatus_t *consensus = networkstatus_get_latest_consensus();
  const smartlist_t *networkstatus_v2_list = networkstatus_get_v2_list();
  int have_enough_v2;

  trusted_dirs_remove_old_certs();

  if (!routerlist || !consensus)
    return;

  // routerlist_assert_ok(routerlist);

  /* We need to guess how many router descriptors we will wind up wanting to
     retain, so that we can be sure to allocate a large enough Bloom filter
     to hold the digest set.  Overestimating is fine; underestimating is bad.
  */
  {
    /* We'll probably retain everything in the consensus. */
    int n_max_retain = smartlist_len(consensus->routerstatus_list);
    if (caches && networkstatus_v2_list) {
      /* If we care about v2 statuses, we'll retain at most as many as are
         listed any of the v2 statues.  This will be at least the length of
         the largest v2 networkstatus, and in the worst case, this set will be
         equal to the sum of the lengths of all v2 consensuses.  Take the
         worst case.
      */
      SMARTLIST_FOREACH(networkstatus_v2_list, networkstatus_v2_t *, ns,
                        n_max_retain += smartlist_len(ns->entries));
    }
    retain = digestset_new(n_max_retain);
  }

  cutoff = now - OLD_ROUTER_DESC_MAX_AGE;
  /* Build a list of all the descriptors that _anybody_ lists. */
  if (caches && networkstatus_v2_list) {
    SMARTLIST_FOREACH(networkstatus_v2_list, networkstatus_v2_t *, ns,
    {
      /* XXXX The inner loop here gets pretty expensive, and actually shows up
       * on some profiles.  It may be the reason digestmap_set shows up in
       * profiles too.  If instead we kept a per-descriptor digest count of
       * how many networkstatuses recommended each descriptor, and changed
       * that only when the networkstatuses changed, that would be a speed
       * improvement, possibly 1-4% if it also removes digestmap_set from the
       * profile.  Not worth it for 0.1.2.x, though.  The new directory
       * system will obsolete this whole thing in 0.2.0.x. */
      SMARTLIST_FOREACH(ns->entries, routerstatus_t *, rs,
        if (rs->published_on >= cutoff)
          digestset_add(retain, rs->descriptor_digest));
    });
  }

  /* Retain anything listed in the consensus. */
  if (consensus) {
    SMARTLIST_FOREACH(consensus->routerstatus_list, routerstatus_t *, rs,
        if (rs->published_on >= cutoff)
          digestset_add(retain, rs->descriptor_digest));
  }

  /* If we have a consensus, and nearly as many v2 networkstatuses as we want,
   * we should consider pruning current routers that are too old and that
   * nobody recommends.  (If we don't have a consensus or enough v2
   * networkstatuses, then we should get more before we decide to kill
   * routers.) */
  /* we set this to true iff we don't care about v2 info, or we have enough. */
  have_enough_v2 = !caches ||
    (networkstatus_v2_list &&
     smartlist_len(networkstatus_v2_list) > get_n_v2_authorities() / 2);

  if (have_enough_v2 && consensus) {
    cutoff = now - ROUTER_MAX_AGE;
    /* Remove too-old unrecommended members of routerlist->routers. */
    for (i = 0; i < smartlist_len(routerlist->routers); ++i) {
      router = smartlist_get(routerlist->routers, i);
      if (router->cache_info.published_on <= cutoff &&
          router->cache_info.last_listed_as_valid_until < now &&
          !digestset_isin(retain,
                          router->cache_info.signed_descriptor_digest)) {
        /* Too old: remove it.  (If we're a cache, just move it into
         * old_routers.) */
        log_info(LD_DIR,
                 "Forgetting obsolete (too old) routerinfo for router '%s'",
                 router->nickname);
        routerlist_remove(routerlist, router, 1, now);
        i--;
      }
    }
  }

  //routerlist_assert_ok(routerlist);

  /* Remove far-too-old members of routerlist->old_routers. */
  cutoff = now - OLD_ROUTER_DESC_MAX_AGE;
  for (i = 0; i < smartlist_len(routerlist->old_routers); ++i) {
    sd = smartlist_get(routerlist->old_routers, i);
    if (sd->published_on <= cutoff &&
        sd->last_listed_as_valid_until < now &&
        !digestset_isin(retain, sd->signed_descriptor_digest)) {
      /* Too old.  Remove it. */
      routerlist_remove_old(routerlist, sd, i--);
    }
  }

  //routerlist_assert_ok(routerlist);

  log_info(LD_DIR, "We have %d live routers and %d old router descriptors.",
           smartlist_len(routerlist->routers),
           smartlist_len(routerlist->old_routers));

  /* Now we might have to look at routerlist->old_routers for extraneous
   * members. (We'd keep all the members if we could, but we need to save
   * space.) First, check whether we have too many router descriptors, total.
   * We're okay with having too many for some given router, so long as the
   * total number doesn't approach max_descriptors_per_router()*len(router).
   */
  if (smartlist_len(routerlist->old_routers) <
      smartlist_len(routerlist->routers))
    goto done;

  /* Sort by identity, then fix indices. */
  smartlist_sort(routerlist->old_routers, _compare_old_routers_by_identity);
  /* Fix indices. */
  for (i = 0; i < smartlist_len(routerlist->old_routers); ++i) {
    signed_descriptor_t *r = smartlist_get(routerlist->old_routers, i);
    r->routerlist_index = i;
  }

  /* Iterate through the list from back to front, so when we remove descriptors
   * we don't mess up groups we haven't gotten to. */
  for (i = smartlist_len(routerlist->old_routers)-1; i >= 0; --i) {
    signed_descriptor_t *r = smartlist_get(routerlist->old_routers, i);
    if (!cur_id) {
      cur_id = r->identity_digest;
      hi = i;
    }
    if (tor_memneq(cur_id, r->identity_digest, DIGEST_LEN)) {
      routerlist_remove_old_cached_routers_with_id(now,
                                                   cutoff, i+1, hi, retain);
      cur_id = r->identity_digest;
      hi = i;
    }
  }
  if (hi>=0)
    routerlist_remove_old_cached_routers_with_id(now, cutoff, 0, hi, retain);
  //routerlist_assert_ok(routerlist);

 done:
  digestset_free(retain);
  router_rebuild_store(RRS_DONT_REMOVE_OLD, &routerlist->desc_store);
  router_rebuild_store(RRS_DONT_REMOVE_OLD,&routerlist->extrainfo_store);
}

/** We just added a new set of descriptors. Take whatever extra steps
 * we need. */
void
routerlist_descriptors_added(smartlist_t *sl, int from_cache)
{
  tor_assert(sl);
  control_event_descriptors_changed(sl);
  SMARTLIST_FOREACH_BEGIN(sl, routerinfo_t *, ri) {
    if (ri->purpose == ROUTER_PURPOSE_BRIDGE)
      learned_bridge_descriptor(ri, from_cache);
    if (ri->needs_retest_if_added) {
      ri->needs_retest_if_added = 0;
      dirserv_single_reachability_test(approx_time(), ri);
    }
  } SMARTLIST_FOREACH_END(ri);
}

/**
 * Code to parse a single router descriptor and insert it into the
 * routerlist.  Return -1 if the descriptor was ill-formed; 0 if the
 * descriptor was well-formed but could not be added; and 1 if the
 * descriptor was added.
 *
 * If we don't add it and <b>msg</b> is not NULL, then assign to
 * *<b>msg</b> a static string describing the reason for refusing the
 * descriptor.
 *
 * This is used only by the controller.
 */
int
router_load_single_router(const char *s, uint8_t purpose, int cache,
                          const char **msg)
{
  routerinfo_t *ri;
  was_router_added_t r;
  smartlist_t *lst;
  char annotation_buf[ROUTER_ANNOTATION_BUF_LEN];
  tor_assert(msg);
  *msg = NULL;

  tor_snprintf(annotation_buf, sizeof(annotation_buf),
               "@source controller\n"
               "@purpose %s\n", router_purpose_to_string(purpose));

  if (!(ri = router_parse_entry_from_string(s, NULL, 1, 0, annotation_buf))) {
    log_warn(LD_DIR, "Error parsing router descriptor; dropping.");
    *msg = "Couldn't parse router descriptor.";
    return -1;
  }
  tor_assert(ri->purpose == purpose);
  if (router_is_me(ri)) {
    log_warn(LD_DIR, "Router's identity key matches mine; dropping.");
    *msg = "Router's identity key matches mine.";
    routerinfo_free(ri);
    return 0;
  }

  if (!cache) /* obey the preference of the controller */
    ri->cache_info.do_not_cache = 1;

  lst = smartlist_create();
  smartlist_add(lst, ri);
  routers_update_status_from_consensus_networkstatus(lst, 0);

  r = router_add_to_routerlist(ri, msg, 0, 0);
  if (!WRA_WAS_ADDED(r)) {
    /* we've already assigned to *msg now, and ri is already freed */
    tor_assert(*msg);
    if (r == ROUTER_AUTHDIR_REJECTS)
      log_warn(LD_DIR, "Couldn't add router to list: %s Dropping.", *msg);
    smartlist_free(lst);
    return 0;
  } else {
    routerlist_descriptors_added(lst, 0);
    smartlist_free(lst);
    log_debug(LD_DIR, "Added router to list");
    return 1;
  }
}

/** Given a string <b>s</b> containing some routerdescs, parse it and put the
 * routers into our directory.  If saved_location is SAVED_NOWHERE, the routers
 * are in response to a query to the network: cache them by adding them to
 * the journal.
 *
 * Return the number of routers actually added.
 *
 * If <b>requested_fingerprints</b> is provided, it must contain a list of
 * uppercased fingerprints.  Do not update any router whose
 * fingerprint is not on the list; after updating a router, remove its
 * fingerprint from the list.
 *
 * If <b>descriptor_digests</b> is non-zero, then the requested_fingerprints
 * are descriptor digests. Otherwise they are identity digests.
 */
int
router_load_routers_from_string(const char *s, const char *eos,
                                saved_location_t saved_location,
                                smartlist_t *requested_fingerprints,
                                int descriptor_digests,
                                const char *prepend_annotations)
{
  smartlist_t *routers = smartlist_create(), *changed = smartlist_create();
  char fp[HEX_DIGEST_LEN+1];
  const char *msg;
  int from_cache = (saved_location != SAVED_NOWHERE);
  int allow_annotations = (saved_location != SAVED_NOWHERE);
  int any_changed = 0;

  router_parse_list_from_string(&s, eos, routers, saved_location, 0,
                                allow_annotations, prepend_annotations);

  routers_update_status_from_consensus_networkstatus(routers, !from_cache);

  log_info(LD_DIR, "%d elements to add", smartlist_len(routers));

  SMARTLIST_FOREACH_BEGIN(routers, routerinfo_t *, ri) {
    was_router_added_t r;
    char d[DIGEST_LEN];
    if (requested_fingerprints) {
      base16_encode(fp, sizeof(fp), descriptor_digests ?
                      ri->cache_info.signed_descriptor_digest :
                      ri->cache_info.identity_digest,
                    DIGEST_LEN);
      if (smartlist_string_isin(requested_fingerprints, fp)) {
        smartlist_string_remove(requested_fingerprints, fp);
      } else {
        char *requested =
          smartlist_join_strings(requested_fingerprints," ",0,NULL);
        log_warn(LD_DIR,
                 "We received a router descriptor with a fingerprint (%s) "
                 "that we never requested. (We asked for: %s.) Dropping.",
                 fp, requested);
        tor_free(requested);
        routerinfo_free(ri);
        continue;
      }
    }

    memcpy(d, ri->cache_info.signed_descriptor_digest, DIGEST_LEN);
    r = router_add_to_routerlist(ri, &msg, from_cache, !from_cache);
    if (WRA_WAS_ADDED(r)) {
      any_changed++;
      smartlist_add(changed, ri);
      routerlist_descriptors_added(changed, from_cache);
      smartlist_clear(changed);
    } else if (WRA_WAS_REJECTED(r)) {
      download_status_t *dl_status;
      dl_status = router_get_dl_status_by_descriptor_digest(d);
      if (dl_status) {
        log_info(LD_GENERAL, "Marking router %s as never downloadable",
                 hex_str(d, DIGEST_LEN));
        download_status_mark_impossible(dl_status);
      }
    }
  } SMARTLIST_FOREACH_END(ri);

  routerlist_assert_ok(routerlist);

  if (any_changed)
    router_rebuild_store(0, &routerlist->desc_store);

  smartlist_free(routers);
  smartlist_free(changed);

  return any_changed;
}

/** Parse one or more extrainfos from <b>s</b> (ending immediately before
 * <b>eos</b> if <b>eos</b> is present).  Other arguments are as for
 * router_load_routers_from_string(). */
void
router_load_extrainfo_from_string(const char *s, const char *eos,
                                  saved_location_t saved_location,
                                  smartlist_t *requested_fingerprints,
                                  int descriptor_digests)
{
  smartlist_t *extrainfo_list = smartlist_create();
  const char *msg;
  int from_cache = (saved_location != SAVED_NOWHERE);

  router_parse_list_from_string(&s, eos, extrainfo_list, saved_location, 1, 0,
                                NULL);

  log_info(LD_DIR, "%d elements to add", smartlist_len(extrainfo_list));

  SMARTLIST_FOREACH(extrainfo_list, extrainfo_t *, ei, {
      was_router_added_t added =
        router_add_extrainfo_to_routerlist(ei, &msg, from_cache, !from_cache);
      if (WRA_WAS_ADDED(added) && requested_fingerprints) {
        char fp[HEX_DIGEST_LEN+1];
        base16_encode(fp, sizeof(fp), descriptor_digests ?
                        ei->cache_info.signed_descriptor_digest :
                        ei->cache_info.identity_digest,
                      DIGEST_LEN);
        smartlist_string_remove(requested_fingerprints, fp);
        /* We silently let people stuff us with extrainfos we didn't ask for,
         * so long as we would have wanted them anyway.  Since we always fetch
         * all the extrainfos we want, and we never actually act on them
         * inside Tor, this should be harmless. */
      }
    });

  routerlist_assert_ok(routerlist);
  router_rebuild_store(0, &router_get_routerlist()->extrainfo_store);

  smartlist_free(extrainfo_list);
}

/** Return true iff any networkstatus includes a descriptor whose digest
 * is that of <b>desc</b>. */
static int
signed_desc_digest_is_recognized(signed_descriptor_t *desc)
{
  routerstatus_t *rs;
  networkstatus_t *consensus = networkstatus_get_latest_consensus();
  int caches = directory_caches_dir_info(get_options());
  const smartlist_t *networkstatus_v2_list = networkstatus_get_v2_list();

  if (consensus) {
    rs = networkstatus_vote_find_entry(consensus, desc->identity_digest);
    if (rs && tor_memeq(rs->descriptor_digest,
                      desc->signed_descriptor_digest, DIGEST_LEN))
      return 1;
  }
  if (caches && networkstatus_v2_list) {
    SMARTLIST_FOREACH(networkstatus_v2_list, networkstatus_v2_t *, ns,
    {
      if (!(rs = networkstatus_v2_find_entry(ns, desc->identity_digest)))
        continue;
      if (tor_memeq(rs->descriptor_digest,
                  desc->signed_descriptor_digest, DIGEST_LEN))
        return 1;
    });
  }
  return 0;
}

/** Clear all our timeouts for fetching v2 and v3 directory stuff, and then
 * give it all a try again. */
void
routerlist_retry_directory_downloads(time_t now)
{
  router_reset_status_download_failures();
  router_reset_descriptor_download_failures();
  update_networkstatus_downloads(now);
  update_router_descriptor_downloads(now);
}

/** Return 1 if all running sufficiently-stable routers will reject
 * addr:port, return 0 if any might accept it. */
int
router_exit_policy_all_routers_reject(uint32_t addr, uint16_t port,
                                          int need_uptime)
{
  addr_policy_result_t r;
  if (!routerlist) return 1;

  SMARTLIST_FOREACH(routerlist->routers, routerinfo_t *, router,
  {
    if (router->is_running &&
        !router_is_unreliable(router, need_uptime, 0, 0)) {
      r = compare_addr_to_addr_policy(addr, port, router->exit_policy);
      if (r != ADDR_POLICY_REJECTED && r != ADDR_POLICY_PROBABLY_REJECTED)
        return 0; /* this one could be ok. good enough. */
    }
  });
  return 1; /* all will reject. */
}

/** Return true iff <b>router</b> does not permit exit streams.
 */
int
router_exit_policy_rejects_all(routerinfo_t *router)
{
  return router->policy_is_reject_star;
}

/** Add to the list of authoritative directory servers one at
 * <b>address</b>:<b>port</b>, with identity key <b>digest</b>.  If
 * <b>address</b> is NULL, add ourself.  Return the new trusted directory
 * server entry on success or NULL if we couldn't add it. */
trusted_dir_server_t *
add_trusted_dir_server(const char *nickname, const char *address,
                       uint16_t dir_port, uint16_t or_port,
                       const char *digest, const char *v3_auth_digest,
                       authority_type_t type)
{
  trusted_dir_server_t *ent;
  uint32_t a;
  char *hostname = NULL;
  size_t dlen;
  if (!trusted_dir_servers)
    trusted_dir_servers = smartlist_create();

  if (!address) { /* The address is us; we should guess. */
    if (resolve_my_address(LOG_WARN, get_options(), &a, &hostname) < 0) {
      log_warn(LD_CONFIG,
               "Couldn't find a suitable address when adding ourself as a "
               "trusted directory server.");
      return NULL;
    }
  } else {
    if (tor_lookup_hostname(address, &a)) {
      log_warn(LD_CONFIG,
               "Unable to lookup address for directory server at '%s'",
               address);
      return NULL;
    }
    hostname = tor_strdup(address);
  }

  ent = tor_malloc_zero(sizeof(trusted_dir_server_t));
  ent->nickname = nickname ? tor_strdup(nickname) : NULL;
  ent->address = hostname;
  ent->addr = a;
  ent->dir_port = dir_port;
  ent->or_port = or_port;
  ent->is_running = 1;
  ent->type = type;
  memcpy(ent->digest, digest, DIGEST_LEN);
  if (v3_auth_digest && (type & V3_AUTHORITY))
    memcpy(ent->v3_identity_digest, v3_auth_digest, DIGEST_LEN);

  dlen = 64 + strlen(hostname) + (nickname?strlen(nickname):0);
  ent->description = tor_malloc(dlen);
  if (nickname)
    tor_snprintf(ent->description, dlen, "directory server \"%s\" at %s:%d",
                 nickname, hostname, (int)dir_port);
  else
    tor_snprintf(ent->description, dlen, "directory server at %s:%d",
                 hostname, (int)dir_port);

  ent->fake_status.addr = ent->addr;
  memcpy(ent->fake_status.identity_digest, digest, DIGEST_LEN);
  if (nickname)
    strlcpy(ent->fake_status.nickname, nickname,
            sizeof(ent->fake_status.nickname));
  else
    ent->fake_status.nickname[0] = '\0';
  ent->fake_status.dir_port = ent->dir_port;
  ent->fake_status.or_port = ent->or_port;

  if (ent->or_port)
    ent->fake_status.version_supports_begindir = 1;

  ent->fake_status.version_supports_conditional_consensus = 1;

  smartlist_add(trusted_dir_servers, ent);
  router_dir_info_changed();
  return ent;
}

/** Free storage held in <b>cert</b>. */
void
authority_cert_free(authority_cert_t *cert)
{
  if (!cert)
    return;

  tor_free(cert->cache_info.signed_descriptor_body);
  crypto_free_pk_env(cert->signing_key);
  crypto_free_pk_env(cert->identity_key);

  tor_free(cert);
}

/** Free storage held in <b>ds</b>. */
static void
trusted_dir_server_free(trusted_dir_server_t *ds)
{
  if (!ds)
    return;

  tor_free(ds->nickname);
  tor_free(ds->description);
  tor_free(ds->address);
  tor_free(ds);
}

/** Remove all members from the list of trusted dir servers. */
void
clear_trusted_dir_servers(void)
{
  if (trusted_dir_servers) {
    SMARTLIST_FOREACH(trusted_dir_servers, trusted_dir_server_t *, ent,
                      trusted_dir_server_free(ent));
    smartlist_clear(trusted_dir_servers);
  } else {
    trusted_dir_servers = smartlist_create();
  }
  router_dir_info_changed();
}

/** Return 1 if any trusted dir server supports v1 directories,
 * else return 0. */
int
any_trusted_dir_is_v1_authority(void)
{
  if (trusted_dir_servers)
    return get_n_authorities(V1_AUTHORITY) > 0;

  return 0;
}

/** For every current directory connection whose purpose is <b>purpose</b>,
 * and where the resource being downloaded begins with <b>prefix</b>, split
 * rest of the resource into base16 fingerprints, decode them, and set the
 * corresponding elements of <b>result</b> to a nonzero value. */
static void
list_pending_downloads(digestmap_t *result,
                       int purpose, const char *prefix)
{
  const size_t p_len = strlen(prefix);
  smartlist_t *tmp = smartlist_create();
  smartlist_t *conns = get_connection_array();

  tor_assert(result);

  SMARTLIST_FOREACH(conns, connection_t *, conn,
  {
    if (conn->type == CONN_TYPE_DIR &&
        conn->purpose == purpose &&
        !conn->marked_for_close) {
      const char *resource = TO_DIR_CONN(conn)->requested_resource;
      if (!strcmpstart(resource, prefix))
        dir_split_resource_into_fingerprints(resource + p_len,
                                             tmp, NULL, DSR_HEX);
    }
  });
  SMARTLIST_FOREACH(tmp, char *, d,
                    {
                      digestmap_set(result, d, (void*)1);
                      tor_free(d);
                    });
  smartlist_free(tmp);
}

/** For every router descriptor (or extra-info document if <b>extrainfo</b> is
 * true) we are currently downloading by descriptor digest, set result[d] to
 * (void*)1. */
static void
list_pending_descriptor_downloads(digestmap_t *result, int extrainfo)
{
  int purpose =
    extrainfo ? DIR_PURPOSE_FETCH_EXTRAINFO : DIR_PURPOSE_FETCH_SERVERDESC;
  list_pending_downloads(result, purpose, "d/");
}

/** Launch downloads for all the descriptors whose digests are listed
 * as digests[i] for lo <= i < hi.  (Lo and hi may be out of range.)
 * If <b>source</b> is given, download from <b>source</b>; otherwise,
 * download from an appropriate random directory server.
 */
static void
initiate_descriptor_downloads(routerstatus_t *source,
                              int purpose,
                              smartlist_t *digests,
                              int lo, int hi, int pds_flags)
{
  int i, n = hi-lo;
  char *resource, *cp;
  size_t r_len;
  if (n <= 0)
    return;
  if (lo < 0)
    lo = 0;
  if (hi > smartlist_len(digests))
    hi = smartlist_len(digests);

  r_len = 8 + (HEX_DIGEST_LEN+1)*n;
  cp = resource = tor_malloc(r_len);
  memcpy(cp, "d/", 2);
  cp += 2;
  for (i = lo; i < hi; ++i) {
    base16_encode(cp, r_len-(cp-resource),
                  smartlist_get(digests,i), DIGEST_LEN);
    cp += HEX_DIGEST_LEN;
    *cp++ = '+';
  }
  memcpy(cp-1, ".z", 3);

  if (source) {
    /* We know which authority we want. */
    directory_initiate_command_routerstatus(source, purpose,
                                            ROUTER_PURPOSE_GENERAL,
                                            0, /* not private */
                                            resource, NULL, 0, 0);
  } else {
    directory_get_from_dirserver(purpose, ROUTER_PURPOSE_GENERAL, resource,
                                 pds_flags);
  }
  tor_free(resource);
}

/** Return 0 if this routerstatus is obsolete, too new, isn't
 * running, or otherwise not a descriptor that we would make any
 * use of even if we had it. Else return 1. */
static INLINE int
client_would_use_router(routerstatus_t *rs, time_t now, or_options_t *options)
{
  if (!rs->is_running && !options->FetchUselessDescriptors) {
    /* If we had this router descriptor, we wouldn't even bother using it.
     * But, if we want to have a complete list, fetch it anyway. */
    return 0;
  }
  if (rs->published_on + options->TestingEstimatedDescriptorPropagationTime
      > now) {
    /* Most caches probably don't have this descriptor yet. */
    return 0;
  }
  if (rs->published_on + OLD_ROUTER_DESC_MAX_AGE < now) {
    /* We'd drop it immediately for being too old. */
    return 0;
  }
  return 1;
}

/** Max amount of hashes to download per request.
 * Since squid does not like URLs >= 4096 bytes we limit it to 96.
 *   4096 - strlen(http://255.255.255.255/tor/server/d/.z) == 4058
 *   4058/41 (40 for the hash and 1 for the + that separates them) => 98
 *   So use 96 because it's a nice number.
 */
#define MAX_DL_PER_REQUEST 96
/** Don't split our requests so finely that we are requesting fewer than
 * this number per server. */
#define MIN_DL_PER_REQUEST 4
/** To prevent a single screwy cache from confusing us by selective reply,
 * try to split our requests into at least this many requests. */
#define MIN_REQUESTS 3
/** If we want fewer than this many descriptors, wait until we
 * want more, or until MAX_CLIENT_INTERVAL_WITHOUT_REQUEST has
 * passed. */
#define MAX_DL_TO_DELAY 16
/** When directory clients have only a few servers to request, they batch
 * them until they have more, or until this amount of time has passed. */
#define MAX_CLIENT_INTERVAL_WITHOUT_REQUEST (10*60)

/** Given a list of router descriptor digests in <b>downloadable</b>, decide
 * whether to delay fetching until we have more.  If we don't want to delay,
 * launch one or more requests to the appropriate directory authorities. */
static void
launch_router_descriptor_downloads(smartlist_t *downloadable,
                                   routerstatus_t *source, time_t now)
{
  int should_delay = 0, n_downloadable;
  or_options_t *options = get_options();

  n_downloadable = smartlist_len(downloadable);
  if (!directory_fetches_dir_info_early(options)) {
    if (n_downloadable >= MAX_DL_TO_DELAY) {
      log_debug(LD_DIR,
             "There are enough downloadable routerdescs to launch requests.");
      should_delay = 0;
    } else {
      should_delay = (last_routerdesc_download_attempted +
                      MAX_CLIENT_INTERVAL_WITHOUT_REQUEST) > now;
      if (!should_delay && n_downloadable) {
        if (last_routerdesc_download_attempted) {
          log_info(LD_DIR,
                   "There are not many downloadable routerdescs, but we've "
                   "been waiting long enough (%d seconds). Downloading.",
                   (int)(now-last_routerdesc_download_attempted));
        } else {
          log_info(LD_DIR,
                 "There are not many downloadable routerdescs, but we haven't "
                 "tried downloading descriptors recently. Downloading.");
        }
      }
    }
  }
  /* XXX should we consider having even the dir mirrors delay
   * a little bit, so we don't load the authorities as much? -RD
   * I don't think so.  If we do, clients that want those descriptors may
   * not actually find them if the caches haven't got them yet. -NM
   */

  if (! should_delay && n_downloadable) {
    int i, n_per_request;
    const char *req_plural = "", *rtr_plural = "";
    int pds_flags = PDS_RETRY_IF_NO_SERVERS;
    if (! authdir_mode_any_nonhidserv(options)) {
      /* If we wind up going to the authorities, we want to only open one
       * connection to each authority at a time, so that we don't overload
       * them.  We do this by setting PDS_NO_EXISTING_SERVERDESC_FETCH
       * regardless of whether we're a cache or not; it gets ignored if we're
       * not calling router_pick_trusteddirserver.
       *
       * Setting this flag can make initiate_descriptor_downloads() ignore
       * requests.  We need to make sure that we do in fact call
       * update_router_descriptor_downloads() later on, once the connections
       * have succeeded or failed.
       */
      pds_flags |= PDS_NO_EXISTING_SERVERDESC_FETCH;
    }

    n_per_request = CEIL_DIV(n_downloadable, MIN_REQUESTS);
    if (n_per_request > MAX_DL_PER_REQUEST)
      n_per_request = MAX_DL_PER_REQUEST;
    if (n_per_request < MIN_DL_PER_REQUEST)
      n_per_request = MIN_DL_PER_REQUEST;

    if (n_downloadable > n_per_request)
      req_plural = rtr_plural = "s";
    else if (n_downloadable > 1)
      rtr_plural = "s";

    log_info(LD_DIR,
             "Launching %d request%s for %d router%s, %d at a time",
             CEIL_DIV(n_downloadable, n_per_request),
             req_plural, n_downloadable, rtr_plural, n_per_request);
    smartlist_sort_digests(downloadable);
    for (i=0; i < n_downloadable; i += n_per_request) {
      initiate_descriptor_downloads(source, DIR_PURPOSE_FETCH_SERVERDESC,
                                    downloadable, i, i+n_per_request,
                                    pds_flags);
    }
    last_routerdesc_download_attempted = now;
  }
}

/** Launch downloads for router status as needed, using the strategy used by
 * authorities and caches: based on the v2 networkstatuses we have, download
 * every descriptor we don't have but would serve, from a random authority
 * that lists it. */
static void
update_router_descriptor_cache_downloads_v2(time_t now)
{
  smartlist_t **downloadable; /* For each authority, what can we dl from it? */
  smartlist_t **download_from; /*          ... and, what will we dl from it? */
  digestmap_t *map; /* Which descs are in progress, or assigned? */
  int i, j, n;
  int n_download;
  or_options_t *options = get_options();
  const smartlist_t *networkstatus_v2_list = networkstatus_get_v2_list();

  if (! directory_fetches_dir_info_early(options)) {
    log_warn(LD_BUG, "Called update_router_descriptor_cache_downloads_v2() "
             "on a non-dir-mirror?");
  }

  if (!networkstatus_v2_list || !smartlist_len(networkstatus_v2_list))
    return;

  map = digestmap_new();
  n = smartlist_len(networkstatus_v2_list);

  downloadable = tor_malloc_zero(sizeof(smartlist_t*) * n);
  download_from = tor_malloc_zero(sizeof(smartlist_t*) * n);

  /* Set map[d]=1 for the digest of every descriptor that we are currently
   * downloading. */
  list_pending_descriptor_downloads(map, 0);

  /* For the digest of every descriptor that we don't have, and that we aren't
   * downloading, add d to downloadable[i] if the i'th networkstatus knows
   * about that descriptor, and we haven't already failed to get that
   * descriptor from the corresponding authority.
   */
  n_download = 0;
  SMARTLIST_FOREACH(networkstatus_v2_list, networkstatus_v2_t *, ns,
    {
      trusted_dir_server_t *ds;
      smartlist_t *dl;
      dl = downloadable[ns_sl_idx] = smartlist_create();
      download_from[ns_sl_idx] = smartlist_create();
      if (ns->published_on + MAX_NETWORKSTATUS_AGE+10*60 < now) {
        /* Don't download if the networkstatus is almost ancient. */
        /* Actually, I suspect what's happening here is that we ask
         * for the descriptor when we have a given networkstatus,
         * and then we get a newer networkstatus, and then we receive
         * the descriptor. Having a networkstatus actually expire is
         * probably a rare event, and we'll probably be happiest if
         * we take this clause out. -RD */
        continue;
      }

      /* Don't try dirservers that we think are down -- we might have
       * just tried them and just marked them as down. */
      ds = router_get_trusteddirserver_by_digest(ns->identity_digest);
      if (ds && !ds->is_running)
        continue;

      SMARTLIST_FOREACH(ns->entries, routerstatus_t * , rs,
        {
          if (!rs->need_to_mirror)
            continue;
          if (router_get_by_descriptor_digest(rs->descriptor_digest)) {
            log_warn(LD_BUG,
                     "We have a router descriptor, but need_to_mirror=1.");
            rs->need_to_mirror = 0;
            continue;
          }
          if (authdir_mode(options) && dirserv_would_reject_router(rs)) {
            rs->need_to_mirror = 0;
            continue;
          }
          if (digestmap_get(map, rs->descriptor_digest)) {
            /* We're downloading it already. */
            continue;
          } else {
            /* We could download it from this guy. */
            smartlist_add(dl, rs->descriptor_digest);
            ++n_download;
          }
        });
    });

  /* At random, assign descriptors to authorities such that:
   * - if d is a member of some downloadable[x], d is a member of some
   *   download_from[y].  (Everything we want to download, we try to download
   *   from somebody.)
   * - If d is a member of download_from[y], d is a member of downloadable[y].
   *   (We only try to download descriptors from authorities who claim to have
   *   them.)
   * - No d is a member of download_from[x] and download_from[y] s.t. x != y.
   *   (We don't try to download anything from two authorities concurrently.)
   */
  while (n_download) {
    int which_ns = crypto_rand_int(n);
    smartlist_t *dl = downloadable[which_ns];
    int idx;
    char *d;
    if (!smartlist_len(dl))
      continue;
    idx = crypto_rand_int(smartlist_len(dl));
    d = smartlist_get(dl, idx);
    if (! digestmap_get(map, d)) {
      smartlist_add(download_from[which_ns], d);
      digestmap_set(map, d, (void*) 1);
    }
    smartlist_del(dl, idx);
    --n_download;
  }

  /* Now, we can actually launch our requests. */
  for (i=0; i<n; ++i) {
    networkstatus_v2_t *ns = smartlist_get(networkstatus_v2_list, i);
    trusted_dir_server_t *ds =
      router_get_trusteddirserver_by_digest(ns->identity_digest);
    smartlist_t *dl = download_from[i];
    int pds_flags = PDS_RETRY_IF_NO_SERVERS;
    if (! authdir_mode_any_nonhidserv(options))
      pds_flags |= PDS_NO_EXISTING_SERVERDESC_FETCH; /* XXXX ignored*/

    if (!ds) {
      log_info(LD_DIR, "Networkstatus with no corresponding authority!");
      continue;
    }
    if (! smartlist_len(dl))
      continue;
    log_info(LD_DIR, "Requesting %d descriptors from authority \"%s\"",
             smartlist_len(dl), ds->nickname);
    for (j=0; j < smartlist_len(dl); j += MAX_DL_PER_REQUEST) {
      initiate_descriptor_downloads(&(ds->fake_status),
                                    DIR_PURPOSE_FETCH_SERVERDESC, dl, j,
                                    j+MAX_DL_PER_REQUEST, pds_flags);
    }
  }

  for (i=0; i<n; ++i) {
    smartlist_free(download_from[i]);
    smartlist_free(downloadable[i]);
  }
  tor_free(download_from);
  tor_free(downloadable);
  digestmap_free(map,NULL);
}

/** For any descriptor that we want that's currently listed in
 * <b>consensus</b>, download it as appropriate. */
void
update_consensus_router_descriptor_downloads(time_t now, int is_vote,
                                             networkstatus_t *consensus)
{
  or_options_t *options = get_options();
  digestmap_t *map = NULL;
  smartlist_t *no_longer_old = smartlist_create();
  smartlist_t *downloadable = smartlist_create();
  routerstatus_t *source = NULL;
  int authdir = authdir_mode(options);
  int n_delayed=0, n_have=0, n_would_reject=0, n_wouldnt_use=0,
    n_inprogress=0, n_in_oldrouters=0;

  if (directory_too_idle_to_fetch_descriptors(options, now))
    goto done;
  if (!consensus)
    goto done;

  if (is_vote) {
    /* where's it from, so we know whom to ask for descriptors */
    trusted_dir_server_t *ds;
    networkstatus_voter_info_t *voter = smartlist_get(consensus->voters, 0);
    tor_assert(voter);
    ds = trusteddirserver_get_by_v3_auth_digest(voter->identity_digest);
    if (ds)
      source = &(ds->fake_status);
    else
      log_warn(LD_DIR, "couldn't lookup source from vote?");
  }

  map = digestmap_new();
  list_pending_descriptor_downloads(map, 0);
  SMARTLIST_FOREACH(consensus->routerstatus_list, void *, rsp,
    {
      routerstatus_t *rs =
        is_vote ? &(((vote_routerstatus_t *)rsp)->status) : rsp;
      signed_descriptor_t *sd;
      if ((sd = router_get_by_descriptor_digest(rs->descriptor_digest))) {
        routerinfo_t *ri;
        ++n_have;
        if (!(ri = router_get_by_digest(rs->identity_digest)) ||
            tor_memneq(ri->cache_info.signed_descriptor_digest,
                   sd->signed_descriptor_digest, DIGEST_LEN)) {
          /* We have a descriptor with this digest, but either there is no
           * entry in routerlist with the same ID (!ri), or there is one,
           * but the identity digest differs (memcmp).
           */
          smartlist_add(no_longer_old, sd);
          ++n_in_oldrouters; /* We have it in old_routers. */
        }
        continue; /* We have it already. */
      }
      if (digestmap_get(map, rs->descriptor_digest)) {
        ++n_inprogress;
        continue; /* We have an in-progress download. */
      }
      if (!download_status_is_ready(&rs->dl_status, now,
                                    MAX_ROUTERDESC_DOWNLOAD_FAILURES)) {
        ++n_delayed; /* Not ready for retry. */
        continue;
      }
      if (authdir && dirserv_would_reject_router(rs)) {
        ++n_would_reject;
        continue; /* We would throw it out immediately. */
      }
      if (!directory_caches_dir_info(options) &&
          !client_would_use_router(rs, now, options)) {
        ++n_wouldnt_use;
        continue; /* We would never use it ourself. */
      }
      if (is_vote && source) {
        char time_bufnew[ISO_TIME_LEN+1];
        char time_bufold[ISO_TIME_LEN+1];
        routerinfo_t *oldrouter = router_get_by_digest(rs->identity_digest);
        format_iso_time(time_bufnew, rs->published_on);
        if (oldrouter)
          format_iso_time(time_bufold, oldrouter->cache_info.published_on);
        log_info(LD_DIR, "Learned about %s (%s vs %s) from %s's vote (%s)",
                 rs->nickname, time_bufnew,
                 oldrouter ? time_bufold : "none",
                 source->nickname, oldrouter ? "known" : "unknown");
      }
      smartlist_add(downloadable, rs->descriptor_digest);
    });

  if (!authdir_mode_handles_descs(options, ROUTER_PURPOSE_GENERAL)
      && smartlist_len(no_longer_old)) {
    routerlist_t *rl = router_get_routerlist();
    log_info(LD_DIR, "%d router descriptors listed in consensus are "
             "currently in old_routers; making them current.",
             smartlist_len(no_longer_old));
    SMARTLIST_FOREACH(no_longer_old, signed_descriptor_t *, sd, {
        const char *msg;
        was_router_added_t r;
        routerinfo_t *ri = routerlist_reparse_old(rl, sd);
        if (!ri) {
          log_warn(LD_BUG, "Failed to re-parse a router.");
          continue;
        }
        r = router_add_to_routerlist(ri, &msg, 1, 0);
        if (WRA_WAS_OUTDATED(r)) {
          log_warn(LD_DIR, "Couldn't add re-parsed router: %s",
                   msg?msg:"???");
        }
      });
    routerlist_assert_ok(rl);
  }

  log_info(LD_DIR,
           "%d router descriptors downloadable. %d delayed; %d present "
           "(%d of those were in old_routers); %d would_reject; "
           "%d wouldnt_use; %d in progress.",
           smartlist_len(downloadable), n_delayed, n_have, n_in_oldrouters,
           n_would_reject, n_wouldnt_use, n_inprogress);

  launch_router_descriptor_downloads(downloadable, source, now);

  digestmap_free(map, NULL);
 done:
  smartlist_free(downloadable);
  smartlist_free(no_longer_old);
}

/** How often should we launch a server/authority request to be sure of getting
 * a guess for our IP? */
/*XXXX023 this info should come from netinfo cells or something, or we should
 * do this only when we aren't seeing incoming data. see bug 652. */
#define DUMMY_DOWNLOAD_INTERVAL (20*60)

/** Launch downloads for router status as needed. */
void
update_router_descriptor_downloads(time_t now)
{
  or_options_t *options = get_options();
  static time_t last_dummy_download = 0;
  if (should_delay_dir_fetches(options))
    return;
  if (directory_fetches_dir_info_early(options)) {
    update_router_descriptor_cache_downloads_v2(now);
  }
  update_consensus_router_descriptor_downloads(now, 0,
    networkstatus_get_reasonably_live_consensus(now));

  /* XXXX023 we could be smarter here; see notes on bug 652. */
  /* If we're a server that doesn't have a configured address, we rely on
   * directory fetches to learn when our address changes.  So if we haven't
   * tried to get any routerdescs in a long time, try a dummy fetch now. */
  if (!options->Address &&
      server_mode(options) &&
      last_routerdesc_download_attempted + DUMMY_DOWNLOAD_INTERVAL < now &&
      last_dummy_download + DUMMY_DOWNLOAD_INTERVAL < now) {
    last_dummy_download = now;
    directory_get_from_dirserver(DIR_PURPOSE_FETCH_SERVERDESC,
                                 ROUTER_PURPOSE_GENERAL, "authority.z",
                                 PDS_RETRY_IF_NO_SERVERS);
  }
}

/** Launch extrainfo downloads as needed. */
void
update_extrainfo_downloads(time_t now)
{
  or_options_t *options = get_options();
  routerlist_t *rl;
  smartlist_t *wanted;
  digestmap_t *pending;
  int old_routers, i;
  int n_no_ei = 0, n_pending = 0, n_have = 0, n_delay = 0;
  if (! options->DownloadExtraInfo)
    return;
  if (should_delay_dir_fetches(options))
    return;
  if (!router_have_minimum_dir_info())
    return;

  pending = digestmap_new();
  list_pending_descriptor_downloads(pending, 1);
  rl = router_get_routerlist();
  wanted = smartlist_create();
  for (old_routers = 0; old_routers < 2; ++old_routers) {
    smartlist_t *lst = old_routers ? rl->old_routers : rl->routers;
    for (i = 0; i < smartlist_len(lst); ++i) {
      signed_descriptor_t *sd;
      char *d;
      if (old_routers)
        sd = smartlist_get(lst, i);
      else
        sd = &((routerinfo_t*)smartlist_get(lst, i))->cache_info;
      if (sd->is_extrainfo)
        continue; /* This should never happen. */
      if (old_routers && !router_get_by_digest(sd->identity_digest))
        continue; /* Couldn't check the signature if we got it. */
      if (sd->extrainfo_is_bogus)
        continue;
      d = sd->extra_info_digest;
      if (tor_digest_is_zero(d)) {
        ++n_no_ei;
        continue;
      }
      if (eimap_get(rl->extra_info_map, d)) {
        ++n_have;
        continue;
      }
      if (!download_status_is_ready(&sd->ei_dl_status, now,
                                    MAX_ROUTERDESC_DOWNLOAD_FAILURES)) {
        ++n_delay;
        continue;
      }
      if (digestmap_get(pending, d)) {
        ++n_pending;
        continue;
      }
      smartlist_add(wanted, d);
    }
  }
  digestmap_free(pending, NULL);

  log_info(LD_DIR, "Extrainfo download status: %d router with no ei, %d "
           "with present ei, %d delaying, %d pending, %d downloadable.",
           n_no_ei, n_have, n_delay, n_pending, smartlist_len(wanted));

  smartlist_shuffle(wanted);
  for (i = 0; i < smartlist_len(wanted); i += MAX_DL_PER_REQUEST) {
    initiate_descriptor_downloads(NULL, DIR_PURPOSE_FETCH_EXTRAINFO,
                                  wanted, i, i + MAX_DL_PER_REQUEST,
                PDS_RETRY_IF_NO_SERVERS|PDS_NO_EXISTING_SERVERDESC_FETCH);
  }

  smartlist_free(wanted);
}

/** True iff, the last time we checked whether we had enough directory info
 * to build circuits, the answer was "yes". */
static int have_min_dir_info = 0;
/** True iff enough has changed since the last time we checked whether we had
 * enough directory info to build circuits that our old answer can no longer
 * be trusted. */
static int need_to_update_have_min_dir_info = 1;
/** String describing what we're missing before we have enough directory
 * info. */
static char dir_info_status[128] = "";

/** Return true iff we have enough networkstatus and router information to
 * start building circuits.  Right now, this means "more than half the
 * networkstatus documents, and at least 1/4 of expected routers." */
//XXX should consider whether we have enough exiting nodes here.
int
router_have_minimum_dir_info(void)
{
  if (PREDICT_UNLIKELY(need_to_update_have_min_dir_info)) {
    update_router_have_minimum_dir_info();
    need_to_update_have_min_dir_info = 0;
  }
  return have_min_dir_info;
}

/** Called when our internal view of the directory has changed.  This can be
 * when the authorities change, networkstatuses change, the list of routerdescs
 * changes, or number of running routers changes.
 */
void
router_dir_info_changed(void)
{
  need_to_update_have_min_dir_info = 1;
  rend_hsdir_routers_changed();
}

/** Return a string describing what we're missing before we have enough
 * directory info. */
const char *
get_dir_info_status_string(void)
{
  return dir_info_status;
}

/** Iterate over the servers listed in <b>consensus</b>, and count how many of
 * them seem like ones we'd use, and how many of <em>those</em> we have
 * descriptors for.  Store the former in *<b>num_usable</b> and the latter in
 * *<b>num_present</b>.  If <b>in_set</b> is non-NULL, only consider those
 * routers in <b>in_set</b>.
 */
static void
count_usable_descriptors(int *num_present, int *num_usable,
                         const networkstatus_t *consensus,
                         or_options_t *options, time_t now,
                         routerset_t *in_set)
{
  *num_present = 0, *num_usable=0;

  SMARTLIST_FOREACH(consensus->routerstatus_list, routerstatus_t *, rs,
     {
       if (in_set && ! routerset_contains_routerstatus(in_set, rs))
         continue;
       if (client_would_use_router(rs, now, options)) {
         ++*num_usable; /* the consensus says we want it. */
         if (router_get_by_descriptor_digest(rs->descriptor_digest)) {
           /* we have the descriptor listed in the consensus. */
           ++*num_present;
         }
       }
     });

  log_debug(LD_DIR, "%d usable, %d present.", *num_usable, *num_present);
}

/** We just fetched a new set of descriptors. Compute how far through
 * the "loading descriptors" bootstrapping phase we are, so we can inform
 * the controller of our progress. */
int
count_loading_descriptors_progress(void)
{
  int num_present = 0, num_usable=0;
  time_t now = time(NULL);
  const networkstatus_t *consensus =
    networkstatus_get_reasonably_live_consensus(now);
  double fraction;

  if (!consensus)
    return 0; /* can't count descriptors if we have no list of them */

  count_usable_descriptors(&num_present, &num_usable,
                           consensus, get_options(), now, NULL);

  if (num_usable == 0)
    return 0; /* don't div by 0 */
  fraction = num_present / (num_usable/4.);
  if (fraction > 1.0)
    return 0; /* it's not the number of descriptors holding us back */
  return BOOTSTRAP_STATUS_LOADING_DESCRIPTORS + (int)
    (fraction*(BOOTSTRAP_STATUS_CONN_OR-1 -
               BOOTSTRAP_STATUS_LOADING_DESCRIPTORS));
}

/** Change the value of have_min_dir_info, setting it true iff we have enough
 * network and router information to build circuits.  Clear the value of
 * need_to_update_have_min_dir_info. */
static void
update_router_have_minimum_dir_info(void)
{
  int num_present = 0, num_usable=0;
  time_t now = time(NULL);
  int res;
  or_options_t *options = get_options();
  const networkstatus_t *consensus =
    networkstatus_get_reasonably_live_consensus(now);

  if (!consensus) {
    if (!networkstatus_get_latest_consensus())
      strlcpy(dir_info_status, "We have no network-status consensus.",
              sizeof(dir_info_status));
    else
      strlcpy(dir_info_status, "We have no recent network-status consensus.",
              sizeof(dir_info_status));
    res = 0;
    goto done;
  }

  if (should_delay_dir_fetches(get_options())) {
    log_notice(LD_DIR, "no known bridge descriptors running yet; stalling");
    strlcpy(dir_info_status, "No live bridge descriptors.",
            sizeof(dir_info_status));
    res = 0;
    goto done;
  }

  count_usable_descriptors(&num_present, &num_usable, consensus, options, now,
                           NULL);

  if (num_present < num_usable/4) {
    tor_snprintf(dir_info_status, sizeof(dir_info_status),
            "We have only %d/%d usable descriptors.", num_present, num_usable);
    res = 0;
    control_event_bootstrap(BOOTSTRAP_STATUS_REQUESTING_DESCRIPTORS, 0);
    goto done;
  } else if (num_present < 2) {
    tor_snprintf(dir_info_status, sizeof(dir_info_status),
                 "Only %d descriptor%s here and believed reachable!",
                 num_present, num_present ? "" : "s");
    res = 0;
    goto done;
  }

  /* Check for entry nodes. */
  if (options->EntryNodes) {
    count_usable_descriptors(&num_present, &num_usable, consensus, options,
                             now, options->EntryNodes);

    if (!num_usable || !num_present) {
      tor_snprintf(dir_info_status, sizeof(dir_info_status),
                   "We have only %d/%d usable entry node descriptors.",
                   num_present, num_usable);
      res = 0;
      goto done;
    }
  }

  res = 1;

 done:
  if (res && !have_min_dir_info) {
    log(LOG_NOTICE, LD_DIR,
        "We now have enough directory information to build circuits.");
    control_event_client_status(LOG_NOTICE, "ENOUGH_DIR_INFO");
    control_event_bootstrap(BOOTSTRAP_STATUS_CONN_OR, 0);
  }
  if (!res && have_min_dir_info) {
    int quiet = directory_too_idle_to_fetch_descriptors(options, now);
    log(quiet ? LOG_INFO : LOG_NOTICE, LD_DIR,
        "Our directory information is no longer up-to-date "
        "enough to build circuits: %s", dir_info_status);

    /* a) make us log when we next complete a circuit, so we know when Tor
     * is back up and usable, and b) disable some activities that Tor
     * should only do while circuits are working, like reachability tests
     * and fetching bridge descriptors only over circuits. */
    can_complete_circuit = 0;

    control_event_client_status(LOG_NOTICE, "NOT_ENOUGH_DIR_INFO");
  }
  have_min_dir_info = res;
  need_to_update_have_min_dir_info = 0;
}

/** Reset the descriptor download failure count on all routers, so that we
 * can retry any long-failed routers immediately.
 */
void
router_reset_descriptor_download_failures(void)
{
  networkstatus_reset_download_failures();
  last_routerdesc_download_attempted = 0;
  if (!routerlist)
    return;
  SMARTLIST_FOREACH(routerlist->routers, routerinfo_t *, ri,
  {
    download_status_reset(&ri->cache_info.ei_dl_status);
  });
  SMARTLIST_FOREACH(routerlist->old_routers, signed_descriptor_t *, sd,
  {
    download_status_reset(&sd->ei_dl_status);
  });
}

/** Any changes in a router descriptor's publication time larger than this are
 * automatically non-cosmetic. */
#define ROUTER_MAX_COSMETIC_TIME_DIFFERENCE (12*60*60)

/** We allow uptime to vary from how much it ought to be by this much. */
#define ROUTER_ALLOW_UPTIME_DRIFT (6*60*60)

/** Return true iff the only differences between r1 and r2 are such that
 * would not cause a recent (post 0.1.1.6) dirserver to republish.
 */
int
router_differences_are_cosmetic(routerinfo_t *r1, routerinfo_t *r2)
{
  time_t r1pub, r2pub;
  long time_difference;
  tor_assert(r1 && r2);

  /* r1 should be the one that was published first. */
  if (r1->cache_info.published_on > r2->cache_info.published_on) {
    routerinfo_t *ri_tmp = r2;
    r2 = r1;
    r1 = ri_tmp;
  }

  /* If any key fields differ, they're different. */
  if (strcasecmp(r1->address, r2->address) ||
      strcasecmp(r1->nickname, r2->nickname) ||
      r1->or_port != r2->or_port ||
      r1->dir_port != r2->dir_port ||
      r1->purpose != r2->purpose ||
      crypto_pk_cmp_keys(r1->onion_pkey, r2->onion_pkey) ||
      crypto_pk_cmp_keys(r1->identity_pkey, r2->identity_pkey) ||
      strcasecmp(r1->platform, r2->platform) ||
      (r1->contact_info && !r2->contact_info) || /* contact_info is optional */
      (!r1->contact_info && r2->contact_info) ||
      (r1->contact_info && r2->contact_info &&
       strcasecmp(r1->contact_info, r2->contact_info)) ||
      r1->is_hibernating != r2->is_hibernating ||
      r1->has_old_dnsworkers != r2->has_old_dnsworkers ||
      cmp_addr_policies(r1->exit_policy, r2->exit_policy))
    return 0;
  if ((r1->declared_family == NULL) != (r2->declared_family == NULL))
    return 0;
  if (r1->declared_family && r2->declared_family) {
    int i, n;
    if (smartlist_len(r1->declared_family)!=smartlist_len(r2->declared_family))
      return 0;
    n = smartlist_len(r1->declared_family);
    for (i=0; i < n; ++i) {
      if (strcasecmp(smartlist_get(r1->declared_family, i),
                     smartlist_get(r2->declared_family, i)))
        return 0;
    }
  }

  /* Did bandwidth change a lot? */
  if ((r1->bandwidthcapacity < r2->bandwidthcapacity/2) ||
      (r2->bandwidthcapacity < r1->bandwidthcapacity/2))
    return 0;

  /* Did the bandwidthrate or bandwidthburst change? */
  if ((r1->bandwidthrate != r2->bandwidthrate) ||
      (r1->bandwidthburst != r2->bandwidthburst))
    return 0;

  /* Did more than 12 hours pass? */
  if (r1->cache_info.published_on + ROUTER_MAX_COSMETIC_TIME_DIFFERENCE
      < r2->cache_info.published_on)
    return 0;

  /* Did uptime fail to increase by approximately the amount we would think,
   * give or take some slop? */
  r1pub = r1->cache_info.published_on;
  r2pub = r2->cache_info.published_on;
  time_difference = labs(r2->uptime - (r1->uptime + (r2pub - r1pub)));
  if (time_difference > ROUTER_ALLOW_UPTIME_DRIFT &&
      time_difference > r1->uptime * .05 &&
      time_difference > r2->uptime * .05)
    return 0;

  /* Otherwise, the difference is cosmetic. */
  return 1;
}

/** Check whether <b>ri</b> (a.k.a. sd) is a router compatible with the
 * extrainfo document
 * <b>ei</b>.  If no router is compatible with <b>ei</b>, <b>ei</b> should be
 * dropped.  Return 0 for "compatible", return 1 for "reject, and inform
 * whoever uploaded <b>ei</b>, and return -1 for "reject silently.".  If
 * <b>msg</b> is present, set *<b>msg</b> to a description of the
 * incompatibility (if any).
 **/
int
routerinfo_incompatible_with_extrainfo(routerinfo_t *ri, extrainfo_t *ei,
                                       signed_descriptor_t *sd,
                                       const char **msg)
{
  int digest_matches, r=1;
  tor_assert(ri);
  tor_assert(ei);
  if (!sd)
    sd = &ri->cache_info;

  if (ei->bad_sig) {
    if (msg) *msg = "Extrainfo signature was bad, or signed with wrong key.";
    return 1;
  }

  digest_matches = tor_memeq(ei->cache_info.signed_descriptor_digest,
                           sd->extra_info_digest, DIGEST_LEN);

  /* The identity must match exactly to have been generated at the same time
   * by the same router. */
  if (tor_memneq(ri->cache_info.identity_digest, ei->cache_info.identity_digest,
             DIGEST_LEN)) {
    if (msg) *msg = "Extrainfo nickname or identity did not match routerinfo";
    goto err; /* different servers */
  }

  if (ei->pending_sig) {
    char signed_digest[128];
    if (crypto_pk_public_checksig(ri->identity_pkey,
                       signed_digest, sizeof(signed_digest),
                       ei->pending_sig, ei->pending_sig_len) != DIGEST_LEN ||
        tor_memneq(signed_digest, ei->cache_info.signed_descriptor_digest,
               DIGEST_LEN)) {
      ei->bad_sig = 1;
      tor_free(ei->pending_sig);
      if (msg) *msg = "Extrainfo signature bad, or signed with wrong key";
      goto err; /* Bad signature, or no match. */
    }

    ei->cache_info.send_unencrypted = ri->cache_info.send_unencrypted;
    tor_free(ei->pending_sig);
  }

  if (ei->cache_info.published_on < sd->published_on) {
    if (msg) *msg = "Extrainfo published time did not match routerdesc";
    goto err;
  } else if (ei->cache_info.published_on > sd->published_on) {
    if (msg) *msg = "Extrainfo published time did not match routerdesc";
    r = -1;
    goto err;
  }

  if (!digest_matches) {
    if (msg) *msg = "Extrainfo digest did not match value from routerdesc";
    goto err; /* Digest doesn't match declared value. */
  }

  return 0;
 err:
  if (digest_matches) {
    /* This signature was okay, and the digest was right: This is indeed the
     * corresponding extrainfo.  But insanely, it doesn't match the routerinfo
     * that lists it.  Don't try to fetch this one again. */
    sd->extrainfo_is_bogus = 1;
  }

  return r;
}

/** Assert that the internal representation of <b>rl</b> is
 * self-consistent. */
void
routerlist_assert_ok(routerlist_t *rl)
{
  routerinfo_t *r2;
  signed_descriptor_t *sd2;
  if (!rl)
    return;
  SMARTLIST_FOREACH(rl->routers, routerinfo_t *, r,
  {
    r2 = rimap_get(rl->identity_map, r->cache_info.identity_digest);
    tor_assert(r == r2);
    sd2 = sdmap_get(rl->desc_digest_map,
                    r->cache_info.signed_descriptor_digest);
    tor_assert(&(r->cache_info) == sd2);
    tor_assert(r->cache_info.routerlist_index == r_sl_idx);
    /* XXXX
     *
     *   Hoo boy.  We need to fix this one, and the fix is a bit tricky, so
     * commenting this out is just a band-aid.
     *
     *   The problem is that, although well-behaved router descriptors
     * should never have the same value for their extra_info_digest, it's
     * possible for ill-behaved routers to claim whatever they like there.
     *
     *   The real answer is to trash desc_by_eid_map and instead have
     * something that indicates for a given extra-info digest we want,
     * what its download status is.  We'll do that as a part of routerlist
     * refactoring once consensus directories are in.  For now,
     * this rep violation is probably harmless: an adversary can make us
     * reset our retry count for an extrainfo, but that's not the end
     * of the world.  Changing the representation in 0.2.0.x would just
     * destabilize the codebase.
    if (!tor_digest_is_zero(r->cache_info.extra_info_digest)) {
      signed_descriptor_t *sd3 =
        sdmap_get(rl->desc_by_eid_map, r->cache_info.extra_info_digest);
      tor_assert(sd3 == &(r->cache_info));
    }
    */
  });
  SMARTLIST_FOREACH(rl->old_routers, signed_descriptor_t *, sd,
  {
    r2 = rimap_get(rl->identity_map, sd->identity_digest);
    tor_assert(sd != &(r2->cache_info));
    sd2 = sdmap_get(rl->desc_digest_map, sd->signed_descriptor_digest);
    tor_assert(sd == sd2);
    tor_assert(sd->routerlist_index == sd_sl_idx);
    /* XXXX see above.
    if (!tor_digest_is_zero(sd->extra_info_digest)) {
      signed_descriptor_t *sd3 =
        sdmap_get(rl->desc_by_eid_map, sd->extra_info_digest);
      tor_assert(sd3 == sd);
    }
    */
  });

  RIMAP_FOREACH(rl->identity_map, d, r) {
    tor_assert(tor_memeq(r->cache_info.identity_digest, d, DIGEST_LEN));
  } DIGESTMAP_FOREACH_END;
  SDMAP_FOREACH(rl->desc_digest_map, d, sd) {
    tor_assert(tor_memeq(sd->signed_descriptor_digest, d, DIGEST_LEN));
  } DIGESTMAP_FOREACH_END;
  SDMAP_FOREACH(rl->desc_by_eid_map, d, sd) {
    tor_assert(!tor_digest_is_zero(d));
    tor_assert(sd);
    tor_assert(tor_memeq(sd->extra_info_digest, d, DIGEST_LEN));
  } DIGESTMAP_FOREACH_END;
  EIMAP_FOREACH(rl->extra_info_map, d, ei) {
    signed_descriptor_t *sd;
    tor_assert(tor_memeq(ei->cache_info.signed_descriptor_digest,
                       d, DIGEST_LEN));
    sd = sdmap_get(rl->desc_by_eid_map,
                   ei->cache_info.signed_descriptor_digest);
    // tor_assert(sd); // XXXX see above
    if (sd) {
      tor_assert(tor_memeq(ei->cache_info.signed_descriptor_digest,
                         sd->extra_info_digest, DIGEST_LEN));
    }
  } DIGESTMAP_FOREACH_END;
}

/** Allocate and return a new string representing the contact info
 * and platform string for <b>router</b>,
 * surrounded by quotes and using standard C escapes.
 *
 * THIS FUNCTION IS NOT REENTRANT.  Don't call it from outside the main
 * thread.  Also, each call invalidates the last-returned value, so don't
 * try log_warn(LD_GENERAL, "%s %s", esc_router_info(a), esc_router_info(b));
 *
 * If <b>router</b> is NULL, it just frees its internal memory and returns.
 */
const char *
esc_router_info(routerinfo_t *router)
{
  static char *info=NULL;
  char *esc_contact, *esc_platform;
  size_t len;
  tor_free(info);

  if (!router)
    return NULL; /* we're exiting; just free the memory we use */

  esc_contact = esc_for_log(router->contact_info);
  esc_platform = esc_for_log(router->platform);

  len = strlen(esc_contact)+strlen(esc_platform)+32;
  info = tor_malloc(len);
  tor_snprintf(info, len, "Contact %s, Platform %s", esc_contact,
               esc_platform);
  tor_free(esc_contact);
  tor_free(esc_platform);

  return info;
}

/** Helper for sorting: compare two routerinfos by their identity
 * digest. */
static int
_compare_routerinfo_by_id_digest(const void **a, const void **b)
{
  routerinfo_t *first = *(routerinfo_t **)a, *second = *(routerinfo_t **)b;
  return fast_memcmp(first->cache_info.identity_digest,
                second->cache_info.identity_digest,
                DIGEST_LEN);
}

/** Sort a list of routerinfo_t in ascending order of identity digest. */
void
routers_sort_by_identity(smartlist_t *routers)
{
  smartlist_sort(routers, _compare_routerinfo_by_id_digest);
}

/** A routerset specifies constraints on a set of possible routerinfos, based
 * on their names, identities, or addresses.  It is optimized for determining
 * whether a router is a member or not, in O(1+P) time, where P is the number
 * of address policy constraints. */
struct routerset_t {
  /** A list of strings for the elements of the policy.  Each string is either
   * a nickname, a hexadecimal identity fingerprint, or an address policy.  A
   * router belongs to the set if its nickname OR its identity OR its address
   * matches an entry here. */
  smartlist_t *list;
  /** A map from lowercase nicknames of routers in the set to (void*)1 */
  strmap_t *names;
  /** A map from identity digests routers in the set to (void*)1 */
  digestmap_t *digests;
  /** An address policy for routers in the set.  For implementation reasons,
   * a router belongs to the set if it is _rejected_ by this policy. */
  smartlist_t *policies;

  /** A human-readable description of what this routerset is for.  Used in
   * log messages. */
  char *description;

  /** A list of the country codes in this set. */
  smartlist_t *country_names;
  /** Total number of countries we knew about when we built <b>countries</b>.*/
  int n_countries;
  /** Bit array mapping the return value of geoip_get_country() to 1 iff the
   * country is a member of this routerset.  Note that we MUST call
   * routerset_refresh_countries() whenever the geoip country list is
   * reloaded. */
  bitarray_t *countries;
};

/** Return a new empty routerset. */
routerset_t *
routerset_new(void)
{
  routerset_t *result = tor_malloc_zero(sizeof(routerset_t));
  result->list = smartlist_create();
  result->names = strmap_new();
  result->digests = digestmap_new();
  result->policies = smartlist_create();
  result->country_names = smartlist_create();
  return result;
}

/** If <b>c</b> is a country code in the form {cc}, return a newly allocated
 * string holding the "cc" part.  Else, return NULL. */
static char *
routerset_get_countryname(const char *c)
{
  char *country;

  if (strlen(c) < 4 || c[0] !='{' || c[3] !='}')
    return NULL;

  country = tor_strndup(c+1, 2);
  tor_strlower(country);
  return country;
}

#if 0
/** Add the GeoIP database's integer index (+1) of a valid two-character
 * country code to the routerset's <b>countries</b> bitarray. Return the
 * integer index if the country code is valid, -1 otherwise.*/
static int
routerset_add_country(const char *c)
{
  char country[3];
  country_t cc;

  /* XXXX: Country codes must be of the form \{[a-z\?]{2}\} but this accepts
     \{[.]{2}\}. Do we need to be strict? -RH */
  /* Nope; if the country code is bad, we'll get 0 when we look it up. */

  if (!geoip_is_loaded()) {
    log(LOG_WARN, LD_CONFIG, "GeoIP database not loaded: Cannot add country"
                             "entry %s, ignoring.", c);
    return -1;
  }

  memcpy(country, c+1, 2);
  country[2] = '\0';
  tor_strlower(country);

  if ((cc=geoip_get_country(country))==-1) {
    log(LOG_WARN, LD_CONFIG, "Country code '%s' is not valid, ignoring.",
        country);
  }
  return cc;
}
#endif

/** Update the routerset's <b>countries</b> bitarray_t. Called whenever
 * the GeoIP database is reloaded.
 */
void
routerset_refresh_countries(routerset_t *target)
{
  int cc;
  bitarray_free(target->countries);

  if (!geoip_is_loaded()) {
    target->countries = NULL;
    target->n_countries = 0;
    return;
  }
  target->n_countries = geoip_get_n_countries();
  target->countries = bitarray_init_zero(target->n_countries);
  SMARTLIST_FOREACH_BEGIN(target->country_names, const char *, country) {
    cc = geoip_get_country(country);
    if (cc >= 0) {
      tor_assert(cc < target->n_countries);
      bitarray_set(target->countries, cc);
    } else {
      log(LOG_WARN, LD_CONFIG, "Country code '%s' is not recognized.",
          country);
    }
  } SMARTLIST_FOREACH_END(country);
}

/** Parse the string <b>s</b> to create a set of routerset entries, and add
 * them to <b>target</b>.  In log messages, refer to the string as
 * <b>description</b>.  Return 0 on success, -1 on failure.
 *
 * Three kinds of elements are allowed in routersets: nicknames, IP address
 * patterns, and fingerprints.  They may be surrounded by optional space, and
 * must be separated by commas.
 */
int
routerset_parse(routerset_t *target, const char *s, const char *description)
{
  int r = 0;
  int added_countries = 0;
  char *countryname;
  smartlist_t *list = smartlist_create();
  smartlist_split_string(list, s, ",",
                         SPLIT_SKIP_SPACE | SPLIT_IGNORE_BLANK, 0);
  SMARTLIST_FOREACH_BEGIN(list, char *, nick) {
      addr_policy_t *p;
      if (is_legal_hexdigest(nick)) {
        char d[DIGEST_LEN];
        if (*nick == '$')
          ++nick;
        log_debug(LD_CONFIG, "Adding identity %s to %s", nick, description);
        base16_decode(d, sizeof(d), nick, HEX_DIGEST_LEN);
        digestmap_set(target->digests, d, (void*)1);
      } else if (is_legal_nickname(nick)) {
        log_debug(LD_CONFIG, "Adding nickname %s to %s", nick, description);
        strmap_set_lc(target->names, nick, (void*)1);
      } else if ((countryname = routerset_get_countryname(nick)) != NULL) {
        log_debug(LD_CONFIG, "Adding country %s to %s", nick,
                  description);
        smartlist_add(target->country_names, countryname);
        added_countries = 1;
      } else if ((strchr(nick,'.') || strchr(nick, '*')) &&
                 (p = router_parse_addr_policy_item_from_string(
                                     nick, ADDR_POLICY_REJECT))) {
        log_debug(LD_CONFIG, "Adding address %s to %s", nick, description);
        smartlist_add(target->policies, p);
      } else {
        log_warn(LD_CONFIG, "Entry '%s' in %s is misformed.", nick,
                 description);
        r = -1;
        tor_free(nick);
        SMARTLIST_DEL_CURRENT(list, nick);
      }
  } SMARTLIST_FOREACH_END(nick);
  smartlist_add_all(target->list, list);
  smartlist_free(list);
  if (added_countries)
    routerset_refresh_countries(target);
  return r;
}

/** Called when we change a node set, or when we reload the geoip list:
 * recompute all country info in all configuration node sets and in the
 * routerlist. */
void
refresh_all_country_info(void)
{
  or_options_t *options = get_options();

  if (options->EntryNodes)
    routerset_refresh_countries(options->EntryNodes);
  if (options->ExitNodes)
    routerset_refresh_countries(options->ExitNodes);
  if (options->ExcludeNodes)
    routerset_refresh_countries(options->ExcludeNodes);
  if (options->ExcludeExitNodes)
    routerset_refresh_countries(options->ExcludeExitNodes);
  if (options->_ExcludeExitNodesUnion)
    routerset_refresh_countries(options->_ExcludeExitNodesUnion);

  routerlist_refresh_countries();
}

/** Add all members of the set <b>source</b> to <b>target</b>. */
void
routerset_union(routerset_t *target, const routerset_t *source)
{
  char *s;
  tor_assert(target);
  if (!source || !source->list)
    return;
  s = routerset_to_string(source);
  routerset_parse(target, s, "other routerset");
  tor_free(s);
}

/** Return true iff <b>set</b> lists only nicknames and digests, and includes
 * no IP ranges or countries. */
int
routerset_is_list(const routerset_t *set)
{
  return smartlist_len(set->country_names) == 0 &&
    smartlist_len(set->policies) == 0;
}

/** Return true iff we need a GeoIP IP-to-country database to make sense of
 * <b>set</b>. */
int
routerset_needs_geoip(const routerset_t *set)
{
  return set && smartlist_len(set->country_names);
}

/** Return true iff there are no entries in <b>set</b>. */
int
routerset_is_empty(const routerset_t *set)
{
  return !set || smartlist_len(set->list) == 0;
}

/** Helper.  Return true iff <b>set</b> contains a router based on the other
 * provided fields.  Return higher values for more specific subentries: a
 * single router is more specific than an address range of routers, which is
 * more specific in turn than a country code.
 *
 * (If country is -1, then we take the country
 * from addr.) */
static int
routerset_contains(const routerset_t *set, const tor_addr_t *addr,
                   uint16_t orport,
                   const char *nickname, const char *id_digest, int is_named,
                   country_t country)
{
  if (!set || !set->list) return 0;
  (void) is_named; /* not supported */
  if (nickname && strmap_get_lc(set->names, nickname))
    return 4;
  if (id_digest && digestmap_get(set->digests, id_digest))
    return 4;
  if (addr && compare_tor_addr_to_addr_policy(addr, orport, set->policies)
      == ADDR_POLICY_REJECTED)
    return 3;
  if (set->countries) {
    if (country < 0 && addr)
      country = geoip_get_country_by_ip(tor_addr_to_ipv4h(addr));

    if (country >= 0 && country < set->n_countries &&
        bitarray_is_set(set->countries, country))
      return 2;
  }
  return 0;
}

/** Return true iff we can tell that <b>ei</b> is a member of <b>set</b>. */
int
routerset_contains_extendinfo(const routerset_t *set, const extend_info_t *ei)
{
  return routerset_contains(set,
                            &ei->addr,
                            ei->port,
                            ei->nickname,
                            ei->identity_digest,
                            -1, /*is_named*/
                            -1 /*country*/);
}

/** Return true iff <b>ri</b> is in <b>set</b>. */
int
routerset_contains_router(const routerset_t *set, routerinfo_t *ri)
{
  tor_addr_t addr;
  tor_addr_from_ipv4h(&addr, ri->addr);
  return routerset_contains(set,
                            &addr,
                            ri->or_port,
                            ri->nickname,
                            ri->cache_info.identity_digest,
                            ri->is_named,
                            ri->country);
}

/** Return true iff <b>rs</b> is in <b>set</b>. */
int
routerset_contains_routerstatus(const routerset_t *set, routerstatus_t *rs)
{
  tor_addr_t addr;
  tor_addr_from_ipv4h(&addr, rs->addr);
  return routerset_contains(set,
                            &addr,
                            rs->or_port,
                            rs->nickname,
                            rs->identity_digest,
                            rs->is_named,
                            -1);
}

/** Add every known routerinfo_t that is a member of <b>routerset</b> to
 * <b>out</b>, but never add any that are part of <b>excludeset</b>.
 * If <b>running_only</b>, only add the running ones. */
void
routerset_get_all_routers(smartlist_t *out, const routerset_t *routerset,
                          const routerset_t *excludeset, int running_only)
{
  tor_assert(out);
  if (!routerset || !routerset->list)
    return;
  if (!warned_nicknames)
    warned_nicknames = smartlist_create();
  if (routerset_is_list(routerset)) {

    /* No routers are specified by type; all are given by name or digest.
     * we can do a lookup in O(len(routerset)). */
    SMARTLIST_FOREACH(routerset->list, const char *, name, {
        routerinfo_t *router = router_get_by_nickname(name, 1);
        if (router) {
          if (!running_only || router->is_running)
            if (!routerset_contains_router(excludeset, router))
              smartlist_add(out, router);
        }
    });
  } else {
    /* We need to iterate over the routerlist to get all the ones of the
     * right kind. */
    routerlist_t *rl = router_get_routerlist();
    SMARTLIST_FOREACH(rl->routers, routerinfo_t *, router, {
        if (running_only && !router->is_running)
          continue;
        if (routerset_contains_router(routerset, router) &&
            !routerset_contains_router(excludeset, router))
          smartlist_add(out, router);
    });
  }
}

#if 0
/** Add to <b>target</b> every routerinfo_t from <b>source</b> except:
 *
 * 1) Don't add it if <b>include</b> is non-empty and the relay isn't in
 * <b>include</b>; and
 * 2) Don't add it if <b>exclude</b> is non-empty and the relay is
 * excluded in a more specific fashion by <b>exclude</b>.
 * 3) If <b>running_only</b>, don't add non-running routers.
 */
void
routersets_get_disjunction(smartlist_t *target,
                           const smartlist_t *source,
                           const routerset_t *include,
                           const routerset_t *exclude, int running_only)
{
  SMARTLIST_FOREACH(source, routerinfo_t *, router, {
    int include_result;
    if (running_only && !router->is_running)
      continue;
    if (!routerset_is_empty(include))
      include_result = routerset_contains_router(include, router);
    else
      include_result = 1;

    if (include_result) {
      int exclude_result = routerset_contains_router(exclude, router);
      if (include_result >= exclude_result)
        smartlist_add(target, router);
    }
  });
}
#endif

/** Remove every routerinfo_t from <b>lst</b> that is in <b>routerset</b>. */
void
routerset_subtract_routers(smartlist_t *lst, const routerset_t *routerset)
{
  tor_assert(lst);
  if (!routerset)
    return;
  SMARTLIST_FOREACH(lst, routerinfo_t *, r, {
      if (routerset_contains_router(routerset, r)) {
        //log_debug(LD_DIR, "Subtracting %s",r->nickname);
        SMARTLIST_DEL_CURRENT(lst, r);
      }
    });
}

/** Return a new string that when parsed by routerset_parse_string() will
 * yield <b>set</b>. */
char *
routerset_to_string(const routerset_t *set)
{
  if (!set || !set->list)
    return tor_strdup("");
  return smartlist_join_strings(set->list, ",", 0, NULL);
}

/** Helper: return true iff old and new are both NULL, or both non-NULL
 * equal routersets. */
int
routerset_equal(const routerset_t *old, const routerset_t *new)
{
  if (routerset_is_empty(old) && routerset_is_empty(new)) {
    /* Two empty sets are equal */
    return 1;
  } else if (routerset_is_empty(old) || routerset_is_empty(new)) {
    /* An empty set is equal to nothing else. */
    return 0;
  }
  tor_assert(old != NULL);
  tor_assert(new != NULL);

  if (smartlist_len(old->list) != smartlist_len(new->list))
    return 0;

  SMARTLIST_FOREACH(old->list, const char *, cp1, {
    const char *cp2 = smartlist_get(new->list, cp1_sl_idx);
    if (strcmp(cp1, cp2))
      return 0;
  });

  return 1;
<<<<<<< HEAD
=======

#if 0
  /* XXXX: This won't work if the names/digests are identical but in a
     different order. Checking for exact equality would be heavy going,
     is it worth it? -RH*/
  /* This code is totally bogus; sizeof doesn't work even remotely like this
   * code seems to think.  Let's revert to a string-based comparison for
   * now. -NM*/
  if (sizeof(old->names) != sizeof(new->names))
    return 0;

  if (tor_memcmp(old->names,new->names,sizeof(new->names)))
    return 0;
  if (sizeof(old->digests) != sizeof(new->digests))
    return 0;
  if (tor_memcmp(old->digests,new->digests,sizeof(new->digests)))
    return 0;
  if (sizeof(old->countries) != sizeof(new->countries))
    return 0;
  if (tor_memcmp(old->countries,new->countries,sizeof(new->countries)))
    return 0;
  return 1;
#endif
>>>>>>> 59f9097d
}

/** Free all storage held in <b>routerset</b>. */
void
routerset_free(routerset_t *routerset)
{
  if (!routerset)
    return;

  SMARTLIST_FOREACH(routerset->list, char *, cp, tor_free(cp));
  smartlist_free(routerset->list);
  SMARTLIST_FOREACH(routerset->policies, addr_policy_t *, p,
                    addr_policy_free(p));
  smartlist_free(routerset->policies);
  SMARTLIST_FOREACH(routerset->country_names, char *, cp, tor_free(cp));
  smartlist_free(routerset->country_names);

  strmap_free(routerset->names, NULL);
  digestmap_free(routerset->digests, NULL);
  bitarray_free(routerset->countries);
  tor_free(routerset);
}

/** Refresh the country code of <b>ri</b>.  This function MUST be called on
 * each router when the GeoIP database is reloaded, and on all new routers. */
void
routerinfo_set_country(routerinfo_t *ri)
{
  ri->country = geoip_get_country_by_ip(ri->addr);
}

/** Set the country code of all routers in the routerlist. */
void
routerlist_refresh_countries(void)
{
  routerlist_t *rl = router_get_routerlist();
  SMARTLIST_FOREACH(rl->routers, routerinfo_t *, ri,
                    routerinfo_set_country(ri));
}

/** Determine the routers that are responsible for <b>id</b> (binary) and
 * add pointers to those routers' routerstatus_t to <b>responsible_dirs</b>.
 * Return -1 if we're returning an empty smartlist, else return 0.
 */
int
hid_serv_get_responsible_directories(smartlist_t *responsible_dirs,
                                     const char *id)
{
  int start, found, n_added = 0, i;
  networkstatus_t *c = networkstatus_get_latest_consensus();
  if (!c || !smartlist_len(c->routerstatus_list)) {
    log_warn(LD_REND, "We don't have a consensus, so we can't perform v2 "
             "rendezvous operations.");
    return -1;
  }
  tor_assert(id);
  start = networkstatus_vote_find_entry_idx(c, id, &found);
  if (start == smartlist_len(c->routerstatus_list)) start = 0;
  i = start;
  do {
    routerstatus_t *r = smartlist_get(c->routerstatus_list, i);
    if (r->is_hs_dir) {
      smartlist_add(responsible_dirs, r);
      if (++n_added == REND_NUMBER_OF_CONSECUTIVE_REPLICAS)
        return 0;
    }
    if (++i == smartlist_len(c->routerstatus_list))
      i = 0;
  } while (i != start);

  /* Even though we don't have the desired number of hidden service
   * directories, be happy if we got any. */
  return smartlist_len(responsible_dirs) ? 0 : -1;
}

/** Return true if this node is currently acting as hidden service
 * directory, false otherwise. */
int
hid_serv_acting_as_directory(void)
{
  routerinfo_t *me = router_get_my_routerinfo();
  networkstatus_t *c;
  routerstatus_t *rs;
  if (!me)
    return 0;
  if (!get_options()->HidServDirectoryV2) {
    log_info(LD_REND, "We are not acting as hidden service directory, "
                      "because we have not been configured as such.");
    return 0;
  }
  if (!(c = networkstatus_get_latest_consensus())) {
    log_info(LD_REND, "There's no consensus, so I can't tell if I'm a hidden "
             "service directory");
    return 0;
  }
  rs = networkstatus_vote_find_entry(c, me->cache_info.identity_digest);
  if (!rs) {
    log_info(LD_REND, "We're not listed in the consensus, so we're not "
             "being a hidden service directory.");
    return 0;
  }
  if (!rs->is_hs_dir) {
    log_info(LD_REND, "We're not listed as a hidden service directory in "
             "the consensus, so we won't be one.");
    return 0;
  }
  return 1;
}

/** Return true if this node is responsible for storing the descriptor ID
 * in <b>query</b> and false otherwise. */
int
hid_serv_responsible_for_desc_id(const char *query)
{
  routerinfo_t *me;
  routerstatus_t *last_rs;
  const char *my_id, *last_id;
  int result;
  smartlist_t *responsible;
  if (!hid_serv_acting_as_directory())
    return 0;
  if (!(me = router_get_my_routerinfo()))
    return 0; /* This is redundant, but let's be paranoid. */
  my_id = me->cache_info.identity_digest;
  responsible = smartlist_create();
  if (hid_serv_get_responsible_directories(responsible, query) < 0) {
    smartlist_free(responsible);
    return 0;
  }
  last_rs = smartlist_get(responsible, smartlist_len(responsible)-1);
  last_id = last_rs->identity_digest;
  result = rend_id_is_in_interval(my_id, query, last_id);
  smartlist_free(responsible);
  return result;
}
<|MERGE_RESOLUTION|>--- conflicted
+++ resolved
@@ -2768,49 +2768,6 @@
       "In %d old descriptors: "U64_FORMAT" bytes.",
       smartlist_len(routerlist->routers), U64_PRINTF_ARG(livedescs),
       smartlist_len(routerlist->old_routers), U64_PRINTF_ARG(olddescs));
-<<<<<<< HEAD
-=======
-
-#if 0
-  {
-    const smartlist_t *networkstatus_v2_list = networkstatus_get_v2_list();
-    networkstatus_t *consensus = networkstatus_get_latest_consensus();
-    log(severity, LD_DIR, "Now let's look through old_descriptors!");
-    SMARTLIST_FOREACH(routerlist->old_routers, signed_descriptor_t *, sd, {
-        int in_v2 = 0;
-        int in_v3 = 0;
-        char published[ISO_TIME_LEN+1];
-        char last_valid_until[ISO_TIME_LEN+1];
-        char last_served_at[ISO_TIME_LEN+1];
-        char id[HEX_DIGEST_LEN+1];
-        routerstatus_t *rs;
-        format_iso_time(published, sd->published_on);
-        format_iso_time(last_valid_until, sd->last_listed_as_valid_until);
-        format_iso_time(last_served_at, sd->last_served_at);
-        base16_encode(id, sizeof(id), sd->identity_digest, DIGEST_LEN);
-        SMARTLIST_FOREACH(networkstatus_v2_list, networkstatus_v2_t *, ns,
-          {
-            rs = networkstatus_v2_find_entry(ns, sd->identity_digest);
-            if (rs && tor_memeq(rs->descriptor_digest,
-                              sd->signed_descriptor_digest, DIGEST_LEN)) {
-              in_v2 = 1; break;
-            }
-          });
-        if (consensus) {
-          rs = networkstatus_vote_find_entry(consensus, sd->identity_digest);
-          if (rs && tor_memeq(rs->descriptor_digest,
-                            sd->signed_descriptor_digest, DIGEST_LEN))
-            in_v3 = 1;
-        }
-        log(severity, LD_DIR,
-            "Old descriptor for %s (published %s) %sin v2 ns, %sin v3 "
-            "consensus.  Last valid until %s; last served at %s.",
-            id, published, in_v2 ? "" : "not ", in_v3 ? "" : "not ",
-            last_valid_until, last_served_at);
-    });
-  }
-#endif
->>>>>>> 59f9097d
 }
 
 /** Debugging helper: If <b>idx</b> is nonnegative, assert that <b>ri</b> is
@@ -3142,16 +3099,9 @@
     if (!tor_digest_is_zero(sd->extra_info_digest))
       sdmap_set(rl->desc_by_eid_map, sd->extra_info_digest, sd);
   } else {
-<<<<<<< HEAD
     /* We're dropping ri_old. */
     if (!same_descriptors) {
       /* digests don't match; The sdmap_set above didn't replace */
-=======
-    if (tor_memneq(ri_old->cache_info.signed_descriptor_digest,
-               ri_new->cache_info.signed_descriptor_digest,
-               DIGEST_LEN)) {
-      /* digests don't match; digestmap_set didn't replace */
->>>>>>> 59f9097d
       sdmap_remove(rl->desc_digest_map,
                    ri_old->cache_info.signed_descriptor_digest);
 
@@ -3378,26 +3328,15 @@
   SMARTLIST_FOREACH(networkstatus_v2_list, networkstatus_v2_t *, ns,
   {
     routerstatus_t *rs =
-<<<<<<< HEAD
       networkstatus_v2_find_entry(ns, id_digest);
-    if (rs && !memcmp(rs->descriptor_digest,
-=======
-      networkstatus_v2_find_entry(ns, router->cache_info.identity_digest);
     if (rs && tor_memeq(rs->descriptor_digest,
->>>>>>> 59f9097d
                       router->cache_info.signed_descriptor_digest,
                       DIGEST_LEN))
       rs->need_to_mirror = 0;
   });
   if (consensus) {
-<<<<<<< HEAD
     routerstatus_t *rs = networkstatus_vote_find_entry(consensus, id_digest);
-    if (rs && !memcmp(rs->descriptor_digest,
-=======
-    routerstatus_t *rs = networkstatus_vote_find_entry(consensus,
-                                        router->cache_info.identity_digest);
     if (rs && tor_memeq(rs->descriptor_digest,
->>>>>>> 59f9097d
                       router->cache_info.signed_descriptor_digest,
                       DIGEST_LEN)) {
       in_consensus = 1;
@@ -5738,32 +5677,6 @@
   });
 
   return 1;
-<<<<<<< HEAD
-=======
-
-#if 0
-  /* XXXX: This won't work if the names/digests are identical but in a
-     different order. Checking for exact equality would be heavy going,
-     is it worth it? -RH*/
-  /* This code is totally bogus; sizeof doesn't work even remotely like this
-   * code seems to think.  Let's revert to a string-based comparison for
-   * now. -NM*/
-  if (sizeof(old->names) != sizeof(new->names))
-    return 0;
-
-  if (tor_memcmp(old->names,new->names,sizeof(new->names)))
-    return 0;
-  if (sizeof(old->digests) != sizeof(new->digests))
-    return 0;
-  if (tor_memcmp(old->digests,new->digests,sizeof(new->digests)))
-    return 0;
-  if (sizeof(old->countries) != sizeof(new->countries))
-    return 0;
-  if (tor_memcmp(old->countries,new->countries,sizeof(new->countries)))
-    return 0;
-  return 1;
-#endif
->>>>>>> 59f9097d
 }
 
 /** Free all storage held in <b>routerset</b>. */
