--- conflicted
+++ resolved
@@ -163,11 +163,7 @@
           return 1;
       } else {
         if (a->timestamp_dirty ||
-<<<<<<< HEAD
-            tor_timercmp(&a->timestamp_created, &b->timestamp_created, >))
-=======
             timercmp(&a->timestamp_created, &b->timestamp_created, >))
->>>>>>> 65eb0e41
           return 1;
         if (CIRCUIT_IS_ORIGIN(b) &&
             TO_ORIGIN_CIRCUIT(b)->build_state->is_internal)
@@ -227,11 +223,7 @@
 
     if (purpose == CIRCUIT_PURPOSE_C_INTRODUCE_ACK_WAIT &&
         !must_be_open && circ->state != CIRCUIT_STATE_OPEN &&
-<<<<<<< HEAD
-        circ->timestamp_created.tv_sec + REND_PARALLEL_INTRO_DELAY < now) {
-=======
         tv_mdiff(&now, &circ->timestamp_created) > circ_times.timeout_ms) {
->>>>>>> 65eb0e41
       intro_going_on_but_too_old = 1;
       continue;
     }
@@ -336,11 +328,7 @@
     else
       cutoff = general_cutoff;
 
-<<<<<<< HEAD
-    if (victim->timestamp_created.tv_sec > cutoff)
-=======
     if (timercmp(&victim->timestamp_created, &cutoff, >))
->>>>>>> 65eb0e41
       continue; /* it's still young, leave it alone */
 
 #if 0
@@ -435,18 +423,6 @@
          * it off at, we probably had a suspend event along this codepath,
          * and we should discard the value.
          */
-<<<<<<< HEAD
-        if (now - victim->timestamp_created.tv_sec >
-            2*circ_times.close_ms/1000+1) {
-          log_notice(LD_CIRC,
-                     "Extremely large value for circuit build timeout: %lds. "
-                     "Assuming clock jump. Purpose %d",
-                     (long)(now - victim->timestamp_created.tv_sec),
-                      victim->purpose);
-        } else if (circuit_build_times_count_close(&circ_times,
-                                        first_hop_succeeded,
-                                        victim->timestamp_created.tv_sec)) {
-=======
         if (timercmp(&victim->timestamp_created, &extremely_old_cutoff, <)) {
           log_notice(LD_CIRC,
                      "Extremely large value for circuit build timeout: %lds. "
@@ -456,7 +432,6 @@
         } else if (circuit_build_times_count_close(&circ_times,
                                             first_hop_succeeded,
                                             victim->timestamp_created.tv_sec)) {
->>>>>>> 65eb0e41
           circuit_build_times_set_timeout(&circ_times);
         }
       }
@@ -797,11 +772,7 @@
                 circ->purpose);
       circuit_mark_for_close(circ, END_CIRC_REASON_FINISHED);
     } else if (!circ->timestamp_dirty && circ->state == CIRCUIT_STATE_OPEN) {
-<<<<<<< HEAD
-      if (circ->timestamp_created.tv_sec < cutoff) {
-=======
       if (timercmp(&circ->timestamp_created, &cutoff, <)) {
->>>>>>> 65eb0e41
         if (circ->purpose == CIRCUIT_PURPOSE_C_GENERAL ||
                 circ->purpose == CIRCUIT_PURPOSE_C_MEASURE_TIMEOUT ||
                 circ->purpose == CIRCUIT_PURPOSE_S_ESTABLISH_INTRO ||
@@ -810,13 +781,8 @@
                 circ->purpose <= CIRCUIT_PURPOSE_C_REND_READY_INTRO_ACKED) ||
                 circ->purpose == CIRCUIT_PURPOSE_S_CONNECT_REND) {
           log_debug(LD_CIRC,
-<<<<<<< HEAD
-                    "Closing circuit that has been unused for %ld seconds.",
-                    (long)(now - circ->timestamp_created.tv_sec));
-=======
                     "Closing circuit that has been unused for %ld msec.",
                     tv_mdiff(&circ->timestamp_created, &now));
->>>>>>> 65eb0e41
           circuit_mark_for_close(circ, END_CIRC_REASON_FINISHED);
         } else if (!TO_ORIGIN_CIRCUIT(circ)->is_ancient) {
           /* Server-side rend joined circuits can end up really old, because
@@ -830,11 +796,7 @@
                        "Ancient non-dirty circuit %d is still around after "
                        "%ld milliseconds. Purpose: %d",
                        TO_ORIGIN_CIRCUIT(circ)->global_identifier,
-<<<<<<< HEAD
-                       (long)(now - circ->timestamp_created.tv_sec),
-=======
                        tv_mdiff(&circ->timestamp_created, &now),
->>>>>>> 65eb0e41
                        circ->purpose);
             /* FFFF implement a new circuit_purpose_to_string() so we don't
              * just print out a number for circ->purpose */
