--- conflicted
+++ resolved
@@ -426,7 +426,6 @@
     }
   }
 
-<<<<<<< HEAD
   /* CAA records */
   if (hs_opts->HiddenServiceCAA) {
     for (const config_line_t *caa_line = hs_opts->HiddenServiceCAA;
@@ -446,7 +445,8 @@
       log_info(LD_CONFIG, "HiddenServiceCAA=%s for %s",
                caa_line->value, escaped(config->directory_path));
     }
-=======
+  }
+
   /* Are the PoW anti-DoS defenses enabled? */
   config->has_pow_defenses_enabled = hs_opts->HiddenServicePoWDefensesEnabled;
   config->pow_queue_rate = hs_opts->HiddenServicePoWQueueRate;
@@ -459,7 +459,6 @@
              config->pow_queue_rate);
     log_info(LD_REND, "Service PoW queue burst set to: %" PRIu32,
              config->pow_queue_burst);
->>>>>>> d4f4fb60
   }
 
   /* We do not load the key material for the service at this stage. This is
