--- conflicted
+++ resolved
@@ -263,9 +263,7 @@
   c->has_dos_defense_enabled = HS_CONFIG_V3_DOS_DEFENSE_DEFAULT;
   c->intro_dos_rate_per_sec = HS_CONFIG_V3_DOS_DEFENSE_RATE_PER_SEC_DEFAULT;
   c->intro_dos_burst_per_sec = HS_CONFIG_V3_DOS_DEFENSE_BURST_PER_SEC_DEFAULT;
-<<<<<<< HEAD
   c->caa = smartlist_new();
-=======
   /* PoW default options. */
   c->has_dos_defense_enabled = HS_CONFIG_V3_POW_DEFENSES_DEFAULT;
 }
@@ -321,7 +319,6 @@
       (time(NULL) +
        crypto_rand_int_range(HS_SERVICE_POW_SEED_ROTATE_TIME_MIN,
                              HS_SERVICE_POW_SEED_ROTATE_TIME_MAX));
->>>>>>> d4f4fb60
 }
 
 /** From a service configuration object config, clear everything from it
