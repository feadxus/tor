/* Copyright (c) 2017 The Tor Project, Inc. */
/* See LICENSE for licensing information */

/**
 * \file circuitpadding.c
 * \brief Circuit-level padding implementation
 *
 * \details
 *
 * This file implements Tor proposal 254 "Padding Negotiation" which is heavily
 * inspired by the paper "Toward an Efficient Website Fingerprinting Defense"
 * by M. Juarez, M. Imani, M. Perry, C. Diaz, M. Wright.
 *
 * In particular the code in this file describes mechanisms for clients to
 * negotiate various types of circuit-level padding from relays.
 *
 * Each padding type is described by a state machine (circpad_machine_spec_t),
 * which is also referred as a "padding machine" in this file.  Currently,
 * these state machines are hardcoded in the source code (e.g. see
 * circpad_machines_init()), but in the future we will be able to
 * serialize them in the torrc or the consensus.
 *
 * As specified by prop#254, clients can negotiate padding with relays by using
 * PADDING_NEGOTIATE cells. After successful padding negotiation, padding
 * machines are assigned to the circuit in their mutable form as a
 * circpad_machine_runtime_t.
 *
 * Each state of a padding state machine can be either:
 * - A histogram that specifies inter-arrival padding delays.
 * - Or a parametrized probability distribution that specifies inter-arrival
 *   delays (see circpad_distribution_type_t).
 *
 * Padding machines start from the START state and finish with the END
 * state. They can transition between states using the events in
 * circpad_event_t.
 *
 * When a padding machine reaches the END state, it gets wiped from the circuit
 * so that other padding machines can take over if needed (see
 * circpad_machine_spec_transitioned_to_end()).
 *
 ****************************
 * General notes:
 *
 * All used machines should be heap allocated and placed into
 * origin_padding_machines/relay_padding_machines so that they get correctly
 * cleaned up by the circpad_free_all() function.
 **/

#define CIRCUITPADDING_PRIVATE

#include <math.h>
#include "lib/math/fp.h"
#include "lib/math/prob_distr.h"
#include "core/or/or.h"
#include "core/or/circuitpadding.h"
#include "core/or/circuitpadding_machines.h"
#include "core/or/circuitlist.h"
#include "core/or/circuituse.h"
#include "core/mainloop/netstatus.h"
#include "core/or/relay.h"
#include "feature/stats/rephist.h"
#include "feature/nodelist/networkstatus.h"

#include "core/or/channel.h"

#include "lib/time/compat_time.h"
#include "lib/defs/time.h"
#include "lib/crypt_ops/crypto_rand.h"

#include "core/or/crypt_path_st.h"
#include "core/or/circuit_st.h"
#include "core/or/origin_circuit_st.h"
#include "core/or/or_circuit_st.h"
#include "feature/nodelist/routerstatus_st.h"
#include "feature/nodelist/node_st.h"
#include "core/or/cell_st.h"
#include "core/or/extend_info_st.h"
#include "core/crypto/relay_crypto.h"
#include "feature/nodelist/nodelist.h"

#include "app/config/config.h"

static inline circpad_circuit_state_t circpad_circuit_state(
                                        origin_circuit_t *circ);
static void circpad_setup_machine_on_circ(circuit_t *on_circ,
                                        const circpad_machine_spec_t *machine);
static double circpad_distribution_sample(circpad_distribution_t dist);

static inline void circpad_machine_update_state_length_for_nonpadding(
        circpad_machine_runtime_t *mi);

/** Cached consensus params */
static uint8_t circpad_padding_disabled;
static uint8_t circpad_padding_reduced;
static uint8_t circpad_global_max_padding_percent;
static uint16_t circpad_global_allowed_cells;
static uint16_t circpad_max_circ_queued_cells;

/** Global cell counts, for rate limiting */
static uint64_t circpad_global_padding_sent;
static uint64_t circpad_global_nonpadding_sent;

/** This is the list of circpad_machine_spec_t's parsed from consensus and
 *  torrc that have origin_side == 1 (ie: are for client side).
 *
 *  The machines in this smartlist are considered immutable and they are used
 *  as-is by circuits so they should not change or get deallocated in Tor's
 *  runtime and as long as circuits are alive. */
STATIC smartlist_t *origin_padding_machines = NULL;

/** This is the list of circpad_machine_spec_t's parsed from consensus and
 *  torrc that have origin_side == 0 (ie: are for relay side).
 *
 *  The machines in this smartlist are considered immutable and they are used
 *  as-is by circuits so they should not change or get deallocated in Tor's
 *  runtime and as long as circuits are alive. */
STATIC smartlist_t *relay_padding_machines = NULL;

/** Loop over the current padding state machines using <b>loop_var</b> as the
 *  loop variable. */
#define FOR_EACH_CIRCUIT_MACHINE_BEGIN(loop_var)                         \
  STMT_BEGIN                                                             \
  for (int loop_var = 0; loop_var < CIRCPAD_MAX_MACHINES; loop_var++) {
#define FOR_EACH_CIRCUIT_MACHINE_END } STMT_END ;

/** Loop over the current active padding state machines using <b>loop_var</b>
 *  as the loop variable. If a machine is not active, skip it. */
#define FOR_EACH_ACTIVE_CIRCUIT_MACHINE_BEGIN(loop_var, circ)            \
  FOR_EACH_CIRCUIT_MACHINE_BEGIN(loop_var)                               \
  if (!(circ)->padding_info[loop_var])                           \
    continue;
#define FOR_EACH_ACTIVE_CIRCUIT_MACHINE_END } STMT_END ;

/**
 * Free the machineinfo at an index
 */
static void
circpad_circuit_machineinfo_free_idx(circuit_t *circ, int idx)
{
  if (circ->padding_info[idx]) {
    log_fn(LOG_INFO,LD_CIRC, "Freeing padding info idx %d on circuit %u (%d)",
           idx, CIRCUIT_IS_ORIGIN(circ) ?
             TO_ORIGIN_CIRCUIT(circ)->global_identifier : 0,
           circ->purpose);

    tor_free(circ->padding_info[idx]->histogram);
    timer_free(circ->padding_info[idx]->padding_timer);
    tor_free(circ->padding_info[idx]);
  }
}

/**
 * Return true if circpad has decided to hold the circuit open for additional
 * padding. This function is used to take and retain ownership of certain
 * types of circuits that have padding machines on them, that have been passed
 * to circuit_mark_for_close().
 *
 * circuit_mark_for_close() calls this function to ask circpad if any padding
 * machines want to keep the circuit open longer to pad.
 *
 * Any non-measurement circuit that was closed for a normal, non-error reason
 * code may be held open for up to CIRCPAD_DELAY_INFINITE microseconds between
 * network-driven cell events.
 *
 * After CIRCPAD_DELAY_INFINITE microseconds of silence on a circuit, this
 * function will no longer hold it open (it will return 0 regardless of
 * what the machines ask for, and thus circuit_expire_old_circuits_clientside()
 * will close the circuit after roughly 1.25hr of idle time, maximum,
 * regardless of the padding machine state.
 */
int
circpad_marked_circuit_for_padding(circuit_t *circ, int reason)
{
  /* If the circuit purpose is measurement or path bias, don't
   * hold it open */
  if (circ->purpose == CIRCUIT_PURPOSE_PATH_BIAS_TESTING ||
      circ->purpose == CIRCUIT_PURPOSE_C_MEASURE_TIMEOUT) {
    return 0;
  }

  /* If the circuit is closed for any reason other than these three valid,
   * client-side close reasons, do not try to keep it open. It is probably
   * damaged or unusable. Note this is OK with vanguards because
   * controller-closed circuits have REASON=REQUESTED, so vanguards-closed
   * circuits will not be held open (we want them to close ASAP). */
  if (!(reason == END_CIRC_REASON_NONE ||
        reason == END_CIRC_REASON_FINISHED ||
        reason == END_CIRC_REASON_IP_NOW_REDUNDANT)) {
    return 0;
  }

  FOR_EACH_ACTIVE_CIRCUIT_MACHINE_BEGIN(i, circ) {
    circpad_machine_runtime_t *mi = circ->padding_info[i];
    if (!mi) {
      continue; // No padding runtime info; check next machine
    }

    const circpad_state_t *state = circpad_machine_current_state(mi);

    /* If we're in END state (NULL here), then check next machine */
    if (!state) {
      continue; // check next machine
    }

    /* If the machine does not want to control the circuit close itself, then
     * check the next machine */
    if (!circ->padding_machine[i]->manage_circ_lifetime) {
      continue; // check next machine
    }

    /* If the machine has reached the END state, we can close. Check next
     * machine. */
    if (mi->current_state == CIRCPAD_STATE_END) {
      continue; // check next machine
    }

    log_info(LD_CIRC, "Circuit %d is not marked for close because of a "
<<<<<<< HEAD
             "pending padding machine.", CIRCUIT_IS_ORIGIN(circ) ?
             TO_ORIGIN_CIRCUIT(circ)->global_identifier : 0);
=======
             "pending padding machine in index %d.",
             CIRCUIT_IS_ORIGIN(circ) ?
             TO_ORIGIN_CIRCUIT(circ)->global_identifier : 0, i);
>>>>>>> 6deba34f

    /* If the machine has had no network events at all within the
     * last circpad_delay_t timespan, it's in some deadlock state.
     * Tell circuit_mark_for_close() that we don't own it anymore.
     * This will allow circuit_expire_old_circuits_clientside() to
     * close it.
     */
    if (circ->padding_info[i]->last_cell_time_sec +
        (time_t)CIRCPAD_DELAY_MAX_SECS < approx_time()) {
      log_notice(LD_BUG, "Circuit %d was not marked for close because of a "
<<<<<<< HEAD
               "pending padding machine for over an hour. Circuit is a %s",
=======
               "pending padding machine in index %d for over an hour. "
               "Circuit is a %s",
>>>>>>> 6deba34f
               CIRCUIT_IS_ORIGIN(circ) ?
               TO_ORIGIN_CIRCUIT(circ)->global_identifier : 0,
               i, circuit_purpose_to_string(circ->purpose));

      return 0; // abort timer reached; mark the circuit for close now
    }

    /* If we weren't marked dirty yet, let's pretend we're dirty now.
     * ("Dirty" means that a circuit has been used for application traffic
     * by Tor.. Dirty circuits have different expiry times, and are not
     * considered in counts of built circuits, etc. By claiming that we're
     * dirty, the rest of Tor will make decisions as if we were actually
     * used by application data.
     *
     * This is most important for circuit_expire_old_circuits_clientside(),
     * where we want that function to expire us after the padding machine
     * has shut down, but using the MaxCircuitDirtiness timer instead of
     * the idle circuit timer (again, we want this because we're not
     * supposed to look idle to Guard nodes that can see our lifespan). */
    if (!circ->timestamp_dirty)
      circ->timestamp_dirty = approx_time();

    /* Take ownership of the circuit */
    circuit_change_purpose(circ, CIRCUIT_PURPOSE_C_CIRCUIT_PADDING);

    return 1;
  } FOR_EACH_ACTIVE_CIRCUIT_MACHINE_END;

  return 0; // No machine wanted to keep the circuit open; mark for close
}

/**
 * Free all the machineinfos in <b>circ</b> that match <b>machine_num</b>.
 *
 * Returns true if any machineinfos with that number were freed.
 * False otherwise. */
static int
free_circ_machineinfos_with_machine_num(circuit_t *circ, int machine_num)
{
  int found = 0;
  FOR_EACH_CIRCUIT_MACHINE_BEGIN(i) {
    if (circ->padding_machine[i] &&
        circ->padding_machine[i]->machine_num == machine_num) {
      circpad_circuit_machineinfo_free_idx(circ, i);
      circ->padding_machine[i] = NULL;
      found = 1;
    }
  } FOR_EACH_CIRCUIT_MACHINE_END;

  return found;
}

/**
 * Free all padding machines and mutable info associated with circuit
 */
void
circpad_circuit_free_all_machineinfos(circuit_t *circ)
{
  FOR_EACH_CIRCUIT_MACHINE_BEGIN(i) {
    circpad_circuit_machineinfo_free_idx(circ, i);
  } FOR_EACH_CIRCUIT_MACHINE_END;
}

/**
 * Allocate a new mutable machineinfo structure.
 */
STATIC circpad_machine_runtime_t *
circpad_circuit_machineinfo_new(circuit_t *on_circ, int machine_index)
{
  circpad_machine_runtime_t *mi =
    tor_malloc_zero(sizeof(circpad_machine_runtime_t));
  mi->machine_index = machine_index;
  mi->on_circ = on_circ;
  mi->last_cell_time_sec = approx_time();

  return mi;
}

/**
 * Return the circpad_state_t for the current state based on the
 * mutable info.
 *
 * This function returns NULL when the machine is in the end state or in an
 * invalid state.
 */
STATIC const circpad_state_t *
circpad_machine_current_state(const circpad_machine_runtime_t *mi)
{
  const circpad_machine_spec_t *machine = CIRCPAD_GET_MACHINE(mi);

  if (mi->current_state == CIRCPAD_STATE_END) {
    return NULL;
  } else if (BUG(mi->current_state >= machine->num_states)) {
    log_fn(LOG_WARN,LD_CIRC,
           "Invalid circuit padding state %d",
           mi->current_state);

    return NULL;
  }

  return &machine->states[mi->current_state];
}

/**
 * Get the lower bound of a histogram bin.
 *
 * You can obtain the upper bound using histogram_get_bin_upper_bound().
 *
 * This function can also be called with 'bin' set to a value equal or greater
 * than histogram_len in which case the infinity bin is chosen and
 * CIRCPAD_DELAY_INFINITE is returned.
 */
STATIC circpad_delay_t
circpad_histogram_bin_to_usec(const circpad_machine_runtime_t *mi,
                              circpad_hist_index_t bin)
{
  const circpad_state_t *state = circpad_machine_current_state(mi);
  circpad_delay_t rtt_add_usec = 0;

  /* Our state should have been checked to be non-null by the caller
   * (circpad_machine_remove_token()) */
  if (BUG(state == NULL)) {
    return CIRCPAD_DELAY_INFINITE;
  }

  /* The infinity bin has an upper bound of infinity, so make sure we return
   * that if they ask for it. */
  if (bin > CIRCPAD_INFINITY_BIN(state)) {
    return CIRCPAD_DELAY_INFINITE;
  }

  /* If we are using an RTT estimate, consider it as well. */
  if (state->use_rtt_estimate) {
    rtt_add_usec = mi->rtt_estimate_usec;
  }

  return state->histogram_edges[bin] + rtt_add_usec;
}

/**
 * Like circpad_histogram_bin_to_usec() but return the upper bound of bin.
 * (The upper bound is included in the bin.)
 */
STATIC circpad_delay_t
histogram_get_bin_upper_bound(const circpad_machine_runtime_t *mi,
                              circpad_hist_index_t bin)
{
  return circpad_histogram_bin_to_usec(mi, bin+1) - 1;
}

/** Return the midpoint of the histogram bin <b>bin_index</b>. */
static circpad_delay_t
circpad_get_histogram_bin_midpoint(const circpad_machine_runtime_t *mi,
                           int bin_index)
{
  circpad_delay_t left_bound = circpad_histogram_bin_to_usec(mi, bin_index);
  circpad_delay_t right_bound = histogram_get_bin_upper_bound(mi, bin_index);

  return left_bound + (right_bound - left_bound)/2;
}

/**
 * Return the bin that contains the usec argument.
 * "Contains" is defined as us in [lower, upper).
 *
 * This function will never return the infinity bin (histogram_len-1), in order
 * to simplify the rest of the code, so if a usec is provided that falls above
 * the highest non-infinity bin, that bin index will be returned.
 */
STATIC circpad_hist_index_t
circpad_histogram_usec_to_bin(const circpad_machine_runtime_t *mi,
                              circpad_delay_t usec)
{
  const circpad_state_t *state = circpad_machine_current_state(mi);
  circpad_delay_t rtt_add_usec = 0;
  circpad_hist_index_t bin;

  /* Our state should have been checked to be non-null by the caller
   * (circpad_machine_remove_token()) */
  if (BUG(state == NULL)) {
    return 0;
  }

  /* If we are using an RTT estimate, consider it as well. */
  if (state->use_rtt_estimate) {
    rtt_add_usec = mi->rtt_estimate_usec;
  }

  /* Walk through the bins and check the upper bound of each bin, if 'usec' is
   * less-or-equal to that, return that bin. If rtt_estimate is enabled then
   * add that to the upper bound of each bin.
   *
   * We don't want to return the infinity bin here, so don't go there. */
  for (bin = 0 ; bin < CIRCPAD_INFINITY_BIN(state) ; bin++) {
    if (usec <= histogram_get_bin_upper_bound(mi, bin) + rtt_add_usec) {
      return bin;
    }
  }

  /* We don't want to return the infinity bin here, so if we still didn't find
   * the right bin, return the highest non-infinity bin */
  return CIRCPAD_INFINITY_BIN(state)-1;
}

/**
 * Return true if the machine supports token removal.
 *
 * Token removal is equivalent to having a mutable histogram in the
 * circpad_machine_runtime_t mutable info. So while we're at it,
 * let's assert that everything is consistent between the mutable
 * runtime and the readonly machine spec.
 */
static inline int
circpad_is_token_removal_supported(circpad_machine_runtime_t *mi)
{
  /* No runtime histogram == no token removal */
  if (mi->histogram == NULL) {
    /* Machines that don't want token removal are trying to avoid
     * potentially expensive mallocs, extra memory accesses, and/or
     * potentially expensive monotime calls. Let's minimize checks
     * and keep this path fast. */
    tor_assert_nonfatal(mi->histogram_len == 0);
    return 0;
  } else {
    /* Machines that do want token removal are less sensitive to performance.
     * Let's spend some time to check that our state is consistent and sane */
    const circpad_state_t *state = circpad_machine_current_state(mi);
    if (BUG(!state)) {
      return 1;
    }
    tor_assert_nonfatal(state->token_removal != CIRCPAD_TOKEN_REMOVAL_NONE);
    tor_assert_nonfatal(state->histogram_len == mi->histogram_len);
    tor_assert_nonfatal(mi->histogram_len != 0);
    return 1;
  }

  tor_assert_nonfatal_unreached();
  return 0;
}

/**
 * This function frees any token bins allocated from a previous state
 *
 * Called after a state transition, or if the bins are empty.
 */
STATIC void
circpad_machine_setup_tokens(circpad_machine_runtime_t *mi)
{
  const circpad_state_t *state = circpad_machine_current_state(mi);

  /* If this state doesn't exist, or doesn't have token removal,
   * free any previous state's runtime histogram, and bail.
   *
   * If we don't have a token removal strategy, we also don't need a runtime
   * histogram and we rely on the immutable one in machine_spec_t. */
  if (!state || state->token_removal == CIRCPAD_TOKEN_REMOVAL_NONE) {
    if (mi->histogram) {
      tor_free(mi->histogram);
      mi->histogram = NULL;
      mi->histogram_len = 0;
    }
    return;
  }

  /* Try to avoid re-mallocing if we don't really need to */
  if (!mi->histogram || (mi->histogram
          && mi->histogram_len != state->histogram_len)) {
    tor_free(mi->histogram); // null ok
    mi->histogram = tor_malloc_zero(sizeof(circpad_hist_token_t)
                                    *state->histogram_len);
  }
  mi->histogram_len = state->histogram_len;

  memcpy(mi->histogram, state->histogram,
         sizeof(circpad_hist_token_t)*state->histogram_len);
}

/**
 * Choose a length for this state (in cells), if specified.
 */
static void
circpad_choose_state_length(circpad_machine_runtime_t *mi)
{
  const circpad_state_t *state = circpad_machine_current_state(mi);
  double length;

  if (!state || state->length_dist.type == CIRCPAD_DIST_NONE) {
    mi->state_length = CIRCPAD_STATE_LENGTH_INFINITE;
    return;
  }

  length = circpad_distribution_sample(state->length_dist);
  length = MAX(0, length);
  length += state->start_length;

  if (state->max_length) {
    length = MIN(length, state->max_length);
  }

  mi->state_length = clamp_double_to_int64(length);

  log_info(LD_CIRC, "State length sampled to %"PRIu64" for circuit %u",
      mi->state_length, CIRCUIT_IS_ORIGIN(mi->on_circ) ?
             TO_ORIGIN_CIRCUIT(mi->on_circ)->global_identifier : 0);
}

/**
 * Sample a value from our iat_dist, and clamp it safely
 * to circpad_delay_t.
 *
 * Before returning, add <b>delay_shift</b> (can be zero) to the sampled value.
 */
static circpad_delay_t
circpad_distribution_sample_iat_delay(const circpad_state_t *state,
                                      circpad_delay_t delay_shift)
{
  double val = circpad_distribution_sample(state->iat_dist);
  /* These comparisons are safe, because the output is in the range
   * [0, 2**32), and double has a precision of 53 bits. */
  /* We want a positive sample value */
  val = MAX(0, val);
  /* Respect the maximum sample setting */
  val = MIN(val, state->dist_max_sample_usec);

  /* Now apply the shift:
   * This addition is exact: val is at most 2**32-1, delay_shift is at most
   * 2**32-1, and doubles have a precision of 53 bits. */
  val += delay_shift;

  /* Clamp the distribution at infinite delay val */
  return (circpad_delay_t)MIN(tor_llround(val), CIRCPAD_DELAY_INFINITE);
}

/**
 * Sample an expected time-until-next-packet delay from the histogram or
 * probability distribution.
 *
 * A bin of the histogram is chosen with probability proportional to the number
 * of tokens in each bin, and then a time value is chosen uniformly from that
 * bin's [start,end) time range.
 */
STATIC circpad_delay_t
circpad_machine_sample_delay(circpad_machine_runtime_t *mi)
{
  const circpad_state_t *state = circpad_machine_current_state(mi);
  const circpad_hist_token_t *histogram = NULL;
  circpad_hist_index_t curr_bin = 0;
  circpad_delay_t bin_start, bin_end;
  /* These three must all be larger than circpad_hist_token_t, because
   * we sum several circpad_hist_token_t values across the histogram */
  uint64_t curr_weight = 0;
  uint64_t histogram_total_tokens = 0;
  uint64_t bin_choice;

  tor_assert(state);

  if (state->iat_dist.type != CIRCPAD_DIST_NONE) {
    /* Sample from a fixed IAT distribution and return */
    circpad_delay_t iat_delay_shift = state->use_rtt_estimate ?
      mi->rtt_estimate_usec + state->dist_added_shift_usec :
      state->dist_added_shift_usec;
    return circpad_distribution_sample_iat_delay(state, iat_delay_shift);
  } else if (circpad_is_token_removal_supported(mi)) {
    histogram = mi->histogram;
    for (circpad_hist_index_t b = 0; b < state->histogram_len; b++)
      histogram_total_tokens += histogram[b];
  } else {
    /* We have a histogram, but it's immutable */
    histogram = state->histogram;
    histogram_total_tokens = state->histogram_total_tokens;
  }

  /* If we are out of tokens, don't schedule padding. */
  if (!histogram_total_tokens) {
    return CIRCPAD_DELAY_INFINITE;
  }

  bin_choice = crypto_fast_rng_get_uint64(get_thread_fast_rng(),
                                          histogram_total_tokens);

  /* Skip all the initial zero bins */
  while (!histogram[curr_bin]) {
    curr_bin++;
  }
  curr_weight = histogram[curr_bin];

  // TODO: This is not constant-time. Pretty sure we don't
  // really need it to be, though.
  while (curr_weight < bin_choice) {
    curr_bin++;
    /* It should be impossible to run past the end of the histogram */
    if (BUG(curr_bin >= state->histogram_len)) {
      return CIRCPAD_DELAY_INFINITE;
    }
    curr_weight += histogram[curr_bin];
  }

  /* Do some basic checking of the current bin we are in */
  if (BUG(curr_bin >= state->histogram_len) ||
      BUG(histogram[curr_bin] == 0)) {
    return CIRCPAD_DELAY_INFINITE;
  }

  // Store this index to remove the token upon callback.
  if (state->token_removal != CIRCPAD_TOKEN_REMOVAL_NONE) {
    mi->chosen_bin = curr_bin;
  }

  if (curr_bin >= CIRCPAD_INFINITY_BIN(state)) {
    if (state->token_removal != CIRCPAD_TOKEN_REMOVAL_NONE &&
        mi->histogram[curr_bin] > 0) {
      mi->histogram[curr_bin]--;
    }

    // Infinity: Don't send a padding packet. Wait for a real packet
    // and then see if our bins are empty or what else we should do.
    return CIRCPAD_DELAY_INFINITE;
  }

  tor_assert(curr_bin < CIRCPAD_INFINITY_BIN(state));

  bin_start = circpad_histogram_bin_to_usec(mi, curr_bin);
  /* We don't need to reduct 1 from the upper bound because the random range
   * function below samples from [bin_start, bin_end) */
  bin_end = circpad_histogram_bin_to_usec(mi, curr_bin+1);

  /* Bin edges are monotonically increasing so this is a bug. Handle it. */
  if (BUG(bin_start >= bin_end)) {
    return bin_start;
  }

  return (circpad_delay_t)crypto_fast_rng_uint64_range(get_thread_fast_rng(),
                                                       bin_start, bin_end);
}

/**
 * Sample a value from the specified probability distribution.
 *
 * Uses functions from src/lib/math/prob_distr.c .
 */
static double
circpad_distribution_sample(circpad_distribution_t dist)
{
  log_fn(LOG_DEBUG,LD_CIRC, "Sampling delay with distribution %d",
         dist.type);

  switch (dist.type) {
    case CIRCPAD_DIST_NONE:
      {
        /* We should not get in here like this */
        tor_assert_nonfatal_unreached();
        return 0;
      }
    case CIRCPAD_DIST_UNIFORM:
      {
        // param2 is upper bound, param1 is lower
        const struct uniform my_uniform = {
          .base = UNIFORM(my_uniform),
          .a = dist.param1,
          .b = dist.param2,
        };
        return dist_sample(&my_uniform.base);
      }
    case CIRCPAD_DIST_LOGISTIC:
      {
      /* param1 is Mu, param2 is sigma. */
        const struct logistic my_logistic = {
          .base = LOGISTIC(my_logistic),
          .mu = dist.param1,
          .sigma = dist.param2,
        };
        return dist_sample(&my_logistic.base);
      }
    case CIRCPAD_DIST_LOG_LOGISTIC:
      {
        /* param1 is Alpha, param2 is 1.0/Beta */
        const struct log_logistic my_log_logistic = {
          .base = LOG_LOGISTIC(my_log_logistic),
          .alpha = dist.param1,
          .beta = dist.param2,
        };
        return dist_sample(&my_log_logistic.base);
      }
    case CIRCPAD_DIST_GEOMETRIC:
      {
        /* param1 is 'p' (success probability) */
        const struct geometric my_geometric = {
          .base = GEOMETRIC(my_geometric),
          .p = dist.param1,
        };
        return dist_sample(&my_geometric.base);
      }
    case CIRCPAD_DIST_WEIBULL:
      {
        /* param1 is k, param2 is Lambda */
        const struct weibull my_weibull = {
          .base = WEIBULL(my_weibull),
          .k = dist.param1,
          .lambda = dist.param2,
        };
        return dist_sample(&my_weibull.base);
      }
    case CIRCPAD_DIST_PARETO:
      {
        /* param1 is sigma, param2 is xi, no more params for mu so we use 0 */
        const struct genpareto my_genpareto = {
          .base = GENPARETO(my_genpareto),
          .mu = 0,
          .sigma = dist.param1,
          .xi = dist.param2,
        };
        return dist_sample(&my_genpareto.base);
      }
  }

  tor_assert_nonfatal_unreached();
  return 0;
}

/**
 * Find the index of the first bin whose upper bound is
 * greater than the target, and that has tokens remaining.
 *
 * Used for histograms with token removal.
 */
static circpad_hist_index_t
circpad_machine_first_higher_index(const circpad_machine_runtime_t *mi,
                                   circpad_delay_t target_bin_usec)
{
  circpad_hist_index_t bin = circpad_histogram_usec_to_bin(mi,
                                                           target_bin_usec);

  /* Don't remove from the infinity bin */
  for (; bin < CIRCPAD_INFINITY_BIN(mi); bin++) {
    if (mi->histogram[bin] &&
        histogram_get_bin_upper_bound(mi, bin) >= target_bin_usec) {
      return bin;
    }
  }

  return mi->histogram_len;
}

/**
 * Find the index of the first bin whose lower bound is lower or equal to
 * <b>target_bin_usec</b>, and that still has tokens remaining.
 *
 * Used for histograms with token removal.
 */
static circpad_hist_index_t
circpad_machine_first_lower_index(const circpad_machine_runtime_t *mi,
                                  circpad_delay_t target_bin_usec)
{
  circpad_hist_index_t bin = circpad_histogram_usec_to_bin(mi,
                                                           target_bin_usec);

  for (; bin >= 0; bin--) {
    if (mi->histogram[bin] &&
        circpad_histogram_bin_to_usec(mi, bin) <= target_bin_usec) {
      return bin;
    }
  }

  return -1;
}

/**
 * Remove a token from the first non-empty bin whose upper bound is
 * greater than the target.
 *
 * Used for histograms with token removal.
 */
STATIC void
circpad_machine_remove_higher_token(circpad_machine_runtime_t *mi,
                                    circpad_delay_t target_bin_usec)
{
  /* We need to remove the token from the first bin
   * whose upper bound is greater than the target, and that
   * has tokens remaining. */
  circpad_hist_index_t bin = circpad_machine_first_higher_index(mi,
                                                     target_bin_usec);

  if (bin >= 0 && bin < CIRCPAD_INFINITY_BIN(mi)) {
    if (!BUG(mi->histogram[bin] == 0)) {
      mi->histogram[bin]--;
    }
  }
}

/**
 * Remove a token from the first non-empty bin whose upper bound is
 * lower than the target.
 *
 * Used for histograms with token removal.
 */
STATIC void
circpad_machine_remove_lower_token(circpad_machine_runtime_t *mi,
                                   circpad_delay_t target_bin_usec)
{
  circpad_hist_index_t bin = circpad_machine_first_lower_index(mi,
          target_bin_usec);

  if (bin >= 0 && bin < CIRCPAD_INFINITY_BIN(mi)) {
    if (!BUG(mi->histogram[bin] == 0)) {
      mi->histogram[bin]--;
    }
  }
}

/* Helper macro: Ensure that the bin has tokens available, and BUG out of the
 * function if it's not the case. */
#define ENSURE_BIN_CAPACITY(bin_index) \
  if (BUG(mi->histogram[bin_index] == 0)) {                   \
    return;                                                   \
  }

/**
 * Remove a token from the closest non-empty bin to the target.
 *
 * If use_usec is true, measure "closest" in terms of the next closest bin
 * midpoint.
 *
 * If it is false, use bin index distance only.
 *
 * Used for histograms with token removal.
 */
STATIC void
circpad_machine_remove_closest_token(circpad_machine_runtime_t *mi,
                                     circpad_delay_t target_bin_usec,
                                     bool use_usec)
{
  circpad_hist_index_t lower, higher, current;
  circpad_hist_index_t bin_to_remove = -1;

  lower = circpad_machine_first_lower_index(mi, target_bin_usec);
  higher = circpad_machine_first_higher_index(mi, target_bin_usec);
  current = circpad_histogram_usec_to_bin(mi, target_bin_usec);

  /* Sanity check the results */
  if (BUG(lower > current) || BUG(higher < current)) {
    return;
  }

  /* Take care of edge cases first */
  if (higher == mi->histogram_len && lower == -1) {
    /* All bins are empty */
    return;
  } else if (higher == mi->histogram_len) {
    /* All higher bins are empty */
    ENSURE_BIN_CAPACITY(lower);
    mi->histogram[lower]--;
    return;
  } else if (lower == -1) {
    /* All lower bins are empty */
    ENSURE_BIN_CAPACITY(higher);
    mi->histogram[higher]--;
    return;
  }

  /* Now handle the intermediate cases */
  if (use_usec) {
    /* Find the closest bin midpoint to the target */
    circpad_delay_t lower_usec = circpad_get_histogram_bin_midpoint(mi, lower);
    circpad_delay_t higher_usec =
      circpad_get_histogram_bin_midpoint(mi, higher);

    if (target_bin_usec < lower_usec) {
      // Lower bin is closer
      ENSURE_BIN_CAPACITY(lower);
      bin_to_remove = lower;
    } else if (target_bin_usec > higher_usec) {
      // Higher bin is closer
      ENSURE_BIN_CAPACITY(higher);
      bin_to_remove = higher;
    } else if (target_bin_usec-lower_usec > higher_usec-target_bin_usec) {
      // Higher bin is closer
      ENSURE_BIN_CAPACITY(higher);
      bin_to_remove = higher;
    } else {
      // Lower bin is closer
      ENSURE_BIN_CAPACITY(lower);
      bin_to_remove = lower;
    }
    mi->histogram[bin_to_remove]--;
    log_debug(LD_CIRC, "Removing token from bin %d", bin_to_remove);
    return;
  } else {
    if (current - lower > higher - current) {
      // Higher bin is closer
      ENSURE_BIN_CAPACITY(higher);
      mi->histogram[higher]--;
      return;
    } else {
      // Lower bin is closer
      ENSURE_BIN_CAPACITY(lower);
      mi->histogram[lower]--;
      return;
    }
  }
}

#undef ENSURE_BIN_CAPACITY

/**
 * Remove a token from the exact bin corresponding to the target.
 *
 * If it is empty, do nothing.
 *
 * Used for histograms with token removal.
 */
static void
circpad_machine_remove_exact(circpad_machine_runtime_t *mi,
                             circpad_delay_t target_bin_usec)
{
  circpad_hist_index_t bin = circpad_histogram_usec_to_bin(mi,
          target_bin_usec);

  if (mi->histogram[bin] > 0)
    mi->histogram[bin]--;
}

/**
 * Check our state's cell limit count and tokens.
 *
 * Returns 1 if either limits are hit and we decide to change states,
 * otherwise returns 0.
 */
static circpad_decision_t
check_machine_token_supply(circpad_machine_runtime_t *mi)
{
  uint32_t histogram_total_tokens = 0;

  /* Check if bins empty. This requires summing up the current mutable
   * machineinfo histogram token total and checking if it is zero.
   * Machineinfo does not keep a running token count. We're assuming the
   * extra space is not worth this short loop iteration.
   *
   * We also do not count infinity bin in histogram totals.
   */
  if (circpad_is_token_removal_supported(mi)) {
    for (circpad_hist_index_t b = 0; b < CIRCPAD_INFINITY_BIN(mi); b++)
      histogram_total_tokens += mi->histogram[b];

    /* If we change state, we're done */
    if (histogram_total_tokens == 0) {
      if (circpad_internal_event_bins_empty(mi) == CIRCPAD_STATE_CHANGED)
        return CIRCPAD_STATE_CHANGED;
    }
  }

  if (mi->state_length == 0) {
    return circpad_internal_event_state_length_up(mi);
  }

  return CIRCPAD_STATE_UNCHANGED;
}

/**
 * Count that a padding packet was sent.
 *
 * This updates our state length count, our machine rate limit counts,
 * and if token removal is used, decrements the histogram.
 */
static inline void
circpad_machine_count_padding_sent(circpad_machine_runtime_t *mi)
{
  /* If we have a valid state length bound, consider it */
  if (mi->state_length != CIRCPAD_STATE_LENGTH_INFINITE &&
      !BUG(mi->state_length <= 0)) {
    mi->state_length--;
  }

  /*
   * Update non-padding counts for rate limiting: We scale at UINT16_MAX
   * because we only use this for a percentile limit of 2 sig figs, and
   * space is scare in the machineinfo struct.
   */
  mi->padding_sent++;
  if (mi->padding_sent == UINT16_MAX) {
    mi->padding_sent /= 2;
    mi->nonpadding_sent /= 2;
  }

  circpad_global_padding_sent++;

  /* If we have a mutable histogram, reduce the token count from
   * the chosen padding bin (this assumes we always send padding
   * when we intended to). */
  if (circpad_is_token_removal_supported(mi)) {
    /* Check array bounds and token count before removing */
    if (!BUG(mi->chosen_bin >= mi->histogram_len) &&
        !BUG(mi->histogram[mi->chosen_bin] == 0)) {
      mi->histogram[mi->chosen_bin]--;
    }
  }
}

/**
 * Count a nonpadding packet as being sent.
 *
 * This function updates our overhead accounting variables, as well
 * as decrements the state limit packet counter, if the latter was
 * flagged as applying to non-padding as well.
 */
static inline void
circpad_machine_count_nonpadding_sent(circpad_machine_runtime_t *mi)
{
  /* Update non-padding counts for rate limiting: We scale at UINT16_MAX
   * because we only use this for a percentile limit of 2 sig figs, and
   * space is scare in the machineinfo struct. */
  mi->nonpadding_sent++;
  if (mi->nonpadding_sent == UINT16_MAX) {
    mi->padding_sent /= 2;
    mi->nonpadding_sent /= 2;
  }

  /* Update any state packet length limits that apply */
  circpad_machine_update_state_length_for_nonpadding(mi);

  /* Remove a token from the histogram, if applicable */
  circpad_machine_remove_token(mi);
}

/**
 * Decrement the state length counter for a non-padding packet.
 *
 * Only updates the state length if we're using that feature, we
 * have a state, and the machine wants to count non-padding packets
 * towards the state length.
 */
static inline void
circpad_machine_update_state_length_for_nonpadding(
        circpad_machine_runtime_t *mi)
{
  const circpad_state_t *state = NULL;

  if (mi->state_length == CIRCPAD_STATE_LENGTH_INFINITE)
    return;

  state = circpad_machine_current_state(mi);

  /* If we are not in a padding state (like start or end), we're done */
  if (!state)
    return;

  /* If we're enforcing a state length on non-padding packets,
   * decrement it */
  if (state->length_includes_nonpadding &&
      mi->state_length > 0) {
    mi->state_length--;
  }
}

/**
 * When a non-padding packet arrives, remove a token from the bin
 * corresponding to the delta since last sent packet. If that bin
 * is empty, choose a token based on the specified removal strategy
 * in the state machine.
 */
STATIC void
circpad_machine_remove_token(circpad_machine_runtime_t *mi)
{
  const circpad_state_t *state = NULL;
  circpad_time_t current_time;
  circpad_delay_t target_bin_usec;

  /* Dont remove any tokens if there was no padding scheduled */
  if (!mi->padding_scheduled_at_usec) {
    return;
  }

  state = circpad_machine_current_state(mi);

  /* If we are not in a padding state (like start or end), we're done */
  if (!state)
    return;
  /* Don't remove any tokens if we're not doing token removal */
  if (state->token_removal == CIRCPAD_TOKEN_REMOVAL_NONE)
    return;

  current_time = monotime_absolute_usec();

  /* If we have scheduled padding some time in the future, we want to see what
     bin we are in at the current time */
  target_bin_usec = (circpad_delay_t)
                  MIN((current_time - mi->padding_scheduled_at_usec),
                      CIRCPAD_DELAY_INFINITE-1);

  /* We are treating this non-padding cell as a padding cell, so we cancel
     padding timer, if present. */
  mi->padding_scheduled_at_usec = 0;
  if (mi->is_padding_timer_scheduled) {
    mi->is_padding_timer_scheduled = 0;
    timer_disable(mi->padding_timer);
  }

  /* Perform the specified token removal strategy */
  switch (state->token_removal) {
    case CIRCPAD_TOKEN_REMOVAL_CLOSEST_USEC:
      circpad_machine_remove_closest_token(mi, target_bin_usec, 1);
      break;
    case CIRCPAD_TOKEN_REMOVAL_CLOSEST:
      circpad_machine_remove_closest_token(mi, target_bin_usec, 0);
      break;
    case CIRCPAD_TOKEN_REMOVAL_LOWER:
      circpad_machine_remove_lower_token(mi, target_bin_usec);
      break;
    case CIRCPAD_TOKEN_REMOVAL_HIGHER:
      circpad_machine_remove_higher_token(mi, target_bin_usec);
      break;
    case CIRCPAD_TOKEN_REMOVAL_EXACT:
      circpad_machine_remove_exact(mi, target_bin_usec);
      break;
    case CIRCPAD_TOKEN_REMOVAL_NONE:
    default:
      tor_assert_nonfatal_unreached();
      log_warn(LD_BUG, "Circpad: Unknown token removal strategy %d",
               state->token_removal);
      break;
  }
}

/**
 * Send a relay command with a relay cell payload on a circuit to
 * the particular hopnum.
 *
 * Hopnum starts at 1 (1=guard, 2=middle, 3=exit, etc).
 *
 * Payload may be null.
 *
 * Returns negative on error, 0 on success.
 */
MOCK_IMPL(STATIC signed_error_t,
circpad_send_command_to_hop,(origin_circuit_t *circ, uint8_t hopnum,
                             uint8_t relay_command, const uint8_t *payload,
                             ssize_t payload_len))
{
  crypt_path_t *target_hop = circuit_get_cpath_hop(circ, hopnum);
  signed_error_t ret;

  /* Check that the cpath has the target hop */
  if (!target_hop) {
    log_fn(LOG_WARN, LD_BUG, "Padding circuit %u has %d hops, not %d",
           circ->global_identifier, circuit_get_cpath_len(circ), hopnum);
    return -1;
  }

  /* Check that the target hop is opened */
  if (target_hop->state != CPATH_STATE_OPEN) {
    log_fn(LOG_WARN,LD_CIRC,
           "Padding circuit %u has %d hops, not %d",
           circ->global_identifier,
           circuit_get_cpath_opened_len(circ), hopnum);
    return -1;
  }

  /* Send the drop command to the second hop */
  ret = relay_send_command_from_edge(0, TO_CIRCUIT(circ), relay_command,
                                     (const char*)payload, payload_len,
                                     target_hop);
  return ret;
}

/**
 * Callback helper to send a padding cell.
 *
 * This helper is called after our histogram-sampled delay period passes
 * without another packet being sent first. If a packet is sent before this
 * callback happens, it is canceled. So when we're called here, send padding
 * right away.
 *
 * If sending this padding cell forced us to transition states return
 * CIRCPAD_STATE_CHANGED. Otherwise return CIRCPAD_STATE_UNCHANGED.
 */
circpad_decision_t
circpad_send_padding_cell_for_callback(circpad_machine_runtime_t *mi)
{
  circuit_t *circ = mi->on_circ;
  int machine_idx = mi->machine_index;
  mi->padding_scheduled_at_usec = 0;
  circpad_statenum_t state = mi->current_state;

  /* Make sure circuit didn't close on us */
  if (mi->on_circ->marked_for_close) {
    log_fn(LOG_INFO,LD_CIRC,
           "Padding callback on circuit marked for close (%u). Ignoring.",
         CIRCUIT_IS_ORIGIN(mi->on_circ) ?
         TO_ORIGIN_CIRCUIT(mi->on_circ)->global_identifier : 0);
    return CIRCPAD_STATE_CHANGED;
  }

  circpad_machine_count_padding_sent(mi);

  if (CIRCUIT_IS_ORIGIN(mi->on_circ)) {
    circpad_send_command_to_hop(TO_ORIGIN_CIRCUIT(mi->on_circ),
                                CIRCPAD_GET_MACHINE(mi)->target_hopnum,
                                RELAY_COMMAND_DROP, NULL, 0);
    log_info(LD_CIRC, "Callback: Sending padding to origin circuit %u"
             " (%d) [length: %"PRIu64"]",
             TO_ORIGIN_CIRCUIT(mi->on_circ)->global_identifier,
             mi->on_circ->purpose, mi->state_length);
  } else {
    // If we're a non-origin circ, we can just send from here as if we're the
    // edge.
    if (TO_OR_CIRCUIT(circ)->p_chan_cells.n <= circpad_max_circ_queued_cells) {
      log_info(LD_CIRC, "Callback: Sending padding to circuit (%d)"
               " [length: %"PRIu64"]", mi->on_circ->purpose, mi->state_length);
      relay_send_command_from_edge(0, mi->on_circ, RELAY_COMMAND_DROP, NULL,
                                   0, NULL);
      rep_hist_padding_count_write(PADDING_TYPE_DROP);
    } else {
      static ratelim_t cell_lim = RATELIM_INIT(600);
      log_fn_ratelim(&cell_lim,LOG_NOTICE,LD_CIRC,
                     "Too many cells (%d) in circ queue to send padding.",
                      TO_OR_CIRCUIT(circ)->p_chan_cells.n);
    }
  }

  /* This is a padding cell sent from the client or from the middle node,
   * (because it's invoked from circuitpadding.c) */
  circpad_cell_event_padding_sent(circ);

  /* The circpad_cell_event_padding_sent() could cause us to transition.
   * Check that we still have a padding machineinfo, and then check our token
   * supply. */
  if (circ->padding_info[machine_idx] != NULL) {
    if (state != circ->padding_info[machine_idx]->current_state)
      return CIRCPAD_STATE_CHANGED;
    else
      return check_machine_token_supply(circ->padding_info[machine_idx]);
  } else {
    return CIRCPAD_STATE_CHANGED;
  }
}

/**
 * Tor-timer compatible callback that tells us to send a padding cell.
 *
 * Timers are associated with circpad_machine_runtime_t's. When the machineinfo
 * is freed on a circuit, the timers are cancelled. Since the lifetime
 * of machineinfo is always longer than the timers, handles are not
 * needed.
 */
static void
circpad_send_padding_callback(tor_timer_t *timer, void *args,
                              const struct monotime_t *time)
{
  circpad_machine_runtime_t *mi = ((circpad_machine_runtime_t*)args);
  (void)timer; (void)time;

  if (mi && mi->on_circ) {
    assert_circuit_ok(mi->on_circ);
    circpad_send_padding_cell_for_callback(mi);
  } else {
    // This shouldn't happen (represents a timer leak)
    log_fn(LOG_WARN,LD_CIRC,
            "Circuit closed while waiting for padding timer.");
    tor_fragile_assert();
  }

  // TODO-MP-AP: Unify this counter with channelpadding for rephist stats
  //total_timers_pending--;
}

/**
 * Cache our consensus parameters upon consensus update.
 */
void
circpad_new_consensus_params(const networkstatus_t *ns)
{
  circpad_padding_disabled =
      networkstatus_get_param(ns, "circpad_padding_disabled",
         0, 0, 1);

  circpad_padding_reduced =
      networkstatus_get_param(ns, "circpad_padding_reduced",
         0, 0, 1);

  circpad_global_allowed_cells =
      networkstatus_get_param(ns, "circpad_global_allowed_cells",
         0, 0, UINT16_MAX-1);

  circpad_global_max_padding_percent =
      networkstatus_get_param(ns, "circpad_global_max_padding_pct",
         0, 0, 100);

  circpad_max_circ_queued_cells =
      networkstatus_get_param(ns, "circpad_max_circ_queued_cells",
         CIRCWINDOW_START_MAX, 0, 50*CIRCWINDOW_START_MAX);
}

/**
 * Return true if padding is allowed by torrc and consensus.
 */
static bool
circpad_is_padding_allowed(void)
{
  /* If padding has been disabled in the consensus, don't send any more
   * padding. Technically the machine should be shut down when the next
   * machine condition check happens, but machine checks only happen on
   * certain circuit events, and if padding is disabled due to some
   * network overload or DoS condition, we really want to stop ASAP. */
  if (circpad_padding_disabled || !get_options()->CircuitPadding) {
    return 0;
  }

  return 1;
}

/**
 * Check this machine against its padding limits, as well as global
 * consensus limits.
 *
 * We have two limits: a percent and a cell count. The cell count
 * limit must be reached before the percent is enforced (this is to
 * optionally allow very light padding of things like circuit setup
 * while there is no other traffic on the circuit).
 *
 * TODO: Don't apply limits to machines form torrc.
 *
 * Returns 1 if limits are set and we've hit them. Otherwise returns 0.
 */
STATIC bool
circpad_machine_reached_padding_limit(circpad_machine_runtime_t *mi)
{
  const circpad_machine_spec_t *machine = CIRCPAD_GET_MACHINE(mi);

  /* If machine_padding_pct is non-zero, and we've sent more
   * than the allowed count of padding cells, then check our
   * percent limits for this machine. */
  if (machine->max_padding_percent &&
      mi->padding_sent >= machine->allowed_padding_count) {
    uint32_t total_cells = mi->padding_sent + mi->nonpadding_sent;

    /* Check the percent */
    if ((100*(uint32_t)mi->padding_sent) / total_cells >
        machine->max_padding_percent) {
      return 1; // limit is reached. Stop.
    }
  }

  /* If circpad_max_global_padding_pct is non-zero, and we've
   * sent more than the global padding cell limit, then check our
   * global tor process percentage limit on padding. */
  if (circpad_global_max_padding_percent &&
      circpad_global_padding_sent >= circpad_global_allowed_cells) {
    uint64_t total_cells = circpad_global_padding_sent +
              circpad_global_nonpadding_sent;

    /* Check the percent */
    if ((100*circpad_global_padding_sent) / total_cells >
        circpad_global_max_padding_percent) {
      return 1; // global limit reached. Stop.
    }
  }

  return 0; // All good!
}

/**
 * Schedule the next padding time according to the machineinfo on a
 * circuit.
 *
 * The histograms represent inter-packet-delay. Whenever you get an packet
 * event you should be scheduling your next timer (after cancelling any old
 * ones and updating tokens accordingly).
 *
 * Returns 1 if we decide to transition states (due to infinity bin),
 * 0 otherwise.
 */
MOCK_IMPL(circpad_decision_t,
circpad_machine_schedule_padding,(circpad_machine_runtime_t *mi))
{
  circpad_delay_t in_usec = 0;
  struct timeval timeout;
  tor_assert(mi);

  /* Don't schedule padding if it is disabled */
  if (!circpad_is_padding_allowed()) {
    static ratelim_t padding_lim = RATELIM_INIT(600);
    log_fn_ratelim(&padding_lim,LOG_INFO,LD_CIRC,
         "Padding has been disabled, but machine still on circuit %"PRIu64
         ", %d",
         mi->on_circ->n_chan ? mi->on_circ->n_chan->global_identifier : 0,
         mi->on_circ->n_circ_id);

    return CIRCPAD_STATE_UNCHANGED;
  }

  /* Don't schedule padding if we are currently in dormant mode. */
  if (!is_participating_on_network()) {
    log_info(LD_CIRC, "Not scheduling padding because we are dormant.");
    return CIRCPAD_STATE_UNCHANGED;
  }

  // Don't pad in end (but  also don't cancel any previously
  // scheduled padding either).
  if (mi->current_state == CIRCPAD_STATE_END) {
    log_fn(LOG_INFO, LD_CIRC, "Padding end state on circuit %u",
         CIRCUIT_IS_ORIGIN(mi->on_circ) ?
           TO_ORIGIN_CIRCUIT(mi->on_circ)->global_identifier : 0);
    return CIRCPAD_STATE_UNCHANGED;
  }

  /* Check our padding limits */
  if (circpad_machine_reached_padding_limit(mi)) {
   if (CIRCUIT_IS_ORIGIN(mi->on_circ)) {
      log_fn(LOG_INFO, LD_CIRC,
           "Padding machine has reached padding limit on circuit %u",
             TO_ORIGIN_CIRCUIT(mi->on_circ)->global_identifier);
    } else {
      static ratelim_t padding_lim = RATELIM_INIT(600);
      log_fn_ratelim(&padding_lim,LOG_INFO,LD_CIRC,
           "Padding machine has reached padding limit on circuit %"PRIu64
           ", %d",
           mi->on_circ->n_chan ? mi->on_circ->n_chan->global_identifier : 0,
           mi->on_circ->n_circ_id);
    }
    return CIRCPAD_STATE_UNCHANGED;
  }

  if (mi->is_padding_timer_scheduled) {
    /* Cancel current timer (if any) */
    timer_disable(mi->padding_timer);
    mi->is_padding_timer_scheduled = 0;
  }

  /* in_usec = in microseconds */
  in_usec = circpad_machine_sample_delay(mi);
  /* If we're using token removal, we need to know when the padding
   * was scheduled at, so we can remove the appropriate token if
   * a non-padding cell is sent before the padding timer expires.
   *
   * However, since monotime is unpredictably expensive, let's avoid
   * using it for machines that don't need token removal. */
  if (circpad_is_token_removal_supported(mi)) {
    mi->padding_scheduled_at_usec = monotime_absolute_usec();
  } else {
    mi->padding_scheduled_at_usec = 1;
  }
  log_fn(LOG_INFO,LD_CIRC,"\tPadding in %u usec on circuit %u", in_usec,
       CIRCUIT_IS_ORIGIN(mi->on_circ) ?
           TO_ORIGIN_CIRCUIT(mi->on_circ)->global_identifier : 0);

  // Don't schedule if we have infinite delay.
  if (in_usec == CIRCPAD_DELAY_INFINITE) {
    return circpad_internal_event_infinity(mi);
  }

  if (mi->state_length == 0) {
    /* If we're at length 0, that means we hit 0 after sending
     * a cell earlier, and emitted an event for it, but
     * for whatever reason we did not decide to change states then.
     * So maybe the machine is waiting for bins empty, or for an
     * infinity event later? That would be a strange machine,
     * but there's no reason to make it impossible. */
    return CIRCPAD_STATE_UNCHANGED;
  }

  if (in_usec <= 0) {
    return circpad_send_padding_cell_for_callback(mi);
  }

  timeout.tv_sec = in_usec/TOR_USEC_PER_SEC;
  timeout.tv_usec = (in_usec%TOR_USEC_PER_SEC);

  log_fn(LOG_INFO, LD_CIRC, "\tPadding circuit %u in %u sec, %u usec",
     CIRCUIT_IS_ORIGIN(mi->on_circ) ?
           TO_ORIGIN_CIRCUIT(mi->on_circ)->global_identifier : 0,
          (unsigned)timeout.tv_sec, (unsigned)timeout.tv_usec);

  if (mi->padding_timer) {
    timer_set_cb(mi->padding_timer, circpad_send_padding_callback, mi);
  } else {
    mi->padding_timer =
        timer_new(circpad_send_padding_callback, mi);
  }
  timer_schedule(mi->padding_timer, &timeout);
  mi->is_padding_timer_scheduled = 1;

  // TODO-MP-AP: Unify with channelpadding counter
  //rep_hist_padding_count_timers(++total_timers_pending);

  return CIRCPAD_STATE_UNCHANGED;
}

/**
 * If the machine transitioned to the END state, we need
 * to check to see if it wants us to shut it down immediately.
 * If it does, then we need to send the appropiate negotiation commands
 * depending on which side it is.
 *
 * After this function is called, mi may point to freed memory. Do
 * not access it.
 */
static void
circpad_machine_spec_transitioned_to_end(circpad_machine_runtime_t *mi)
{
  const circpad_machine_spec_t *machine = CIRCPAD_GET_MACHINE(mi);
  circuit_t *on_circ = mi->on_circ;

  log_fn(LOG_INFO,LD_CIRC, "Padding machine in end state on circuit %u (%d)",
         CIRCUIT_IS_ORIGIN(on_circ) ?
         TO_ORIGIN_CIRCUIT(on_circ)->global_identifier : 0,
         on_circ->purpose);

  /*
   * We allow machines to shut down and delete themselves as opposed
   * to just going back to START or waiting forever in END so that
   * we can handle the case where this machine started while it was
   * the only machine that matched conditions, but *since* then more
   * "higher ranking" machines now match the conditions, and would
   * be given a chance to take precedence over this one in
   * circpad_add_matching_machines().
   *
   * Returning to START or waiting forever in END would not give those
   * other machines a chance to be launched, where as shutting down
   * here does.
   */
  if (machine->should_negotiate_end) {
    if (machine->is_origin_side) {
      /* We free the machine info here so that we can be replaced
       * by a different machine. But we must leave the padding_machine
       * in place to wait for the negotiated response */
      circpad_circuit_machineinfo_free_idx(on_circ,
                                           machine->machine_index);
      circpad_negotiate_padding(TO_ORIGIN_CIRCUIT(on_circ),
                                machine->machine_num,
                                machine->target_hopnum,
                                CIRCPAD_COMMAND_STOP);
    } else {
      circpad_circuit_machineinfo_free_idx(on_circ,
                                           machine->machine_index);
      circpad_padding_negotiated(on_circ,
                                machine->machine_num,
                                CIRCPAD_COMMAND_STOP,
                                CIRCPAD_RESPONSE_OK);
      on_circ->padding_machine[machine->machine_index] = NULL;
    }
  }
}

/**
 * Generic state transition function for padding state machines.
 *
 * Given an event and our mutable machine info, decide if/how to
 * transition to a different state, and perform actions accordingly.
 *
 * Returns 1 if we transition states, 0 otherwise.
 */
MOCK_IMPL(circpad_decision_t,
circpad_machine_spec_transition,(circpad_machine_runtime_t *mi,
                            circpad_event_t event))
{
  const circpad_state_t *state =
      circpad_machine_current_state(mi);

  /* If state is null we are in the end state. */
  if (!state) {
    /* If we in end state we don't pad no matter what. */
    return CIRCPAD_STATE_UNCHANGED;
  }

  /* Check if this event is ignored or causes a cancel */
  if (state->next_state[event] == CIRCPAD_STATE_IGNORE) {
    return CIRCPAD_STATE_UNCHANGED;
  } else if (state->next_state[event] == CIRCPAD_STATE_CANCEL) {
    /* Check cancel events and cancel any pending padding */
    mi->padding_scheduled_at_usec = 0;
    if (mi->is_padding_timer_scheduled) {
      mi->is_padding_timer_scheduled = 0;
      /* Cancel current timer (if any) */
      timer_disable(mi->padding_timer);
    }
    return CIRCPAD_STATE_UNCHANGED;
  } else {
    circpad_statenum_t s = state->next_state[event];
    /* See if we need to transition to any other states based on this event.
     * Whenever a transition happens, even to our own state, we schedule
     * padding.
     *
     * So if a state only wants to schedule padding for an event, it specifies
     * a transition to itself. All non-specified events are ignored.
     */
    log_fn(LOG_INFO, LD_CIRC,
           "Circuit %u circpad machine %d transitioning from %u to %u",
             CIRCUIT_IS_ORIGIN(mi->on_circ) ?
             TO_ORIGIN_CIRCUIT(mi->on_circ)->global_identifier : 0,
           mi->machine_index, mi->current_state, s);

    /* If this is not the same state, switch and init tokens,
     * otherwise just reschedule padding. */
    if (mi->current_state != s) {
      mi->current_state = s;
      circpad_machine_setup_tokens(mi);
      circpad_choose_state_length(mi);

      /* If we transition to the end state, check to see
       * if this machine wants to be shut down at end */
      if (s == CIRCPAD_STATE_END) {
        circpad_machine_spec_transitioned_to_end(mi);
        /* We transitioned but we don't pad in end. Also, mi
         * may be freed. Returning STATE_CHANGED prevents us
         * from accessing it in any callers of this function. */
        return CIRCPAD_STATE_CHANGED;
      }

      /* We transitioned to a new state, schedule padding */
      circpad_machine_schedule_padding(mi);
      return CIRCPAD_STATE_CHANGED;
    }

    /* We transitioned back to the same state. Schedule padding,
     * and inform if that causes a state transition. */
    return circpad_machine_schedule_padding(mi);
  }

  return CIRCPAD_STATE_UNCHANGED;
}

/**
 * Estimate the circuit RTT from the current middle hop out to the
 * end of the circuit.
 *
 * We estimate RTT by calculating the time between "receive" and
 * "send" at a middle hop. This is because we "receive" a cell
 * from the origin, and then relay it towards the exit before a
 * response comes back. It is that response time from the exit side
 * that we want to measure, so that we can make use of it for synthetic
 * response delays.
 */
static void
circpad_estimate_circ_rtt_on_received(circuit_t *circ,
                                      circpad_machine_runtime_t *mi)
{
  /* Origin circuits don't estimate RTT. They could do it easily enough,
   * but they have no reason to use it in any delay calculations. */
  if (CIRCUIT_IS_ORIGIN(circ) || mi->stop_rtt_update)
    return;

  /* If we already have a last received packet time, that means we
   * did not get a response before this packet. The RTT estimate
   * only makes sense if we do not have multiple packets on the
   * wire, so stop estimating if this is the second packet
   * back to back. However, for the first set of back-to-back
   * packets, we can wait until the very first response comes back
   * to us, to measure that RTT (for the response to optimistic
   * data, for example). Hence stop_rtt_update is only checked
   * in this received side function, and not in send side below.
   */
  if (mi->last_received_time_usec) {
    /* We also allow multiple back-to-back packets if the circuit is not
     * opened, to handle var cells.
     * XXX: Will this work with out var cell plans? Maybe not,
     * since we're opened at the middle hop as soon as we process
     * one var extend2 :/ */
    if (circ->state == CIRCUIT_STATE_OPEN) {
      log_fn(LOG_INFO, LD_CIRC,
           "Stopping padding RTT estimation on circuit (%"PRIu64
           ", %d) after two back to back packets. Current RTT: %d",
           circ->n_chan ?  circ->n_chan->global_identifier : 0,
           circ->n_circ_id, mi->rtt_estimate_usec);
      mi->stop_rtt_update = 1;

      if (!mi->rtt_estimate_usec) {
        static ratelim_t rtt_lim = RATELIM_INIT(600);
        log_fn_ratelim(&rtt_lim,LOG_NOTICE,LD_BUG,
          "Circuit got two cells back to back before estimating RTT.");
      }
    }
  } else {
    const circpad_state_t *state = circpad_machine_current_state(mi);
    if (BUG(!state)) {
      return;
    }

    /* Since monotime is unpredictably expensive, only update this field
     * if rtt estimates are needed. Otherwise, stop the rtt update. */
    if (state->use_rtt_estimate) {
      mi->last_received_time_usec = monotime_absolute_usec();
    } else {
      /* Let's fast-path future decisions not to update rtt if the
       * feature is not in use. */
      mi->stop_rtt_update = 1;
    }
  }
}

/**
 * Handles the "send" side of RTT calculation at middle nodes.
 *
 * This function calculates the RTT from the middle to the end
 * of the circuit by subtracting the last received cell timestamp
 * from the current time. It allows back-to-back cells until
 * the circuit is opened, to allow for var cell handshakes.
 * XXX: Check our var cell plans to make sure this will work.
 */
static void
circpad_estimate_circ_rtt_on_send(circuit_t *circ,
                                  circpad_machine_runtime_t *mi)
{
  /* Origin circuits don't estimate RTT. They could do it easily enough,
   * but they have no reason to use it in any delay calculations. */
  if (CIRCUIT_IS_ORIGIN(circ))
    return;

  /* If last_received_time_usec is non-zero, we are waiting for a response
   * from the exit side. Calculate the time delta and use it as RTT. */
  if (mi->last_received_time_usec) {
    circpad_time_t rtt_time = monotime_absolute_usec() -
        mi->last_received_time_usec;

    /* Reset the last RTT packet time, so we can tell if two cells
     * arrive back to back */
    mi->last_received_time_usec = 0;

    /* Use INT32_MAX to ensure the addition doesn't overflow */
    if (rtt_time >= INT32_MAX) {
      log_fn(LOG_WARN,LD_CIRC,
             "Circuit padding RTT estimate overflowed: %"PRIu64
             " vs %"PRIu64, monotime_absolute_usec(),
               mi->last_received_time_usec);
      return;
    }

    /* If the old RTT estimate is lower than this one, use this one, because
     * the circuit is getting longer. If this estimate is somehow
     * faster than the previous, then maybe that was network jitter, or a
     * bad monotonic clock source (so our ratchet returned a zero delta).
     * In that case, average them. */
    if (mi->rtt_estimate_usec < (circpad_delay_t)rtt_time) {
      mi->rtt_estimate_usec = (circpad_delay_t)rtt_time;
    } else {
      mi->rtt_estimate_usec += (circpad_delay_t)rtt_time;
      mi->rtt_estimate_usec /= 2;
    }
  } else if (circ->state == CIRCUIT_STATE_OPEN) {
    /* If last_received_time_usec is zero, then we have gotten two cells back
     * to back. Stop estimating RTT in this case. Note that we only
     * stop RTT update if the circuit is opened, to allow for RTT estimates
     * of var cells during circ setup. */
    if (!mi->rtt_estimate_usec && !mi->stop_rtt_update) {
      static ratelim_t rtt_lim = RATELIM_INIT(600);
      log_fn_ratelim(&rtt_lim,LOG_NOTICE,LD_BUG,
        "Circuit sent two cells back to back before estimating RTT.");
    }
    mi->stop_rtt_update = 1;
  }
}

/**
 * A "non-padding" cell has been sent from this endpoint. React
 * according to any padding state machines on the circuit.
 *
 * For origin circuits, this means we sent a cell into the network.
 * For middle relay circuits, this means we sent a cell towards the
 * origin.
 */
void
circpad_cell_event_nonpadding_sent(circuit_t *on_circ)
{
  /* Update global cell count */
  circpad_global_nonpadding_sent++;

  /* If there are no machines then this loop should not iterate */
  FOR_EACH_ACTIVE_CIRCUIT_MACHINE_BEGIN(i, on_circ) {
    /* First, update any timestamps */
    on_circ->padding_info[i]->last_cell_time_sec = approx_time();
    circpad_estimate_circ_rtt_on_send(on_circ, on_circ->padding_info[i]);

    /* Then, do accounting */
    circpad_machine_count_nonpadding_sent(on_circ->padding_info[i]);

    /* Check to see if we've run out of tokens for this state already,
     * and if not, check for other state transitions */
    if (check_machine_token_supply(on_circ->padding_info[i])
        == CIRCPAD_STATE_UNCHANGED) {
      /* If removing a token did not cause a transition, check if
       * non-padding sent event should */
      circpad_machine_spec_transition(on_circ->padding_info[i],
                                 CIRCPAD_EVENT_NONPADDING_SENT);
    }
  } FOR_EACH_ACTIVE_CIRCUIT_MACHINE_END;
}

/** Check if this cell or circuit are related to circuit padding and handle
 *  them if so.  Return 0 if the cell was handled in this subsystem and does
 *  not need any other consideration, otherwise return 1.
 */
int
circpad_check_received_cell(cell_t *cell, circuit_t *circ,
                            crypt_path_t *layer_hint,
                            const relay_header_t *rh)
{
  unsigned domain = layer_hint?LD_APP:LD_EXIT;

  /* First handle the padding commands, since we want to ignore any other
   * commands if this circuit is padding-specific. */
  switch (rh->command) {
    case RELAY_COMMAND_DROP:
      /* Already examined in circpad_deliver_recognized_relay_cell_events */
      return 0;
    case RELAY_COMMAND_PADDING_NEGOTIATE:
      circpad_handle_padding_negotiate(circ, cell);
      return 0;
    case RELAY_COMMAND_PADDING_NEGOTIATED:
      if (circpad_handle_padding_negotiated(circ, cell, layer_hint) == 0)
        circuit_read_valid_data(TO_ORIGIN_CIRCUIT(circ), rh->length);
      return 0;
  }

  /* If this is a padding circuit we don't need to parse any other commands
   * than the padding ones. Just drop them to the floor. */
  if (circ->purpose == CIRCUIT_PURPOSE_C_CIRCUIT_PADDING) {
    log_info(domain, "Ignored cell (%d) that arrived in padding circuit.",
             rh->command);
    return 0;
  }

  return 1;
}

/**
 * A "non-padding" cell has been received by this endpoint. React
 * according to any padding state machines on the circuit.
 *
 * For origin circuits, this means we read a cell from the network.
 * For middle relay circuits, this means we received a cell from the
 * origin.
 */
void
circpad_cell_event_nonpadding_received(circuit_t *on_circ)
{
  FOR_EACH_ACTIVE_CIRCUIT_MACHINE_BEGIN(i, on_circ) {
    /* First, update any timestamps */
    on_circ->padding_info[i]->last_cell_time_sec = approx_time();
    circpad_estimate_circ_rtt_on_received(on_circ, on_circ->padding_info[i]);

    circpad_machine_spec_transition(on_circ->padding_info[i],
                               CIRCPAD_EVENT_NONPADDING_RECV);
  } FOR_EACH_ACTIVE_CIRCUIT_MACHINE_END;
}

/**
 * A padding cell has been sent from this endpoint. React
 * according to any padding state machines on the circuit.
 *
 * For origin circuits, this means we sent a cell into the network.
 * For middle relay circuits, this means we sent a cell towards the
 * origin.
 */
void
circpad_cell_event_padding_sent(circuit_t *on_circ)
{
  FOR_EACH_ACTIVE_CIRCUIT_MACHINE_BEGIN(i, on_circ) {
    /* Check to see if we've run out of tokens for this state already,
     * and if not, check for other state transitions */
    if (check_machine_token_supply(on_circ->padding_info[i])
        == CIRCPAD_STATE_UNCHANGED) {
      /* If removing a token did not cause a transition, check if
       * non-padding sent event should */

      on_circ->padding_info[i]->last_cell_time_sec = approx_time();
      circpad_machine_spec_transition(on_circ->padding_info[i],
                             CIRCPAD_EVENT_PADDING_SENT);
    }
  } FOR_EACH_ACTIVE_CIRCUIT_MACHINE_END;
}

/**
 * A padding cell has been received by this endpoint. React
 * according to any padding state machines on the circuit.
 *
 * For origin circuits, this means we read a cell from the network.
 * For middle relay circuits, this means we received a cell from the
 * origin.
 */
void
circpad_cell_event_padding_received(circuit_t *on_circ)
{
  /* identical to padding sent */
  FOR_EACH_ACTIVE_CIRCUIT_MACHINE_BEGIN(i, on_circ) {
    on_circ->padding_info[i]->last_cell_time_sec = approx_time();
    circpad_machine_spec_transition(on_circ->padding_info[i],
                              CIRCPAD_EVENT_PADDING_RECV);
  } FOR_EACH_ACTIVE_CIRCUIT_MACHINE_END;
}

/**
 * An "infinite" delay has ben chosen from one of our histograms.
 *
 * "Infinite" delays mean don't send padding -- but they can also
 * mean transition to another state depending on the state machine
 * definitions. Check the rules and react accordingly.
 *
 * Return 1 if we decide to transition, 0 otherwise.
 */
circpad_decision_t
circpad_internal_event_infinity(circpad_machine_runtime_t *mi)
{
  return circpad_machine_spec_transition(mi, CIRCPAD_EVENT_INFINITY);
}

/**
 * All of the bins of our current state's histogram's are empty.
 *
 * Check to see if this means transition to another state, and if
 * not, refill the tokens.
 *
 * Return 1 if we decide to transition, 0 otherwise.
 */
circpad_decision_t
circpad_internal_event_bins_empty(circpad_machine_runtime_t *mi)
{
  if (circpad_machine_spec_transition(mi, CIRCPAD_EVENT_BINS_EMPTY)
      == CIRCPAD_STATE_CHANGED) {
    return CIRCPAD_STATE_CHANGED;
  } else {
    /* If we dont transition, then we refill the tokens */
    circpad_machine_setup_tokens(mi);
    return CIRCPAD_STATE_UNCHANGED;
  }
}

/**
 * This state has used up its cell count. Emit the event and
 * see if we transition.
 *
 * Return 1 if we decide to transition, 0 otherwise.
 */
circpad_decision_t
circpad_internal_event_state_length_up(circpad_machine_runtime_t *mi)
{
  return circpad_machine_spec_transition(mi, CIRCPAD_EVENT_LENGTH_COUNT);
}

/**
 * Returns true if the circuit matches the conditions.
 */
static inline bool
circpad_machine_conditions_met(origin_circuit_t *circ,
                               const circpad_machine_spec_t *machine)
{
  /* If padding is disabled, no machines should match/apply. This has
   * the effect of shutting down all machines, and not adding any more. */
  if (circpad_padding_disabled || !get_options()->CircuitPadding)
    return 0;

  /* If the consensus or our torrc has selected reduced connection padding,
   * then only allow this machine if it is flagged as acceptable under
   * reduced padding conditions */
  if (circpad_padding_reduced || get_options()->ReducedCircuitPadding) {
    if (!machine->conditions.reduced_padding_ok)
      return 0;
  }

  if (!(circpad_circ_purpose_to_mask(TO_CIRCUIT(circ)->purpose)
      & machine->conditions.purpose_mask))
    return 0;

  if (machine->conditions.requires_vanguards) {
    const or_options_t *options = get_options();

    /* Pinned middles are effectively vanguards */
    if (!(options->HSLayer2Nodes || options->HSLayer3Nodes))
      return 0;
  }

  /* We check for any bits set in the circuit state mask so that machines
   * can say any of the following through their state bitmask:
   * "I want to apply to circuits with either streams or no streams"; OR
   * "I only want to apply to circuits with streams"; OR
   * "I only want to apply to circuits without streams". */
  if (!(circpad_circuit_state(circ) & machine->conditions.state_mask))
    return 0;

  if (circuit_get_cpath_opened_len(circ) < machine->conditions.min_hops)
    return 0;

  return 1;
}

/**
 * Returns a minimized representation of the circuit state.
 *
 * The padding code only cares if the circuit is building,
 * opened, used for streams, and/or still has relay early cells.
 * This returns a bitmask of all state properities that apply to
 * this circuit.
 */
static inline
circpad_circuit_state_t
circpad_circuit_state(origin_circuit_t *circ)
{
  circpad_circuit_state_t retmask = 0;

  if (circ->p_streams)
    retmask |= CIRCPAD_CIRC_STREAMS;
  else
    retmask |= CIRCPAD_CIRC_NO_STREAMS;

  /* We use has_opened to prevent cannibialized circs from flapping. */
  if (circ->has_opened)
    retmask |= CIRCPAD_CIRC_OPENED;
  else
    retmask |= CIRCPAD_CIRC_BUILDING;

  if (circ->remaining_relay_early_cells > 0)
    retmask |= CIRCPAD_CIRC_HAS_RELAY_EARLY;
  else
    retmask |= CIRCPAD_CIRC_HAS_NO_RELAY_EARLY;

  return retmask;
}

/**
 * Convert a normal circuit purpose into a bitmask that we can
 * use for determining matching circuits.
 */
circpad_purpose_mask_t
circpad_circ_purpose_to_mask(uint8_t circ_purpose)
{
  /* Treat OR circ purposes as ignored. They should not be passed here*/
  if (BUG(circ_purpose <= CIRCUIT_PURPOSE_OR_MAX_)) {
    return 0;
  }

  /* Treat new client circuit purposes as "OMG ITS EVERYTHING".
   * This also should not happen */
  if (BUG(circ_purpose - CIRCUIT_PURPOSE_OR_MAX_ - 1 > 32)) {
    return CIRCPAD_PURPOSE_ALL;
  }

  /* Convert the purpose to a bit position */
  return 1 << (circ_purpose - CIRCUIT_PURPOSE_OR_MAX_ - 1);
}

/**
 * Shut down any machines whose conditions no longer match
 * the current circuit.
 */
static void
circpad_shutdown_old_machines(origin_circuit_t *on_circ)
{
  circuit_t *circ = TO_CIRCUIT(on_circ);

  FOR_EACH_ACTIVE_CIRCUIT_MACHINE_BEGIN(i, circ) {
    if (!circpad_machine_conditions_met(on_circ,
                                        circ->padding_machine[i])) {
      // Clear machineinfo (frees timers)
      circpad_circuit_machineinfo_free_idx(circ, i);
      // Send padding negotiate stop
      circpad_negotiate_padding(on_circ,
                                circ->padding_machine[i]->machine_num,
                                circ->padding_machine[i]->target_hopnum,
                                CIRCPAD_COMMAND_STOP);
    }
  } FOR_EACH_ACTIVE_CIRCUIT_MACHINE_END;
}

/**
 * Negotiate new machines that would apply to this circuit, given the machines
 * inside <b>machines_sl</b>.
 *
 * This function checks to see if we have any free machine indexes,
 * and for each free machine index, it initializes the most recently
 * added origin-side padding machine that matches the target machine
 * index and circuit conditions, and negotiates it with the appropriate
 * middle relay.
 */
STATIC void
circpad_add_matching_machines(origin_circuit_t *on_circ,
                              smartlist_t *machines_sl)
{
  circuit_t *circ = TO_CIRCUIT(on_circ);

#ifdef TOR_UNIT_TESTS
  /* Tests don't have to init our padding machines */
  if (!machines_sl)
    return;
#endif

  /* If padding negotiation failed before, do not try again */
  if (on_circ->padding_negotiation_failed)
    return;

  FOR_EACH_CIRCUIT_MACHINE_BEGIN(i) {
    /* If there is a padding machine info, this index is occupied.
     * No need to check conditions for this index. */
    if (circ->padding_info[i])
      continue;

    /* We have a free machine index. Check the origin padding
     * machines in reverse order, so that more recently added
     * machines take priority over older ones. */
    SMARTLIST_FOREACH_REVERSE_BEGIN(machines_sl,
                                    circpad_machine_spec_t *,
                                    machine) {
      /* Machine definitions have a specific target machine index.
       * This is so event ordering is deterministic with respect
       * to which machine gets events first when there are two
       * machines installed on a circuit. Make sure we only
       * add this machine if its target machine index is free. */
      if (machine->machine_index == i &&
          circpad_machine_conditions_met(on_circ, machine)) {

        // We can only replace this machine if the target hopnum
        // is the same, otherwise we'll get invalid data
        if (circ->padding_machine[i]) {
          if (circ->padding_machine[i]->target_hopnum !=
              machine->target_hopnum)
            continue;
          /* Replace it. (Don't free - is global). */
          circ->padding_machine[i] = NULL;
        }

        /* Set up the machine immediately so that the slot is occupied.
         * We will tear it down on error return, or if there is an error
         * response from the relay. */
        circpad_setup_machine_on_circ(circ, machine);
        if (circpad_negotiate_padding(on_circ, machine->machine_num,
                                  machine->target_hopnum,
                                  CIRCPAD_COMMAND_START) < 0) {
          log_info(LD_CIRC,
                   "Padding not negotiated. Cleaning machine from circuit %u",
             CIRCUIT_IS_ORIGIN(circ) ?
             TO_ORIGIN_CIRCUIT(circ)->global_identifier : 0);
          circpad_circuit_machineinfo_free_idx(circ, i);
          circ->padding_machine[i] = NULL;
          on_circ->padding_negotiation_failed = 1;
        } else {
          /* Success. Don't try any more machines */
          return;
        }
      }
    } SMARTLIST_FOREACH_END(machine);
  } FOR_EACH_CIRCUIT_MACHINE_END;
}

/**
 * Event that tells us we added a hop to an origin circuit.
 *
 * This event is used to decide if we should create a padding machine
 * on a circuit.
 */
void
circpad_machine_event_circ_added_hop(origin_circuit_t *on_circ)
{
  /* Since our padding conditions do not specify a max_hops,
   * all we can do is add machines here */
  circpad_add_matching_machines(on_circ, origin_padding_machines);
}

/**
 * Event that tells us that an origin circuit is now built.
 *
 * Shut down any machines that only applied to un-built circuits.
 * Activate any new ones.
 */
void
circpad_machine_event_circ_built(origin_circuit_t *circ)
{
  circpad_shutdown_old_machines(circ);
  circpad_add_matching_machines(circ, origin_padding_machines);
}

/**
 * Circpad purpose changed event.
 *
 * Shut down any machines that don't apply to our circ purpose.
 * Activate any new ones that do.
 */
void
circpad_machine_event_circ_purpose_changed(origin_circuit_t *circ)
{
  circpad_shutdown_old_machines(circ);
  circpad_add_matching_machines(circ, origin_padding_machines);
}

/**
 * Event that tells us that an origin circuit is out of RELAY_EARLY
 * cells.
 *
 * Shut down any machines that only applied to RELAY_EARLY circuits.
 * Activate any new ones.
 */
void
circpad_machine_event_circ_has_no_relay_early(origin_circuit_t *circ)
{
  circpad_shutdown_old_machines(circ);
  circpad_add_matching_machines(circ, origin_padding_machines);
}

/**
 * Streams attached event.
 *
 * Called from link_apconn_to_circ() and handle_hs_exit_conn()
 *
 * Shut down any machines that only applied to machines without
 * streams. Activate any new ones.
 */
void
circpad_machine_event_circ_has_streams(origin_circuit_t *circ)
{
  circpad_shutdown_old_machines(circ);
  circpad_add_matching_machines(circ, origin_padding_machines);
}

/**
 * Streams detached event.
 *
 * Called from circuit_detach_stream()
 *
 * Shut down any machines that only applied to machines without
 * streams. Activate any new ones.
 */
void
circpad_machine_event_circ_has_no_streams(origin_circuit_t *circ)
{
  circpad_shutdown_old_machines(circ);
  circpad_add_matching_machines(circ, origin_padding_machines);
}

/**
 * Verify that padding is coming from the expected hop.
 *
 * Returns true if from_hop matches the target hop from
 * one of our padding machines.
 *
 * Returns false if we're not an origin circuit, or if from_hop
 * does not match one of the padding machines.
 */
bool
circpad_padding_is_from_expected_hop(circuit_t *circ,
                                     crypt_path_t *from_hop)
{
  crypt_path_t *target_hop = NULL;
  if (!CIRCUIT_IS_ORIGIN(circ))
    return 0;

  FOR_EACH_CIRCUIT_MACHINE_BEGIN(i) {
    /* We have to check padding_machine and not padding_info/active
     * machines here because padding may arrive after we shut down a
     * machine. The info is gone, but the padding_machine waits
     * for the padding_negotiated response to come back. */
    if (!circ->padding_machine[i])
      continue;

    target_hop = circuit_get_cpath_hop(TO_ORIGIN_CIRCUIT(circ),
                    circ->padding_machine[i]->target_hopnum);

    if (target_hop == from_hop)
      return 1;
  } FOR_EACH_CIRCUIT_MACHINE_END;

  return 0;
}

/**
 * Deliver circpad events for an "unrecognized cell".
 *
 * Unrecognized cells are sent to relays and are forwarded
 * onto the next hop of their circuits. Unrecognized cells
 * are by definition not padding. We need to tell relay-side
 * state machines that a non-padding cell was sent or received,
 * depending on the direction, so they can update their histograms
 * and decide to pad or not.
 */
void
circpad_deliver_unrecognized_cell_events(circuit_t *circ,
                                         cell_direction_t dir)
{
  // We should never see unrecognized cells at origin.
  // Our caller emits a warn when this happens.
  if (CIRCUIT_IS_ORIGIN(circ)) {
    return;
  }

  if (dir == CELL_DIRECTION_OUT) {
    /* When direction is out (away from origin), then we received non-padding
       cell coming from the origin to us. */
    circpad_cell_event_nonpadding_received(circ);
  } else if (dir == CELL_DIRECTION_IN) {
    /* It's in and not origin, so the cell is going away from us.
     * So we are relaying a non-padding cell towards the origin. */
    circpad_cell_event_nonpadding_sent(circ);
  }
}

/**
 * Deliver circpad events for "recognized" relay cells.
 *
 * Recognized cells are destined for this hop, either client or middle.
 * Check if this is a padding cell or not, and send the appropiate
 * received event.
 */
void
circpad_deliver_recognized_relay_cell_events(circuit_t *circ,
                                             uint8_t relay_command,
                                             crypt_path_t *layer_hint)
{
  if (relay_command == RELAY_COMMAND_DROP) {
    rep_hist_padding_count_read(PADDING_TYPE_DROP);

    if (CIRCUIT_IS_ORIGIN(circ)) {
      if (circpad_padding_is_from_expected_hop(circ, layer_hint)) {
        circuit_read_valid_data(TO_ORIGIN_CIRCUIT(circ), 0);
      } else {
        /* This is unexpected padding. Ignore it for now. */
        return;
      }
    }

    /* The cell should be recognized by now, which means that we are on the
       destination, which means that we received a padding cell. We might be
       the client or the Middle node, still, because leaky-pipe. */
    circpad_cell_event_padding_received(circ);
    log_fn(LOG_INFO, LD_CIRC, "Got padding cell on %s circuit %u.",
           CIRCUIT_IS_ORIGIN(circ) ? "origin" : "non-origin",
           CIRCUIT_IS_ORIGIN(circ) ?
             TO_ORIGIN_CIRCUIT(circ)->global_identifier : 0);
  } else {
    /* We received a non-padding cell on the edge */
    circpad_cell_event_nonpadding_received(circ);
  }
}

/**
 * Deliver circpad events for relay cells sent from us.
 *
 * If this is a padding cell, update our padding stats
 * and deliver the event. Otherwise just deliver the event.
 */
void
circpad_deliver_sent_relay_cell_events(circuit_t *circ,
                                       uint8_t relay_command)
{
  /* RELAY_COMMAND_DROP is the multi-hop (aka circuit-level) padding cell in
   * tor. (CELL_PADDING is a channel-level padding cell, which is not relayed
   * or processed here).
   *
   * We do generate events for PADDING_NEGOTIATE and PADDING_NEGOTIATED cells.
   */
  if (relay_command == RELAY_COMMAND_DROP) {
    /* Optimization: The event for RELAY_COMMAND_DROP is sent directly
     * from circpad_send_padding_cell_for_callback(). This is to avoid
     * putting a cell_t and a relay_header_t on the stack repeatedly
     * if we decide to send a long train of padding cells back-to-back
     * with 0 delay. So we do nothing here. */
    return;
  } else {
    /* This is a non-padding cell sent from the client or from
     * this node. */
    circpad_cell_event_nonpadding_sent(circ);
  }
}

/**
 * Initialize the states array for a circpad machine.
 */
void
circpad_machine_states_init(circpad_machine_spec_t *machine,
                            circpad_statenum_t num_states)
{
  if (BUG(num_states > CIRCPAD_MAX_MACHINE_STATES)) {
    num_states = CIRCPAD_MAX_MACHINE_STATES;
  }

  machine->num_states = num_states;
  machine->states = tor_malloc_zero(sizeof(circpad_state_t)*num_states);

  /* Initialize the default next state for all events to
   * "ignore" -- if events aren't specified, they are ignored. */
  for (circpad_statenum_t s = 0; s < num_states; s++) {
    for (int e = 0; e < CIRCPAD_NUM_EVENTS; e++) {
      machine->states[s].next_state[e] = CIRCPAD_STATE_IGNORE;
    }
  }
}

static void
circpad_setup_machine_on_circ(circuit_t *on_circ,
                              const circpad_machine_spec_t *machine)
{
  if (CIRCUIT_IS_ORIGIN(on_circ) && !machine->is_origin_side) {
    log_fn(LOG_WARN, LD_BUG,
           "Can't set up non-origin machine on origin circuit!");
    return;
  }

  if (!CIRCUIT_IS_ORIGIN(on_circ) && machine->is_origin_side) {
    log_fn(LOG_WARN, LD_BUG,
           "Can't set up origin machine on non-origin circuit!");
    return;
  }

  tor_assert_nonfatal(on_circ->padding_machine[machine->machine_index]
                      == NULL);
  tor_assert_nonfatal(on_circ->padding_info[machine->machine_index] == NULL);

  /* Log message */
  if (CIRCUIT_IS_ORIGIN(on_circ)) {
    log_info(LD_CIRC, "Registering machine %s to origin circ %u (%d)",
             machine->name,
             TO_ORIGIN_CIRCUIT(on_circ)->global_identifier, on_circ->purpose);
  } else {
    log_info(LD_CIRC, "Registering machine %s to non-origin circ (%d)",
             machine->name, on_circ->purpose);
  }

  on_circ->padding_info[machine->machine_index] =
      circpad_circuit_machineinfo_new(on_circ, machine->machine_index);
  on_circ->padding_machine[machine->machine_index] = machine;
}

/** Validate a single state of a padding machine */
static bool
padding_machine_state_is_valid(const circpad_state_t *state)
{
  int b;
  uint32_t tokens_count = 0;
  circpad_delay_t prev_bin_edge = 0;

  /* We only validate histograms */
  if (!state->histogram_len) {
    return true;
  }

  /* We need at least two bins in a histogram */
  if (state->histogram_len < 2) {
    log_warn(LD_CIRC, "You can't have a histogram with less than 2 bins");
    return false;
  }

  /* For each machine state, if it's a histogram, make sure all the
   * histogram edges are well defined (i.e. are strictly monotonic). */
  for (b = 0 ; b < state->histogram_len ; b++) {
    /* Check that histogram edges are strictly increasing. Ignore the first
     * edge since it can be zero. */
    if (prev_bin_edge >= state->histogram_edges[b] && b > 0) {
      log_warn(LD_CIRC, "Histogram edges are not increasing [%u/%u]",
               prev_bin_edge, state->histogram_edges[b]);
      return false;
    }

    prev_bin_edge = state->histogram_edges[b];

    /* Also count the number of tokens as we go through the histogram states */
    tokens_count += state->histogram[b];
  }
  /* Verify that the total number of tokens is correct */
  if (tokens_count != state->histogram_total_tokens) {
    log_warn(LD_CIRC, "Histogram token count is wrong [%u/%u]",
             tokens_count, state->histogram_total_tokens);
    return false;
  }

  return true;
}

/** Basic validation of padding machine */
static bool
padding_machine_is_valid(const circpad_machine_spec_t *machine)
{
  int i;

  /* Validate the histograms of the padding machine */
  for (i = 0 ; i < machine->num_states ; i++) {
    if (!padding_machine_state_is_valid(&machine->states[i])) {
      return false;
    }
  }

  return true;
}

/* Validate and register <b>machine</b> into <b>machine_list</b>. If
 * <b>machine_list</b> is NULL, then just validate. */
void
circpad_register_padding_machine(circpad_machine_spec_t *machine,
                                 smartlist_t *machine_list)
{
  if (!padding_machine_is_valid(machine)) {
    log_warn(LD_CIRC, "Machine #%u is invalid. Ignoring.",
             machine->machine_num);
    return;
  }

  if (machine_list) {
    smartlist_add(machine_list, machine);
  }
}

#ifdef TOR_UNIT_TESTS
/* These padding machines are only used for tests pending #28634. */
static void
circpad_circ_client_machine_init(void)
{
  circpad_machine_spec_t *circ_client_machine
      = tor_malloc_zero(sizeof(circpad_machine_spec_t));

  circ_client_machine->conditions.min_hops = 2;
  circ_client_machine->conditions.state_mask =
      CIRCPAD_CIRC_BUILDING|CIRCPAD_CIRC_OPENED|CIRCPAD_CIRC_HAS_RELAY_EARLY;
  circ_client_machine->conditions.purpose_mask = CIRCPAD_PURPOSE_ALL;
  circ_client_machine->conditions.reduced_padding_ok = 1;

  circ_client_machine->target_hopnum = 2;
  circ_client_machine->is_origin_side = 1;

  /* Start, gap, burst */
  circpad_machine_states_init(circ_client_machine, 3);

  circ_client_machine->states[CIRCPAD_STATE_START].
      next_state[CIRCPAD_EVENT_NONPADDING_RECV] = CIRCPAD_STATE_BURST;

  circ_client_machine->states[CIRCPAD_STATE_BURST].
      next_state[CIRCPAD_EVENT_NONPADDING_RECV] = CIRCPAD_STATE_BURST;
  circ_client_machine->states[CIRCPAD_STATE_BURST].
      next_state[CIRCPAD_EVENT_PADDING_RECV] = CIRCPAD_STATE_BURST;

  /* If we are in burst state, and we send a non-padding cell, then we cancel
     the timer for the next padding cell:
     We dont want to send fake extends when actual extends are going on */
  circ_client_machine->states[CIRCPAD_STATE_BURST].
      next_state[CIRCPAD_EVENT_NONPADDING_SENT] = CIRCPAD_STATE_CANCEL;

  circ_client_machine->states[CIRCPAD_STATE_BURST].
      next_state[CIRCPAD_EVENT_BINS_EMPTY] = CIRCPAD_STATE_END;

  circ_client_machine->states[CIRCPAD_STATE_BURST].token_removal =
      CIRCPAD_TOKEN_REMOVAL_CLOSEST;

  circ_client_machine->states[CIRCPAD_STATE_BURST].histogram_len = 2;
  circ_client_machine->states[CIRCPAD_STATE_BURST].histogram_edges[0]= 500;
  circ_client_machine->states[CIRCPAD_STATE_BURST].histogram_edges[1]= 1000000;

  /* We have 5 tokens in the histogram, which means that all circuits will look
   * like they have 7 hops (since we start this machine after the second hop,
   * and tokens are decremented for any valid hops, and fake extends are
   * used after that -- 2+5==7). */
  circ_client_machine->states[CIRCPAD_STATE_BURST].histogram[0] = 5;

  circ_client_machine->states[CIRCPAD_STATE_BURST].histogram_total_tokens = 5;

  circ_client_machine->machine_num = smartlist_len(origin_padding_machines);
  circpad_register_padding_machine(circ_client_machine,
                                   origin_padding_machines);
}

static void
circpad_circ_responder_machine_init(void)
{
  circpad_machine_spec_t *circ_responder_machine
      = tor_malloc_zero(sizeof(circpad_machine_spec_t));

  /* Shut down the machine after we've sent enough packets */
  circ_responder_machine->should_negotiate_end = 1;

  /* The relay-side doesn't care what hopnum it is, but for consistency,
   * let's match the client */
  circ_responder_machine->target_hopnum = 2;
  circ_responder_machine->is_origin_side = 0;

  /* Start, gap, burst */
  circpad_machine_states_init(circ_responder_machine, 3);

  /* This is the settings of the state machine. In the future we are gonna
     serialize this into the consensus or the torrc */

  /* We transition to the burst state on padding receive and on non-padding
   * recieve */
  circ_responder_machine->states[CIRCPAD_STATE_START].
      next_state[CIRCPAD_EVENT_PADDING_RECV] = CIRCPAD_STATE_BURST;
  circ_responder_machine->states[CIRCPAD_STATE_START].
      next_state[CIRCPAD_EVENT_NONPADDING_RECV] = CIRCPAD_STATE_BURST;

  /* Inside the burst state we _stay_ in the burst state when a non-padding
   * is sent */
  circ_responder_machine->states[CIRCPAD_STATE_BURST].
      next_state[CIRCPAD_EVENT_NONPADDING_SENT] = CIRCPAD_STATE_BURST;

  /* Inside the burst state we transition to the gap state when we receive a
   * padding cell */
  circ_responder_machine->states[CIRCPAD_STATE_BURST].
      next_state[CIRCPAD_EVENT_PADDING_RECV] = CIRCPAD_STATE_GAP;

  /* These describe the padding charasteristics when in burst state */

  /* use_rtt_estimate tries to estimate how long padding cells take to go from
     C->M, and uses that as what as the base of the histogram */
  circ_responder_machine->states[CIRCPAD_STATE_BURST].use_rtt_estimate = 1;
  /* The histogram is 2 bins: an empty one, and infinity */
  circ_responder_machine->states[CIRCPAD_STATE_BURST].histogram_len = 2;
  circ_responder_machine->states[CIRCPAD_STATE_BURST].histogram_edges[0]= 500;
  circ_responder_machine->states[CIRCPAD_STATE_BURST].histogram_edges[1] =
    1000000;
  /* During burst state we wait forever for padding to arrive.

     We are waiting for a padding cell from the client to come in, so that we
     respond, and we immitate how extend looks like */
  circ_responder_machine->states[CIRCPAD_STATE_BURST].histogram[0] = 0;
  // Only infinity bin:
  circ_responder_machine->states[CIRCPAD_STATE_BURST].histogram[1] = 1;
  circ_responder_machine->states[CIRCPAD_STATE_BURST].
      histogram_total_tokens = 1;

  /* From the gap state, we _stay_ in the gap state, when we receive padding
   * or non padding */
  circ_responder_machine->states[CIRCPAD_STATE_GAP].
      next_state[CIRCPAD_EVENT_PADDING_RECV] = CIRCPAD_STATE_GAP;
  circ_responder_machine->states[CIRCPAD_STATE_GAP].
      next_state[CIRCPAD_EVENT_NONPADDING_RECV] = CIRCPAD_STATE_GAP;

  /* And from the gap state, we go to the end, when the bins are empty or a
   * non-padding cell is sent */
  circ_responder_machine->states[CIRCPAD_STATE_GAP].
      next_state[CIRCPAD_EVENT_BINS_EMPTY] = CIRCPAD_STATE_END;
  circ_responder_machine->states[CIRCPAD_STATE_GAP].
      next_state[CIRCPAD_EVENT_NONPADDING_SENT] = CIRCPAD_STATE_END;

  // FIXME: Tune this histogram

  /* The gap state is the delay you wait after you receive a padding cell
     before you send a padding response */
  circ_responder_machine->states[CIRCPAD_STATE_GAP].use_rtt_estimate = 1;
  circ_responder_machine->states[CIRCPAD_STATE_GAP].histogram_len = 6;
  /* Specify histogram bins */
  circ_responder_machine->states[CIRCPAD_STATE_GAP].histogram_edges[0]= 500;
  circ_responder_machine->states[CIRCPAD_STATE_GAP].histogram_edges[1]= 1000;
  circ_responder_machine->states[CIRCPAD_STATE_GAP].histogram_edges[2]= 2000;
  circ_responder_machine->states[CIRCPAD_STATE_GAP].histogram_edges[3]= 4000;
  circ_responder_machine->states[CIRCPAD_STATE_GAP].histogram_edges[4]= 8000;
  circ_responder_machine->states[CIRCPAD_STATE_GAP].histogram_edges[5]= 16000;
  /* Specify histogram tokens */
  circ_responder_machine->states[CIRCPAD_STATE_GAP].histogram[0] = 0;
  circ_responder_machine->states[CIRCPAD_STATE_GAP].histogram[1] = 1;
  circ_responder_machine->states[CIRCPAD_STATE_GAP].histogram[2] = 2;
  circ_responder_machine->states[CIRCPAD_STATE_GAP].histogram[3] = 2;
  circ_responder_machine->states[CIRCPAD_STATE_GAP].histogram[4] = 1;
  /* Total number of tokens */
  circ_responder_machine->states[CIRCPAD_STATE_GAP].histogram_total_tokens = 6;

  circ_responder_machine->states[CIRCPAD_STATE_GAP].token_removal =
      CIRCPAD_TOKEN_REMOVAL_CLOSEST_USEC;

  circ_responder_machine->machine_num = smartlist_len(relay_padding_machines);
  circpad_register_padding_machine(circ_responder_machine,
                                   relay_padding_machines);
}
#endif /* defined(TOR_UNIT_TESTS) */

/**
 * Initialize all of our padding machines.
 *
 * This is called at startup. It sets up some global machines, and then
 * loads some from torrc, and from the tor consensus.
 */
void
circpad_machines_init(void)
{
  tor_assert_nonfatal(origin_padding_machines == NULL);
  tor_assert_nonfatal(relay_padding_machines == NULL);

  origin_padding_machines = smartlist_new();
  relay_padding_machines = smartlist_new();

  /* Register machines for hiding client-side intro circuits */
  circpad_machine_client_hide_intro_circuits(origin_padding_machines);
  circpad_machine_relay_hide_intro_circuits(relay_padding_machines);

  /* Register machines for hiding client-side rendezvous circuits */
  circpad_machine_client_hide_rend_circuits(origin_padding_machines);
  circpad_machine_relay_hide_rend_circuits(relay_padding_machines);

  // TODO: Parse machines from consensus and torrc
#ifdef TOR_UNIT_TESTS
  circpad_circ_client_machine_init();
  circpad_circ_responder_machine_init();
#endif
}

/**
 * Free our padding machines
 */
void
circpad_machines_free(void)
{
  if (origin_padding_machines) {
    SMARTLIST_FOREACH(origin_padding_machines,
                      circpad_machine_spec_t *,
                      m, tor_free(m->states); tor_free(m));
    smartlist_free(origin_padding_machines);
  }

  if (relay_padding_machines) {
    SMARTLIST_FOREACH(relay_padding_machines,
                      circpad_machine_spec_t *,
                      m, tor_free(m->states); tor_free(m));
    smartlist_free(relay_padding_machines);
  }
}

/**
 * Check the Protover info to see if a node supports padding.
 */
static bool
circpad_node_supports_padding(const node_t *node)
{
  if (node->rs) {
    log_fn(LOG_INFO, LD_CIRC, "Checking padding: %s",
           node->rs->pv.supports_hs_setup_padding ?
              "supported" : "unsupported");
    return node->rs->pv.supports_hs_setup_padding;
  }

  log_fn(LOG_INFO, LD_CIRC, "Empty routerstatus in padding check");
  return 0;
}

/**
 * Get a node_t for the nth hop in our circuit, starting from 1.
 *
 * Returns node_t from the consensus for that hop, if it is opened.
 * Otherwise returns NULL.
 */
MOCK_IMPL(STATIC const node_t *,
circuit_get_nth_node,(origin_circuit_t *circ, int hop))
{
  crypt_path_t *iter = circuit_get_cpath_hop(circ, hop);

  if (!iter || iter->state != CPATH_STATE_OPEN)
    return NULL;

  return node_get_by_id(iter->extend_info->identity_digest);
}

/**
 * Return true if a particular circuit supports padding
 * at the desired hop.
 */
static bool
circpad_circuit_supports_padding(origin_circuit_t *circ,
                                 int target_hopnum)
{
  const node_t *hop;

  if (!(hop = circuit_get_nth_node(circ, target_hopnum))) {
    return 0;
  }

  return circpad_node_supports_padding(hop);
}

/**
 * Try to negotiate padding.
 *
 * Returns -1 on error, 0 on success.
 */
signed_error_t
circpad_negotiate_padding(origin_circuit_t *circ,
                          circpad_machine_num_t machine,
                          uint8_t target_hopnum,
                          uint8_t command)
{
  circpad_negotiate_t type;
  cell_t cell;
  ssize_t len;

  /* Check that the target hop lists support for padding in
   * its ProtoVer fields */
  if (!circpad_circuit_supports_padding(circ, target_hopnum)) {
    return -1;
  }

  memset(&cell, 0, sizeof(cell_t));
  memset(&type, 0, sizeof(circpad_negotiate_t));
  // This gets reset to RELAY_EARLY appropriately by
  // relay_send_command_from_edge_. At least, it looks that way.
  // QQQ-MP-AP: Verify that.
  cell.command = CELL_RELAY;

  circpad_negotiate_set_command(&type, command);
  circpad_negotiate_set_version(&type, 0);
  circpad_negotiate_set_machine_type(&type, machine);

  if ((len = circpad_negotiate_encode(cell.payload, CELL_PAYLOAD_SIZE,
        &type)) < 0)
    return -1;

  log_fn(LOG_INFO,LD_CIRC,
         "Negotiating padding on circuit %u (%d), command %d",
         circ->global_identifier, TO_CIRCUIT(circ)->purpose, command);

  return circpad_send_command_to_hop(circ, target_hopnum,
                                     RELAY_COMMAND_PADDING_NEGOTIATE,
                                     cell.payload, len);
}

/**
 * Try to negotiate padding.
 *
 * Returns 1 if successful (or already set up), 0 otherwise.
 */
bool
circpad_padding_negotiated(circuit_t *circ,
                           circpad_machine_num_t machine,
                           uint8_t command,
                           uint8_t response)
{
  circpad_negotiated_t type;
  cell_t cell;
  ssize_t len;

  memset(&cell, 0, sizeof(cell_t));
  memset(&type, 0, sizeof(circpad_negotiated_t));
  // This gets reset to RELAY_EARLY appropriately by
  // relay_send_command_from_edge_. At least, it looks that way.
  // QQQ-MP-AP: Verify that.
  cell.command = CELL_RELAY;

  circpad_negotiated_set_command(&type, command);
  circpad_negotiated_set_response(&type, response);
  circpad_negotiated_set_version(&type, 0);
  circpad_negotiated_set_machine_type(&type, machine);

  if ((len = circpad_negotiated_encode(cell.payload, CELL_PAYLOAD_SIZE,
        &type)) < 0)
    return 0;

  /* Use relay_send because we're from the middle to the origin. We don't
   * need to specify a target hop or layer_hint. */
  return relay_send_command_from_edge(0, circ,
                                      RELAY_COMMAND_PADDING_NEGOTIATED,
                                      (void*)cell.payload,
                                      (size_t)len, NULL) == 0;
}

/**
 * Parse and react to a padding_negotiate cell.
 *
 * This is called at the middle node upon receipt of the client's choice of
 * state machine, so that it can use the requested state machine index, if
 * it is available.
 *
 * Returns -1 on error, 0 on success.
 */
signed_error_t
circpad_handle_padding_negotiate(circuit_t *circ, cell_t *cell)
{
  int retval = 0;
  circpad_negotiate_t *negotiate;

  if (CIRCUIT_IS_ORIGIN(circ)) {
    log_fn(LOG_PROTOCOL_WARN, LD_CIRC,
           "Padding negotiate cell unsupported at origin (circuit %u)",
           TO_ORIGIN_CIRCUIT(circ)->global_identifier);
    return -1;
  }

  if (circpad_negotiate_parse(&negotiate, cell->payload+RELAY_HEADER_SIZE,
                               CELL_PAYLOAD_SIZE-RELAY_HEADER_SIZE) < 0) {
    log_fn(LOG_PROTOCOL_WARN, LD_CIRC,
          "Received malformed PADDING_NEGOTIATE cell; dropping.");
    return -1;
  }

  if (negotiate->command == CIRCPAD_COMMAND_STOP) {
    /* Free the machine corresponding to this machine type */
    if (free_circ_machineinfos_with_machine_num(circ,
                negotiate->machine_type)) {
      log_info(LD_CIRC, "Received STOP command for machine %u",
               negotiate->machine_type);
      goto done;
    }
    log_fn(LOG_PROTOCOL_WARN, LD_CIRC,
          "Received circuit padding stop command for unknown machine.");
    goto err;
  } else if (negotiate->command == CIRCPAD_COMMAND_START) {
    SMARTLIST_FOREACH_BEGIN(relay_padding_machines,
                            const circpad_machine_spec_t *, m) {
      if (m->machine_num == negotiate->machine_type) {
        circpad_setup_machine_on_circ(circ, m);
        circpad_cell_event_nonpadding_received(circ);
        goto done;
      }
    } SMARTLIST_FOREACH_END(m);
  }

  err:
    retval = -1;

  done:
    circpad_padding_negotiated(circ, negotiate->machine_type,
                   negotiate->command,
                   (retval == 0) ? CIRCPAD_RESPONSE_OK : CIRCPAD_RESPONSE_ERR);
    circpad_negotiate_free(negotiate);

    return retval;
}

/**
 * Parse and react to a padding_negotiated cell.
 *
 * This is called at the origin upon receipt of the middle's response
 * to our choice of state machine.
 *
 * Returns -1 on error, 0 on success.
 */
signed_error_t
circpad_handle_padding_negotiated(circuit_t *circ, cell_t *cell,
                                  crypt_path_t *layer_hint)
{
  circpad_negotiated_t *negotiated;

  if (!CIRCUIT_IS_ORIGIN(circ)) {
    log_fn(LOG_PROTOCOL_WARN, LD_CIRC,
           "Padding negotiated cell unsupported at non-origin.");
    return -1;
  }

  /* Verify this came from the expected hop */
  if (!circpad_padding_is_from_expected_hop(circ, layer_hint)) {
    log_fn(LOG_PROTOCOL_WARN, LD_CIRC,
           "Padding negotiated cell from wrong hop on circuit %u",
             TO_ORIGIN_CIRCUIT(circ)->global_identifier);
    return -1;
  }

  if (circpad_negotiated_parse(&negotiated, cell->payload+RELAY_HEADER_SIZE,
                               CELL_PAYLOAD_SIZE-RELAY_HEADER_SIZE) < 0) {
    log_fn(LOG_PROTOCOL_WARN, LD_CIRC,
          "Received malformed PADDING_NEGOTIATED cell on circuit %u; "
          "dropping.", TO_ORIGIN_CIRCUIT(circ)->global_identifier);
    return -1;
  }

  if (negotiated->command == CIRCPAD_COMMAND_STOP) {
    log_info(LD_CIRC,
             "Received STOP command on PADDING_NEGOTIATED for circuit %u",
             TO_ORIGIN_CIRCUIT(circ)->global_identifier);
    /* There may not be a padding_info here if we shut down the
     * machine in circpad_shutdown_old_machines(). Or, if
     * circpad_add_matching_matchines() added a new machine,
     * there may be a padding_machine for a different machine num
     * than this response. */
    free_circ_machineinfos_with_machine_num(circ, negotiated->machine_type);
  } else if (negotiated->command == CIRCPAD_COMMAND_START &&
             negotiated->response == CIRCPAD_RESPONSE_ERR) {
    // This can happen due to consensus drift.. free the machines
    // and be sad
    free_circ_machineinfos_with_machine_num(circ, negotiated->machine_type);
    TO_ORIGIN_CIRCUIT(circ)->padding_negotiation_failed = 1;
    log_fn(LOG_PROTOCOL_WARN, LD_CIRC,
           "Middle node did not accept our padding request on circuit %u (%d)",
           TO_ORIGIN_CIRCUIT(circ)->global_identifier,
           circ->purpose);
  }

  circpad_negotiated_free(negotiated);
  return 0;
}

/** Free memory allocated by this machine spec. */
STATIC void
machine_spec_free_(circpad_machine_spec_t *m)
{
  if (!m) return;

  tor_free(m->states);
  tor_free(m);
}

/** Free all memory allocated by the circuitpadding subsystem. */
void
circpad_free_all(void)
{
  if (origin_padding_machines) {
    SMARTLIST_FOREACH_BEGIN(origin_padding_machines,
                            circpad_machine_spec_t *, m) {
      machine_spec_free(m);
    } SMARTLIST_FOREACH_END(m);
    smartlist_free(origin_padding_machines);
  }
  if (relay_padding_machines) {
    SMARTLIST_FOREACH_BEGIN(relay_padding_machines,
                            circpad_machine_spec_t *, m) {
      machine_spec_free(m);
    } SMARTLIST_FOREACH_END(m);
    smartlist_free(relay_padding_machines);
  }
}

/* Serialization */
// TODO: Should we use keyword=value here? Are there helpers for that?
#if 0
static void
circpad_state_serialize(const circpad_state_t *state,
                        smartlist_t *chunks)
{
  smartlist_add_asprintf(chunks, " %u", state->histogram[0]);
  for (int i = 1; i < state->histogram_len; i++) {
    smartlist_add_asprintf(chunks, ",%u",
                           state->histogram[i]);
  }

  smartlist_add_asprintf(chunks, " 0x%x",
                         state->transition_cancel_events);

  for (int i = 0; i < CIRCPAD_NUM_STATES; i++) {
    smartlist_add_asprintf(chunks, ",0x%x",
                           state->transition_events[i]);
  }

  smartlist_add_asprintf(chunks, " %u %u",
                         state->use_rtt_estimate,
                         state->token_removal);
}

char *
circpad_machine_spec_to_string(const circpad_machine_spec_t *machine)
{
  smartlist_t *chunks = smartlist_new();
  char *out;
  (void)machine;

  circpad_state_serialize(&machine->start, chunks);
  circpad_state_serialize(&machine->gap, chunks);
  circpad_state_serialize(&machine->burst, chunks);

  out = smartlist_join_strings(chunks, "", 0, NULL);

  SMARTLIST_FOREACH(chunks, char *, cp, tor_free(cp));
  smartlist_free(chunks);
  return out;
}

// XXX: Writeme
const circpad_machine_spec_t *
circpad_string_to_machine(const char *str)
{
  (void)str;
  return NULL;
}

#endif /* 0 */<|MERGE_RESOLUTION|>--- conflicted
+++ resolved
@@ -215,14 +215,9 @@
     }
 
     log_info(LD_CIRC, "Circuit %d is not marked for close because of a "
-<<<<<<< HEAD
-             "pending padding machine.", CIRCUIT_IS_ORIGIN(circ) ?
-             TO_ORIGIN_CIRCUIT(circ)->global_identifier : 0);
-=======
              "pending padding machine in index %d.",
              CIRCUIT_IS_ORIGIN(circ) ?
              TO_ORIGIN_CIRCUIT(circ)->global_identifier : 0, i);
->>>>>>> 6deba34f
 
     /* If the machine has had no network events at all within the
      * last circpad_delay_t timespan, it's in some deadlock state.
@@ -233,12 +228,8 @@
     if (circ->padding_info[i]->last_cell_time_sec +
         (time_t)CIRCPAD_DELAY_MAX_SECS < approx_time()) {
       log_notice(LD_BUG, "Circuit %d was not marked for close because of a "
-<<<<<<< HEAD
-               "pending padding machine for over an hour. Circuit is a %s",
-=======
                "pending padding machine in index %d for over an hour. "
                "Circuit is a %s",
->>>>>>> 6deba34f
                CIRCUIT_IS_ORIGIN(circ) ?
                TO_ORIGIN_CIRCUIT(circ)->global_identifier : 0,
                i, circuit_purpose_to_string(circ->purpose));
